--- conflicted
+++ resolved
@@ -8,10 +8,4 @@
     strip_encoding,
     frequency_distribution,
     coincidence_index,
-<<<<<<< HEAD
-    coincidence_discriminant)
-
-from automatic_semigroup import AutomaticSemigroup
-=======
-    coincidence_discriminant)
->>>>>>> 230a6bbb
+    coincidence_discriminant)