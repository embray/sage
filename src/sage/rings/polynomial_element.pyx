--- conflicted
+++ resolved
@@ -4,9 +4,7 @@
 AUTHORS:
     -- William Stein: first version
     -- Martin Albrecht: Added singular coercion.
-<<<<<<< HEAD
     -- Robert Bradshaw: Move Polynomial_generic_dense to SageX
-=======
 
 TESTS:
      sage: R.<x> = ZZ[]
@@ -14,7 +12,6 @@
      sage: f == loads(dumps(f))
      True
 
->>>>>>> cbadbaa5
 """
 
 ################################################################################
@@ -106,10 +103,12 @@
         CommutativeAlgebraElement.__init__(self, parent)
         self._is_gen = is_gen
 
-<<<<<<< HEAD
     cdef ModuleElement _add_c_impl(self, ModuleElement right):
         cdef Py_ssize_t i, min
         x = self.list()
+    cdef ModuleElement _neg_c_impl(self):
+        return self.polynomial([-x for x in self.list()])
+
         y = right.list()
 
         if len(x) > len(y):
@@ -118,15 +117,6 @@
         elif len(x) < len(y):
             min = len(x)
             high = y[min:]
-=======
-    cdef ModuleElement _neg_c_impl(self):
-        return self.polynomial([-x for x in self.list()])
-
-    def _add_(self, right):
-        if self.degree() >= right.degree():
-            x = list(self.list())
-            y = right.list()
->>>>>>> cbadbaa5
         else:
             min = len(x)
             high = []
