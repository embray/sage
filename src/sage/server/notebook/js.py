--- conflicted
+++ resolved
@@ -803,31 +803,18 @@
 //a little timeout.  Safari also has this problem.
 function cell_focus(id, bottom) {
     // make_cell_input_active(id);
-<<<<<<< HEAD
-
-    var cell = get_cell(id);
-
-    if (cell && cell.focus) {
-        cell.focus();
-        set_class('cell_display_' + id, 'hidden')
-=======
     current_cell = id;
 
     var cell = get_cell(id);
     if (cell) {
         cell.focus();
         set_class('cell_display_' + id, 'hidden');
->>>>>>> 61f7c497
         cell.className="cell_input_active";
         cell_input_resize(cell);
-        cell.focus();
         if (!bottom)
             move_cursor_to_top_of_cell(cell);
-<<<<<<< HEAD
         current_cell = id;
         cell.focus();
-=======
->>>>>>> 61f7c497
     }
     return true;
 }
