r"""
Complex reflection groups
"""
#*****************************************************************************
#       Copyright (C) 2011-2015 Christian Stump <christian.stump at gmail.com>
#
# This program is free software: you can redistribute it and/or modify
# it under the terms of the GNU General Public License as published by
# the Free Software Foundation, either version 2 of the License, or
# (at your option) any later version.
#                  http://www.gnu.org/licenses/
#*****************************************************************************

from sage.misc.cachefunc import cached_method
from sage.misc.lazy_import import LazyImport
from sage.categories.category_singleton import Category_singleton
from sage.categories.complex_reflection_or_generalized_coxeter_groups import ComplexReflectionOrGeneralizedCoxeterGroups

class ComplexReflectionGroups(Category_singleton):
    r"""
    The category of complex reflection groups.

    Let `V` be a complex vector space. A *complex reflection* is an
    element of `\operatorname{GL}(V)` fixing an hyperplane pointwise
    and acting by multiplication by a root of unity on a complementary
    line.

    A *complex reflection group* is a group `W` that is (isomorphic
    to) a subgroup of some general linear group `\operatorname{GL}(V)`
    generated by a distinguished set of complex reflections.

    The dimension of `V` is the *rank* of `W`.

    For a comprehensive treatment of complex reflection groups and
    many definitions and theorems used here, we refer to [LT2009]_.
    See also :wikipedia:`Reflection_group`.

    .. SEEALSO::

        :func:`ReflectionGroup` for usage examples of this category.

    REFERENCES:

    .. [LT2009] G.I. Lehrer and D.E. Taylor. *Unitary reflection groups*.
       Australian Mathematical Society Lecture Series, 2009.

    EXAMPLES::

        sage: from sage.categories.complex_reflection_groups import ComplexReflectionGroups
        sage: ComplexReflectionGroups()
        Category of complex reflection groups
        sage: ComplexReflectionGroups().super_categories()
        [Category of complex reflection or generalized coxeter groups]
        sage: ComplexReflectionGroups().all_super_categories()
        [Category of complex reflection groups,
         Category of complex reflection or generalized coxeter groups,
         Category of groups,
         Category of monoids,
         Category of finitely generated semigroups,
         Category of semigroups,
         Category of finitely generated magmas,
         Category of inverse unital magmas,
         Category of unital magmas,
         Category of magmas,
         Category of enumerated sets,
         Category of sets,
         Category of sets with partial maps,
         Category of objects]

    An example of a reflection group::

        sage: W = ComplexReflectionGroups().example(); W
        5-colored permutations of size 3

    ``W`` is in the category of complex reflection groups::

        sage: W in ComplexReflectionGroups()
        True

    TESTS::

        sage: TestSuite(W).run()
        sage: TestSuite(ComplexReflectionGroups()).run()
    """

    @cached_method
    def super_categories(self):
        r"""
        Return the super categories of ``self``.

        EXAMPLES::

            sage: from sage.categories.complex_reflection_groups import ComplexReflectionGroups
            sage: ComplexReflectionGroups().super_categories()
            [Category of complex reflection or generalized coxeter groups]
        """
        return [ComplexReflectionOrGeneralizedCoxeterGroups()]

    def additional_structure(self):
        r"""
        Return ``None``.

        Indeed, all the structure complex reflection groups have in
        addition to groups (simple reflections, ...) is already
        defined in the super category.

        .. SEEALSO:: :meth:`Category.additional_structure`

        EXAMPLES::

            sage: from sage.categories.complex_reflection_groups import ComplexReflectionGroups
            sage: ComplexReflectionGroups().additional_structure()
        """
        return None

    def example(self):
        r"""
        Return an example of a complex reflection group.

        EXAMPLES::

            sage: from sage.categories.complex_reflection_groups import ComplexReflectionGroups
            sage: ComplexReflectionGroups().example()
            5-colored permutations of size 3
        """
        from sage.combinat.colored_permutations import ColoredPermutations
        return ColoredPermutations(5, 3)

    class ParentMethods:

        @cached_method
        def rank(self):
            r"""
            Return the rank of ``self``.

            The rank of ``self`` is the dimension of the smallest
            faithfull reflection representation of ``self``.

            EXAMPLES::

                sage: W = CoxeterGroups().example(); W
                The symmetric group on {0, ..., 3}
                sage: W.rank()
                3
            """

<<<<<<< HEAD
=======
    class ElementMethods:

        def apply_distinguished_reflection(self, i, side='right'):
            r"""
            Return the result of the (left/right) multiplication of
            the ``i``-th distinguished reflection to ``self``.

            INPUT:

            - ``i`` -- an index of a distinguished reflection
            - ``side`` -- (default: ``'right'``) multiplying from left/right

            EXAMPLES::

                sage: W = ReflectionGroup((1,1,3))
                sage: W.one().apply_distinguished_reflection(1)
                (1,4)(2,3)(5,6)
                sage: W.one().apply_distinguished_reflection(2)
                (1,3)(2,5)(4,6)
                sage: W.one().apply_distinguished_reflection(3)
                (1,5)(2,4)(3,6)

                sage: W = ReflectionGroup((1,1,3), hyperplane_index_set=['A','B','C']); W
                Irreducible real reflection group of rank 2 and type A2
                sage: W.one().apply_distinguished_reflection('A')
                (1,4)(2,3)(5,6)
                sage: W.one().apply_distinguished_reflection('B')
                (1,3)(2,5)(4,6)
                sage: W.one().apply_distinguished_reflection('C')
                (1,5)(2,4)(3,6)
            """
            G = self.parent()
            if not i in G.hyperplane_index_set():
                raise ValueError("the given index %s is not an index of a hyperplane"%i)
            if side == 'right':
                return self * G.distinguished_reflection(i)
            else:
                return self.parent().reflection(i) * self

        def apply_distinguished_reflections(self, word, side='right'):
            r"""
            Return the result of the (left/right) multiplication of the
            distinguished reflections indexed by the elements in
            ``word`` to ``self``.

            INPUT:

            - ``word`` -- iterable of distinguished reflections indices
            - ``side`` -- (default: ``'right'``) multiplying from left/right

            EXAMPLES::

                sage: W = ReflectionGroup((1,1,3))
                sage: W.one().apply_distinguished_reflections([1])
                (1,4)(2,3)(5,6)
                sage: W.one().apply_distinguished_reflections([2])
                (1,3)(2,5)(4,6)
                sage: W.one().apply_distinguished_reflections([2,1])
                (1,2,6)(3,4,5)
            """
            for i in word:
                self = self.apply_distinguished_reflection(i, side=side)
            return self

        def apply_reflection(self, i, side='right'):
            r"""
            Return the result of the (left/right) multiplication of
            the ``i``-th reflection to ``self``.

            INPUT:

            - ``i`` -- an index of a reflection
            - ``side`` -- (default: ``'right'``) multiplying from left/right

            EXAMPLES::

                sage: W = ReflectionGroup((1,1,3))
                sage: W.one().apply_reflection(1)
                (1,4)(2,3)(5,6)
                sage: W.one().apply_reflection(2)
                (1,3)(2,5)(4,6)
                sage: W.one().apply_reflection(3)
                (1,5)(2,4)(3,6)

                sage: W = ReflectionGroup((1,1,3), reflection_index_set=['A','B','C']); W
                Irreducible real reflection group of rank 2 and type A2
                sage: W.one().apply_reflection('A')
                (1,4)(2,3)(5,6)
                sage: W.one().apply_reflection('B')
                (1,3)(2,5)(4,6)
                sage: W.one().apply_reflection('C')
                (1,5)(2,4)(3,6)
            """
            W = self.parent()
            if i not in W.reflection_index_set():
                raise ValueError("the given index %s is not an index of a reflection"%i)
            if side == 'right':
                return self * W.reflection(i)
            else:
                return W.reflection(i) * self

        def apply_reflections(self, word, side='right'):
            r"""
            Return the result of the (left/right) multiplication of the
            reflections indexed by the elements in ``word`` to ``self``.

            INPUT:

            - ``word`` -- iterable of reflections indices
            - ``side`` -- (default: ``'right'``) multiplying from left/right

            EXAMPLES::

                sage: W = ReflectionGroup((1,1,3))
                sage: W.one().apply_reflections([1])
                (1,4)(2,3)(5,6)
                sage: W.one().apply_reflections([2])
                (1,3)(2,5)(4,6)
                sage: W.one().apply_reflections([2,1])
                (1,2,6)(3,4,5)
            """
            for i in word:
                self = self.apply_reflection(i, side=side)
            return self

>>>>>>> 7eab06d2
    Finite = LazyImport('sage.categories.finite_complex_reflection_groups', 'FiniteComplexReflectionGroups', as_name='Finite')<|MERGE_RESOLUTION|>--- conflicted
+++ resolved
@@ -144,132 +144,4 @@
                 3
             """
 
-<<<<<<< HEAD
-=======
-    class ElementMethods:
-
-        def apply_distinguished_reflection(self, i, side='right'):
-            r"""
-            Return the result of the (left/right) multiplication of
-            the ``i``-th distinguished reflection to ``self``.
-
-            INPUT:
-
-            - ``i`` -- an index of a distinguished reflection
-            - ``side`` -- (default: ``'right'``) multiplying from left/right
-
-            EXAMPLES::
-
-                sage: W = ReflectionGroup((1,1,3))
-                sage: W.one().apply_distinguished_reflection(1)
-                (1,4)(2,3)(5,6)
-                sage: W.one().apply_distinguished_reflection(2)
-                (1,3)(2,5)(4,6)
-                sage: W.one().apply_distinguished_reflection(3)
-                (1,5)(2,4)(3,6)
-
-                sage: W = ReflectionGroup((1,1,3), hyperplane_index_set=['A','B','C']); W
-                Irreducible real reflection group of rank 2 and type A2
-                sage: W.one().apply_distinguished_reflection('A')
-                (1,4)(2,3)(5,6)
-                sage: W.one().apply_distinguished_reflection('B')
-                (1,3)(2,5)(4,6)
-                sage: W.one().apply_distinguished_reflection('C')
-                (1,5)(2,4)(3,6)
-            """
-            G = self.parent()
-            if not i in G.hyperplane_index_set():
-                raise ValueError("the given index %s is not an index of a hyperplane"%i)
-            if side == 'right':
-                return self * G.distinguished_reflection(i)
-            else:
-                return self.parent().reflection(i) * self
-
-        def apply_distinguished_reflections(self, word, side='right'):
-            r"""
-            Return the result of the (left/right) multiplication of the
-            distinguished reflections indexed by the elements in
-            ``word`` to ``self``.
-
-            INPUT:
-
-            - ``word`` -- iterable of distinguished reflections indices
-            - ``side`` -- (default: ``'right'``) multiplying from left/right
-
-            EXAMPLES::
-
-                sage: W = ReflectionGroup((1,1,3))
-                sage: W.one().apply_distinguished_reflections([1])
-                (1,4)(2,3)(5,6)
-                sage: W.one().apply_distinguished_reflections([2])
-                (1,3)(2,5)(4,6)
-                sage: W.one().apply_distinguished_reflections([2,1])
-                (1,2,6)(3,4,5)
-            """
-            for i in word:
-                self = self.apply_distinguished_reflection(i, side=side)
-            return self
-
-        def apply_reflection(self, i, side='right'):
-            r"""
-            Return the result of the (left/right) multiplication of
-            the ``i``-th reflection to ``self``.
-
-            INPUT:
-
-            - ``i`` -- an index of a reflection
-            - ``side`` -- (default: ``'right'``) multiplying from left/right
-
-            EXAMPLES::
-
-                sage: W = ReflectionGroup((1,1,3))
-                sage: W.one().apply_reflection(1)
-                (1,4)(2,3)(5,6)
-                sage: W.one().apply_reflection(2)
-                (1,3)(2,5)(4,6)
-                sage: W.one().apply_reflection(3)
-                (1,5)(2,4)(3,6)
-
-                sage: W = ReflectionGroup((1,1,3), reflection_index_set=['A','B','C']); W
-                Irreducible real reflection group of rank 2 and type A2
-                sage: W.one().apply_reflection('A')
-                (1,4)(2,3)(5,6)
-                sage: W.one().apply_reflection('B')
-                (1,3)(2,5)(4,6)
-                sage: W.one().apply_reflection('C')
-                (1,5)(2,4)(3,6)
-            """
-            W = self.parent()
-            if i not in W.reflection_index_set():
-                raise ValueError("the given index %s is not an index of a reflection"%i)
-            if side == 'right':
-                return self * W.reflection(i)
-            else:
-                return W.reflection(i) * self
-
-        def apply_reflections(self, word, side='right'):
-            r"""
-            Return the result of the (left/right) multiplication of the
-            reflections indexed by the elements in ``word`` to ``self``.
-
-            INPUT:
-
-            - ``word`` -- iterable of reflections indices
-            - ``side`` -- (default: ``'right'``) multiplying from left/right
-
-            EXAMPLES::
-
-                sage: W = ReflectionGroup((1,1,3))
-                sage: W.one().apply_reflections([1])
-                (1,4)(2,3)(5,6)
-                sage: W.one().apply_reflections([2])
-                (1,3)(2,5)(4,6)
-                sage: W.one().apply_reflections([2,1])
-                (1,2,6)(3,4,5)
-            """
-            for i in word:
-                self = self.apply_reflection(i, side=side)
-            return self
-
->>>>>>> 7eab06d2
     Finite = LazyImport('sage.categories.finite_complex_reflection_groups', 'FiniteComplexReflectionGroups', as_name='Finite')