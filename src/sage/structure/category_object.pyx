--- conflicted
+++ resolved
@@ -56,10 +56,6 @@
 
 from __future__ import absolute_import, division, print_function
 
-<<<<<<< HEAD
-=======
-cimport sage.structure.generators as generators
->>>>>>> 0ae5fd8f
 from sage.structure.misc import dir_with_other_class
 from sage.structure.misc cimport getattr_from_other_class
 from sage.categories.category import Category
@@ -148,10 +144,6 @@
 
     def __cinit__(self):
         self.__cached_methods = {}
-<<<<<<< HEAD
-=======
-        self._generators = {}
->>>>>>> 0ae5fd8f
         self._hash_value = -1
 
     def _init_category_(self, category):
@@ -267,30 +259,15 @@
     ##############################################################################
 
     def _populate_generators_(self, gens, names=None, normalize=True):
-<<<<<<< HEAD
         from sage.structure.sequence import Sequence
         if isinstance(gens, (list, tuple, Sequence)):
-=======
-        category = self._category
-        from sage.structure.sequence import Sequence
-        if isinstance(gens, Generators):
-            pass
-        elif isinstance(gens, (list, tuple, Sequence)):
->>>>>>> 0ae5fd8f
             if names is None:
                 names = tuple([str(x) for x in gens])
             ngens = len(gens)
         else:
-<<<<<<< HEAD
             ngens = 1
         if names is not None and self._names is None:
             self._assign_names(names, ngens=ngens, normalize=normalize)
-=======
-            gens = generators.Generators_list(self, [gens], category)
-        if names is not None and self._names is None:
-            self._assign_names(names, ngens=gens.count(), normalize=normalize)
-        self._generators[category] = gens
->>>>>>> 0ae5fd8f
 
     def gens_dict(self):
         r"""
