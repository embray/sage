# -*- coding: utf-8 -*-
r"""
Posets

This module implements finite partially ordered sets. It defines:

.. csv-table::
    :class: contentstable
    :widths: 30, 70
    :delim: |

    :class:`FinitePoset` | A class for finite posets
    :class:`FinitePosets_n` | A class for finite posets up to isomorphism (i.e. unlabeled posets)
    :meth:`Poset` | Construct a finite poset from various forms of input data.
    :meth:`is_poset` | Tests whether a directed graph is acyclic and transitively reduced.

**List of Poset methods**

.. csv-table::
    :class: contentstable
    :widths: 30, 70
    :delim: |

    :meth:`~FinitePoset.antichains_iterator` | Returns an iterator over the antichains of the poset.
    :meth:`~FinitePoset.antichains` | Returns the antichains of the poset.
    :meth:`~FinitePoset.bottom` | Returns the bottom element of the poset, if it exists.
    :meth:`~FinitePoset.cardinality` | Returns the number of elements in the poset.
    :meth:`~FinitePoset.chains` | Returns all the chains of ``self``
    :meth:`~FinitePoset.chain_polytope` | Returns the chain polytope of the poset.
    :meth:`~FinitePoset.chain_polynomial` | Returns the chain polynomial of the poset.
    :meth:`~FinitePoset.closed_interval` | Returns a list of the elements `z` such that `x \le z \le y`.
    :meth:`~FinitePoset.compare_elements` | Compares `x` and `y` in the poset.
    :meth:`~FinitePoset.comparability_graph` | Returns the comparability graph of the poset.
    :meth:`~FinitePoset.cover_relations_iterator` | Returns an iterator for the cover relations of the poset.
    :meth:`~FinitePoset.cover_relations` | Returns the list of pairs [u,v] which are cover relations
    :meth:`~FinitePoset.covers` | Returns True if y covers x and False otherwise.
    :meth:`~FinitePoset.coxeter_transformation` | Returns the matrix of the Auslander-Reiten translation acting on the Grothendieck group of the derived category of modules.
    :meth:`~FinitePoset.dilworth_decomposition` | Returns a partition of the points into the minimal number of chains.
    :meth:`~FinitePoset.disjoint_union` | Return the disjoint union of the poset with ``other``.
    :meth:`~FinitePoset.dual` | Returns the dual poset of the given poset.
    :meth:`~FinitePoset.evacuation` | Computes evacuation on the linear extension associated to the poset ``self``.
    :meth:`~FinitePoset.f_polynomial` | Returns the f-polynomial of a bounded poset.
    :meth:`~FinitePoset.flag_f_polynomial` | Returns the flag f-polynomial of a bounded and ranked poset.
    :meth:`~FinitePoset.flag_h_polynomial` | Returns the flag h-polynomial of a bounded and ranked poset.
    :meth:`~FinitePoset.frank_network` | Returns Frank's network (a DiGraph along with a cost function on its edges) associated to ``self``.
    :meth:`~FinitePoset.graphviz_string` | Returns a representation in the DOT language, ready to render in graphviz.
    :meth:`~FinitePoset.greene_shape` | Computes the Greene-Kleitman partition aka Greene shape of the poset ``self``.
    :meth:`~FinitePoset.h_polynomial` | Returns the h-polynomial of a bounded poset.
    :meth:`~FinitePoset.has_bottom` | Returns True if the poset has a unique minimal element.
    :meth:`~FinitePoset.hasse_diagram` | Returns the Hasse diagram of ``self`` as a Sage :class:`DiGraph`.
    :meth:`~FinitePoset.has_isomorphic_subposet` | Return ``True`` if the poset contains a subposet isomorphic to another poset, and ``False`` otherwise.
    :meth:`~FinitePoset.has_top` | Returns True if the poset contains a unique maximal element, and False otherwise.
    :meth:`~FinitePoset.height` | Return the height (number of elements in the longest chain) of the poset.
    :meth:`~FinitePoset.incomparability_graph` | Returns the incomparability graph of the poset.
    :meth:`~FinitePoset.interval` | Returns a list of the elements `z` such that `x \le z \le y`.
    :meth:`~FinitePoset.interval_number` | Returns the number of intervals in the poset.
    :meth:`~FinitePoset.is_bounded` | Returns True if the poset contains a unique maximal element and a unique minimal element, and False otherwise.
    :meth:`~FinitePoset.is_chain` | Returns True if the poset is totally ordered, and False otherwise.
    :meth:`~FinitePoset.is_connected` | Return ``True`` if the poset is connected, and ``False`` otherwise.
    :meth:`~FinitePoset.is_EL_labelling` | Returns whether ``f`` is an EL labelling of ``self``
    :meth:`~FinitePoset.is_gequal` | Returns ``True`` if `x` is greater than or equal to `y` in the poset, and ``False`` otherwise.
    :meth:`~FinitePoset.is_graded` | Returns whether this poset is graded.
    :meth:`~FinitePoset.is_greater_than` | Returns ``True`` if `x` is greater than but not equal to `y` in the poset, and ``False`` otherwise.
    :meth:`~FinitePoset.is_isomorphic` | Returns True if both posets are isomorphic.
    :meth:`~FinitePoset.is_join_semilattice` | Returns True is the poset has a join operation, and False otherwise.
    :meth:`~FinitePoset.is_lequal` | Returns ``True`` if `x` is less than or equal to `y` in the poset, and ``False`` otherwise.
    :meth:`~FinitePoset.is_less_than` | Returns ``True`` if `x` is less than but not equal to `y` in the poset, and ``False`` otherwise.
    :meth:`~FinitePoset.is_linear_extension` | Returns whether ``l`` is a linear extension of ``self``
    :meth:`~FinitePoset.is_meet_semilattice` | Returns True if self has a meet operation, and False otherwise.
    :meth:`~FinitePoset.isomorphic_subposets_iterator` | Return an iterator over the subposets isomorphic to another poset.
    :meth:`~FinitePoset.isomorphic_subposets` | Return all subposets isomorphic to another poset.
    :meth:`~FinitePoset.is_incomparable_chain_free` | Returns whether the poset is `(m+n)`-free.
    :meth:`~FinitePoset.is_ranked` | Returns whether this poset is ranked.
    :meth:`~FinitePoset.is_slender` | Returns whether the poset ``self`` is slender or not.
    :meth:`~FinitePoset.lequal_matrix` | Computes the matrix whose ``(i,j)`` entry is 1 if ``self.linear_extension()[i] < self.linear_extension()[j]`` and 0 otherwise
    :meth:`~FinitePoset.level_sets` | Returns a list l such that l[i+1] is the set of minimal elements of the poset obtained by removing the elements in l[0], l[1], ..., l[i].
    :meth:`~FinitePoset.linear_extension` | Returns a linear extension of this poset.
    :meth:`~FinitePoset.linear_extensions` | Returns the enumerated set of all the linear extensions of this poset
    :meth:`~FinitePoset.list` | List the elements of the poset. This just returns the result of :meth:`linear_extension`.
    :meth:`~FinitePoset.lower_covers_iterator` | Returns an iterator for the lower covers of the element y. An lower cover of y is an element x such that y x is a cover relation.
    :meth:`~FinitePoset.lower_covers` | Returns a list of lower covers of the element y. An lower cover of y is an element x such that y x is a cover relation.
    :meth:`~FinitePoset.maximal_antichains` | Return all maximal antichains of the poset.
    :meth:`~FinitePoset.maximal_chains` | Returns all maximal chains of this poset.  Each chain is listed in increasing order.
    :meth:`~FinitePoset.maximal_elements` | Returns a list of the maximal elements of the poset.
    :meth:`~FinitePoset.minimal_elements` | Returns a list of the minimal elements of the poset.
    :meth:`~FinitePoset.mobius_function_matrix` | Returns a matrix whose ``(i,j)`` entry is the value of the Mobius function evaluated at ``self.linear_extension()[i]`` and ``self.linear_extension()[j]``.
    :meth:`~FinitePoset.mobius_function` | Returns the value of the Mobius function of the poset on the elements x and y.
    :meth:`~FinitePoset.open_interval` | Returns a list of the elements `z` such that `x < z < y`. The order is that induced by the ordering in
    :meth:`~FinitePoset.order_complex` | Returns the order complex associated to this poset.
    :meth:`~FinitePoset.order_filter` | Returns the order filter generated by a list of elements.
    :meth:`~FinitePoset.order_ideal` | Returns the order ideal generated by a list of elements.
    :meth:`~FinitePoset.order_polynomial` | Returns the order polynomial of the poset.
    :meth:`~FinitePoset.order_polytope` | Returns the order polytope of the poset.
    :meth:`~FinitePoset.ordinal_sum` | Return the ordinal sum of the poset with ``other``.
    :meth:`~FinitePoset.p_partition_enumerator` | Returns a `P`-partition enumerator of the poset.
    :meth:`~FinitePoset.plot` | Returns a Graphic object corresponding the Hasse diagram of the poset.
    :meth:`~FinitePoset.product` | Returns the cartesian product of ``self`` and ``other``.
    :meth:`~FinitePoset.promotion` | Computes the (extended) promotion on the linear extension of the poset ``self``
    :meth:`~FinitePoset.random_subposet` | Return a random subposet that contains each element with probability ``p``.
    :meth:`~FinitePoset.rank_function` | Returns a rank function of the poset, if it exists.
    :meth:`~FinitePoset.rank` | Returns the rank of an element, or the rank of the poset if element is None.
    :meth:`~FinitePoset.relabel` | Returns a copy of this poset with its elements relabelled
    :meth:`~FinitePoset.relations_iterator` | Returns an iterator for all the relations of the poset.
    :meth:`~FinitePoset.relations` | Returns a list of all relations of the poset.
    :meth:`~FinitePoset.show` | Shows the Graphics object corresponding the Hasse diagram of the poset.
    :meth:`~FinitePoset.subposet` | Returns the poset containing elements with partial order induced by that of self.
    :meth:`~FinitePoset.strict_interval_iterator` | Returns an iterator for the intervals of the poset (except the singletons).
    :meth:`~FinitePoset.top` | Returns the top element of the poset, if it exists.
    :meth:`~FinitePoset.unwrap` | Unwraps an element of this poset
    :meth:`~FinitePoset.upper_covers_iterator` | Returns an iterator for the upper covers of the element y. An upper cover of y is an element x such that y x is a cover relation.
    :meth:`~FinitePoset.upper_covers` | Returns a list of upper covers of the element y. An upper cover of y is an element x such that y x is a cover relation.
    :meth:`~FinitePoset.width` | Returns the width of the poset (the size of its longest antichain).
    :meth:`~FinitePoset.with_linear_extension` | Returns a copy of ``self`` with a different default linear extension.
    :meth:`~FinitePoset.zeta_polynomial` | Returns the zeta polynomial of the poset.

Classes and functions
---------------------
"""
#*****************************************************************************
#       Copyright (C) 2008 Peter Jipsen <jipsen@chapman.edu>,
#                          Franco Saliola <saliola@gmail.com>
#
#  Distributed under the terms of the GNU General Public License (GPL)
#
#    This code is distributed in the hope that it will be useful,
#    but WITHOUT ANY WARRANTY; without even the implied warranty of
#    MERCHANTABILITY or FITNESS FOR A PARTICULAR PURPOSE.  See the GNU
#    General Public License for more details.
#
#  The full text of the GPL is available at:
#
#                  http://www.gnu.org/licenses/
#*****************************************************************************

import copy
from sage.misc.cachefunc import cached_method
from sage.misc.lazy_attribute import lazy_attribute
from sage.misc.misc_c import prod
from sage.categories.category import Category
from sage.categories.sets_cat import Sets
from sage.categories.finite_enumerated_sets import FiniteEnumeratedSets
from sage.categories.posets import Posets
from sage.categories.finite_posets import FinitePosets
from sage.structure.unique_representation import UniqueRepresentation
from sage.structure.parent import Parent
from sage.rings.integer import Integer
from sage.rings.integer_ring import ZZ
from sage.rings.rational_field import QQ
from sage.rings.polynomial.polynomial_ring import polygen
from sage.graphs.digraph import DiGraph
from sage.graphs.digraph_generators import digraphs
from sage.combinat.posets.hasse_diagram import HasseDiagram
from sage.combinat.posets.elements import PosetElement
from sage.combinat.combinatorial_map import combinatorial_map
from sage.misc.superseded import deprecation, deprecated_function_alias


def Poset(data=None, element_labels=None, cover_relations=False, linear_extension=False, category=None, facade=None, key=None):
    r"""
    Construct a finite poset from various forms of input data.

    INPUT:

    - ``data`` -- different input are accepted by this constructor:

      1. A two-element list or tuple ``(E, R)``, where ``E`` is a
         collection of elements of the poset and ``R`` is a collection
         of relations ``x <= y``, each represented as a two-element
         lists/tuples/iterables such as ``[x, y]``. The poset is then
         the transitive closure of the provided relations. If
         ``cover_relations=True``, then ``R`` is assumed to contain
         exactly the cover relations of the poset. If ``E`` is empty,
         then ``E`` is taken to be the set of elements appearing in
         the relations ``R``.

      2. A two-element list or tuple ``(E, f)``, where ``E`` is the set
         of elements of the poset and ``f`` is a function such that,
         for any pair ``x, y`` of elements of ``E``, ``f(x, y)``
         returns whether ``x <= y``. If ``cover_relations=True``, then
         ``f(x,y)`` should return whether ``x`` is covered by ``y``.

      3. A dictionary, list or tuple of upper covers: ``data[x]`` is
         a list of the elements that cover the element `x` in the poset.

         .. WARNING::

             If data is a list or tuple of length `2`, then it is
             handled by the above case..

      4. An acyclic, loop-free and multi-edge free ``DiGraph``. If
         ``cover_relations`` is ``True``, then the edges of the
         digraph are assumed to correspond to the cover relations of
         the poset. Otherwise, the cover relations are computed.

      5. A previously constructed poset (the poset itself is returned).

    - ``element_labels`` -- (default: ``None``); an optional list or
      dictionary of objects that label the poset elements.

    - ``cover_relations`` -- a boolean (default: ``False``); whether the
      data can be assumed to describe a directed acyclic graph whose
      arrows are cover relations; otherwise, the cover relations are
      first computed.

    - ``linear_extension`` -- a boolean (default: ``False``); whether to
      use the provided list of elements as default linear extension
      for the poset; otherwise a linear extension is computed. If the data
      is given as the pair ``(E, f)``, then ``E`` is taken to be the linear
      extension.

    - ``facade`` -- a boolean or ``None`` (default); whether the
      :meth:`Poset`'s elements should be wrapped to make them aware of the
      Poset they belong to.

      * If ``facade = True``, the :meth:`Poset`'s elements are exactly those
        given as input.

      * If ``facade = False``, the :meth:`Poset`'s elements will become
        :class:`~sage.combinat.posets.posets.PosetElement` objects.

      * If ``facade = None`` (default) the expected behaviour is the behaviour
        of ``facade = True``, unless the opposite can be deduced from the
        context (i.e. for instance if a :meth:`Poset` is built from another
        :meth:`Poset`, itself built with ``facade = False``)

    OUTPUT:

    ``FinitePoset`` -- an instance of the :class:`FinitePoset`` class.

    If ``category`` is specified, then the poset is created in this
    category instead of :class:`FinitePosets`.

    .. SEEALSO::

        :class:`Posets`, :class:`~sage.categories.posets.Posets`,
        :class:`FinitePosets`

    EXAMPLES:

    1. Elements and cover relations::

          sage: elms = [1,2,3,4,5,6,7]
          sage: rels = [[1,2],[3,4],[4,5],[2,5]]
          sage: Poset((elms, rels), cover_relations = True, facade = False)
          Finite poset containing 7 elements

       Elements and non-cover relations::

          sage: elms = [1,2,3,4]
          sage: rels = [[1,2],[1,3],[1,4],[2,3],[2,4],[3,4]]
          sage: P = Poset( [elms,rels] ,cover_relations=False); P
          Finite poset containing 4 elements
          sage: P.cover_relations()
          [[1, 2], [2, 3], [3, 4]]

    2. Elements and function: the standard permutations of [1, 2, 3, 4]
       with the Bruhat order::

          sage: elms = Permutations(4)
          sage: fcn = lambda p,q : p.bruhat_lequal(q)
          sage: Poset((elms, fcn))
          Finite poset containing 24 elements

       With a function that identifies the cover relations: the set
       partitions of `\{1, 2, 3\}` ordered by refinement::

          sage: elms = SetPartitions(3)
          sage: def fcn(A, B):
          ....:     if len(A) != len(B)+1:
          ....:         return False
          ....:     for a in A:
          ....:         if not any(set(a).issubset(b) for b in B):
          ....:             return False
          ....:     return True
          sage: Poset((elms, fcn), cover_relations=True)
          Finite poset containing 5 elements

    3. A dictionary of upper covers::

          sage: Poset({'a':['b','c'], 'b':['d'], 'c':['d'], 'd':[]})
          Finite poset containing 4 elements

       A list of upper covers::

          sage: Poset([[1,2],[4],[3],[4],[]])
          Finite poset containing 5 elements

       A list of upper covers and a dictionary of labels::

          sage: elm_labs = {0:"a",1:"b",2:"c",3:"d",4:"e"}
          sage: P = Poset([[1,2],[4],[3],[4],[]], elm_labs, facade = False)
          sage: P.list()
          [a, b, c, d, e]

       .. WARNING::

         The special case where the argument data is a list or tuple of
         length 2 is handled by the above cases. So you cannot use this
         method to input a 2-element poset.

    4. An acyclic DiGraph.

       ::

          sage: dag = DiGraph({0:[2,3], 1:[3,4], 2:[5], 3:[5], 4:[5]})
          sage: Poset(dag)
          Finite poset containing 6 elements

       Any directed acyclic graph without loops or multiple edges, as long
       as ``cover_relations=False``::

          sage: dig = DiGraph({0:[2,3], 1:[3,4,5], 2:[5], 3:[5], 4:[5]})
          sage: dig.allows_multiple_edges()
          False
          sage: dig.allows_loops()
          False
          sage: dig.transitive_reduction() == dig
          False
          sage: Poset(dig, cover_relations=False)
          Finite poset containing 6 elements
          sage: Poset(dig, cover_relations=True)
          Traceback (most recent call last):
          ...
          ValueError: Hasse diagram is not transitively reduced.

    .. rubric:: Default Linear extension

    Every poset `P` obtained with ``Poset`` comes equipped with a
    default linear extension, which is also used for enumerating
    its elements. By default, this linear extension is computed,
    and has no particular significance::

        sage: P = Poset((divisors(12), attrcall("divides")))
        sage: P.list()
        [1, 2, 4, 3, 6, 12]
        sage: P.linear_extension()
        [1, 2, 4, 3, 6, 12]

    You may enforce a specific linear extension using the
    ``linear_extension`` option::

        sage: P = Poset((divisors(12), attrcall("divides")), linear_extension=True)
        sage: P.list()
        [1, 2, 3, 4, 6, 12]
        sage: P.linear_extension()
        [1, 2, 3, 4, 6, 12]

    Depending on popular request, ``Poset`` might eventually get
    modified to always use the provided list of elements as
    default linear extension, when it is one.

    .. SEEALSO:: :meth:`FinitePoset.linear_extensions`

    .. rubric:: Facade posets

    When ``facade = False``, the elements of a poset are wrapped so as to make
    them aware that they belong to that poset::

        sage: P = Poset(DiGraph({'d':['c','b'],'c':['a'],'b':['a']}), facade = False)
        sage: d,c,b,a = list(P)
        sage: a.parent() is P
        True

    This allows for comparing elements according to `P`::

        sage: c < a
        True

    However, this may have surprising effects::

        sage: my_elements = ['a','b','c','d']
        sage: any(x in my_elements for x in P)
        False

    and can be annoying when one wants to manipulate the elements of
    the poset::

        sage: a + b
        Traceback (most recent call last):
        ...
        TypeError: unsupported operand type(s) for +: 'FinitePoset_with_category.element_class' and 'FinitePoset_with_category.element_class'
        sage: a.element + b.element
        'ab'

    By default, facade posets are constructed instead::

        sage: P = Poset(DiGraph({'d':['c','b'],'c':['a'],'b':['a']}))

    In this example, the elements of the poset remain plain strings::

        sage: d,c,b,a = list(P)
        sage: type(a)
        <type 'str'>

    Of course, those strings are not aware of `P`. So to compare two
    such strings, one needs to query `P`::

        sage: a < b
        True
        sage: P.lt(a,b)
        False

    which models the usual mathematical notation `a <_P b`.

    Most operations seem to still work, but at this point there is no
    guarantee whatsoever::

        sage: P.list()
        ['d', 'c', 'b', 'a']
        sage: P.principal_order_ideal('a')
        ['d', 'c', 'b', 'a']
        sage: P.principal_order_ideal('b')
        ['d', 'b']
        sage: P.principal_order_ideal('d')
        ['d']
        sage: TestSuite(P).run()

    .. WARNING::

        :class:`DiGraph` is used to construct the poset, and the
        vertices of a :class:`DiGraph` are converted to plain Python
        :class:`int`'s if they are :class:`Integer`'s::

            sage: G = DiGraph({0:[2,3], 1:[3,4], 2:[5], 3:[5], 4:[5]})
            sage: type(G.vertices()[0])
            <type 'int'>

        This is worked around by systematically converting back the
        vertices of a poset to :class:`Integer`'s if they are
        :class:`int`'s::

            sage: P = Poset((divisors(15), attrcall("divides")), facade = False)
            sage: type(P.an_element().element)
            <type 'sage.rings.integer.Integer'>

            sage: P = Poset((divisors(15), attrcall("divides")), facade=True)
            sage: type(P.an_element())
            <type 'sage.rings.integer.Integer'>

        This may be abusive::

            sage: P = Poset((range(5), operator.le), facade = True)
            sage: P.an_element().parent()
            Integer Ring

    .. rubric:: Unique representation

    As most parents, :class:`Poset` have unique representation (see
    :class:`UniqueRepresentation`). Namely if two posets are created
    from two equal data, then they are not only equal but actually
    identical::

        sage: data1 = [[1,2],[3],[3]]
        sage: data2 = [[1,2],[3],[3]]
        sage: P1 = Poset(data1)
        sage: P2 = Poset(data2)
        sage: P1 == P2
        True
        sage: P1 is P2
        True

    In situations where this behaviour is not desired, one can use the
    ``key`` option::

        sage: P1 = Poset(data1, key = "foo")
        sage: P2 = Poset(data2, key = "bar")
        sage: P1 is P2
        False
        sage: P1 == P2
        False

    ``key`` can be any hashable value and is passed down to
    :class:`UniqueRepresentation`. It is otherwise ignored by the
    poset constructor.

    TESTS::

        sage: P = Poset([[1,2],[3],[3]])
        sage: type(hash(P))
        <type 'int'>

    Bad input::

        sage: Poset([1,2,3], lambda x,y : x<y)
        Traceback (most recent call last):
        ...
        ValueError: element_labels should be a dict or a list if different from None. (Did you intend data to be equal to a pair ?)
    """
    # Avoiding some errors from the user when data should be a pair
    if (element_labels is not None and
        not isinstance(element_labels, dict) and
        not isinstance(element_labels, list)):
        raise ValueError("element_labels should be a dict or a list if "+
                         "different from None. (Did you intend data to be "+
                         "equal to a pair ?)")

    #Convert data to a DiGraph
    elements = None
    D = {}
    if isinstance(data, FinitePoset):
        if element_labels is None and category is None and facade is None and linear_extension == data._with_linear_extension:
            return data
        if not linear_extension:
            P = FinitePoset(data, elements=None, category=category, facade=facade)
            if element_labels is not None:
                P = P.relabel(element_labels)
            return P
        else:
            if element_labels is None:
                return FinitePoset(data, elements=data._elements, category=category, facade=facade)
            else:
                return FinitePoset(data, elements=element_labels, category=category, facade=facade)
    elif data is None: # type 0
        D = DiGraph()
    elif isinstance(data, DiGraph): # type 4
        D = copy.deepcopy(data)
    elif isinstance(data, dict): # type 3: dictionary of upper covers
        D = DiGraph(data)
    elif isinstance(data,(list,tuple)): # types 1, 2, 3 (list/tuple)
        if len(data) == 2: # types 1 or 2
            if callable(data[1]): # type 2
                elements, function = data
                relations = []
                for x in elements:
                    for y in elements:
                        if function(x,y) is True:
                            relations.append([x,y])
            else: # type 1
                elements, relations = data
                # check that relations are relations
                for r in relations:
                    try:
                        u, v = r
                    except ValueError:
                        raise TypeError("not a list of relations")
            D = DiGraph()
            D.add_vertices(elements)
            D.add_edges(relations)
        elif len(data) > 2:
            # type 3, list/tuple of upper covers
            D = DiGraph(dict([[Integer(i),data[i]] for i in range(len(data))]))
        else:
            raise ValueError("not valid poset data.")

    # DEBUG: At this point D should be a DiGraph.
    assert isinstance(D, DiGraph), "BUG: D should be a digraph."

    # Determine cover relations, if necessary.
    if cover_relations is False:
        D = D.transitive_reduction()

    # Check that the digraph does not contain loops, multiple edges
    # and is transitively reduced.
    if D.has_loops():
        raise ValueError("Hasse diagram contains loops.")
    elif D.has_multiple_edges():
        raise ValueError("Hasse diagram contains multiple edges.")
    elif cover_relations is True and not D.is_transitively_reduced():
        raise ValueError("Hasse diagram is not transitively reduced.")

    if element_labels is not None:
        D = D.relabel(element_labels, inplace=False)

    if linear_extension:
        if element_labels is not None:
            elements = element_labels
        elif elements is None:
            # Compute a linear extension of the poset (a topological sort).
            try:
                elements = D.topological_sort()
            except Exception:
                raise ValueError("Hasse diagram contains cycles.")
    else:
        elements = None
    return FinitePoset(D, elements=elements, category=category, facade=facade, key=key)


class FinitePoset(UniqueRepresentation, Parent):
    r"""
    A (finite) `n`-element poset constructed from a directed acyclic graph.

    INPUT:

    - ``hasse_diagram`` -- an instance of
      :class:`~sage.combinat.posets.posets.FinitePoset`, or a
      :class:`DiGraph` that is transitively-reduced, acyclic,
      loop-free, and multiedge-free.

    - ``elements`` -- an optional list of elements, with ``element[i]``
      corresponding to vertex ``i``. If ``elements`` is ``None``, then it is
      set to be the vertex set of the digraph. Note that if this option is set,
      then ``elements`` is considered as a specified linear extension of the poset
      and the `linear_extension` attribute is set.

    - ``category`` -- :class:`FinitePosets`, or a subcategory thereof.

    - ``facade`` -- a boolean or ``None`` (default); whether the
      :class:`~sage.combinat.posets.posets.FinitePoset`'s elements should be
      wrapped to make them aware of the Poset they belong to.

      * If ``facade = True``, the
        :class:`~sage.combinat.posets.posets.FinitePoset`'s elements are exactly
        those given as input.

      * If ``facade = False``, the
        :class:`~sage.combinat.posets.posets.FinitePoset`'s elements will become
        :class:`~sage.combinat.posets.posets.PosetElement` objects.

      * If ``facade = None`` (default) the expected behaviour is the behaviour
        of ``facade = True``, unless the opposite can be deduced from the
        context (i.e. for instance if a
        :class:`~sage.combinat.posets.posets.FinitePoset` is built from another
        :class:`~sage.combinat.posets.posets.FinitePoset`, itself built with
        ``facade = False``)

    - ``key`` -- any hashable value (default: ``None``).

    EXAMPLES::

        sage: uc = [[2,3], [], [1], [1], [1], [3,4]]
        sage: from sage.combinat.posets.posets import FinitePoset
        sage: P = FinitePoset(DiGraph(dict([[i,uc[i]] for i in range(len(uc))])), facade=False); P
        Finite poset containing 6 elements
        sage: P.cover_relations()
        [[5, 4], [5, 3], [4, 1], [0, 2], [0, 3], [2, 1], [3, 1]]
        sage: TestSuite(P).run()
        sage: P.category()
        Join of Category of finite posets and Category of finite enumerated sets
        sage: P.__class__
        <class 'sage.combinat.posets.posets.FinitePoset_with_category'>

        sage: Q = sage.combinat.posets.posets.FinitePoset(P, facade = False); Q
        Finite poset containing 6 elements

        sage: Q is P
        True

    We keep the same underlying Hasse diagram, but change the elements::

        sage: Q = sage.combinat.posets.posets.FinitePoset(P, elements=[1,2,3,4,5,6], facade=False); Q
        Finite poset containing 6 elements with distinguished linear extension
        sage: Q.cover_relations()
        [[1, 2], [1, 5], [2, 6], [3, 4], [3, 5], [4, 6], [5, 6]]

    We test the facade argument::

        sage: P = Poset(DiGraph({'a':['b'],'b':['c'],'c':['d']}), facade=False)
        sage: P.category()
        Join of Category of finite posets and Category of finite enumerated sets
        sage: parent(P[0]) is P
        True

        sage: Q = Poset(DiGraph({'a':['b'],'b':['c'],'c':['d']}), facade=True)
        sage: Q.category()
        Join of Category of finite posets
            and Category of finite enumerated sets
            and Category of facade sets
        sage: parent(Q[0]) is str
        True
        sage: TestSuite(Q).run(skip = ['_test_an_element']) # is_parent_of is not yet implemented

    Changing a non facade poset to a facade poset::

        sage: PQ = Poset(P, facade=True)
        sage: PQ.category()
        Join of Category of finite posets
            and Category of finite enumerated sets
            and Category of facade sets
        sage: parent(PQ[0]) is str
        True
        sage: PQ is Q
        True

    Changing a facade poset to a non facade poset::

        sage: QP = Poset(Q, facade = False)
        sage: QP.category()
        Join of Category of finite posets
            and Category of finite enumerated sets
        sage: parent(QP[0]) is QP
        True

    .. NOTE::

       A class that inherits from this class needs to define
       ``Element``. This is the class of the elements that the inheriting
       class contains. For example, for this class, ``FinitePoset``,
       ``Element`` is ``PosetElement``.  It can also define ``_dual_class`` which
       is the class of dual posets of this
       class. E.g. ``FiniteMeetSemilattice._dual_class`` is
       ``FiniteJoinSemilattice``.

    TESTS:

    Equality is derived from :class:`UniqueRepresentation`. We check that this
    gives consistent results::

        sage: P = Poset([[1,2],[3],[3]])
        sage: P == P
        True
        sage: Q = Poset([[1,2],[],[1]])
        sage: Q == P
        False
        sage: p1, p2 = Posets(2).list()
        sage: p2 == p1, p1 != p2
        (False, True)
        sage: [[p1.__eq__(p2) for p1 in Posets(2)] for p2 in Posets(2)]
        [[True, False], [False, True]]
        sage: [[p2.__eq__(p1) for p1 in Posets(2)] for p2 in Posets(2)]
        [[True, False], [False, True]]
        sage: [[p2 == p1 for p1 in Posets(3)] for p2 in Posets(3)]
        [[True, False, False, False, False],
         [False, True, False, False, False],
         [False, False, True, False, False],
         [False, False, False, True, False],
         [False, False, False, False, True]]

        sage: [[p1.__ne__(p2) for p1 in Posets(2)] for p2 in Posets(2)]
        [[False, True], [True, False]]
        sage: P = Poset([[1,2,4],[3],[3]])
        sage: Q = Poset([[1,2],[],[1],[4]])
        sage: P != Q
        True
        sage: P != P
        False
        sage: Q != Q
        False
        sage: [[p1.__ne__(p2) for p1 in Posets(2)] for p2 in Posets(2)]
        [[False, True], [True, False]]

        sage: P = Poset((divisors(12), attrcall("divides")), linear_extension=True)
        sage: Q = Poset(P)
        sage: Q == P
        False
        sage: Q = Poset(P, linear_extension=True)
        sage: Q == P
        True
    """

    # The parsing of the construction data (like a list of cover relations)
    #   into a :class:`DiGraph` is done in :func:`Poset`.
    @staticmethod
    def __classcall__(cls, hasse_diagram, elements=None, category=None, facade=None, key=None):
        """
        Normalizes the arguments passed to the constructor.

        INPUT:

        - ``hasse_diagram`` -- a :class:`DiGraph` or a :class:`FinitePoset`
          that is labeled by the elements of the poset
        - ``elements`` -- (default: ``None``) the default linear extension
          or ``None`` if no such default linear extension is wanted
        - ``category`` -- (optional) a subcategory of :class:`FinitePosets`
        - ``facade`` -- (optional) boolean if this is a facade parent or not
        - ``key`` -- (optional) a key value

        TESTS::

            sage: P = sage.combinat.posets.posets.FinitePoset(DiGraph())
            sage: type(P)
            <class 'sage.combinat.posets.posets.FinitePoset_with_category'>
            sage: TestSuite(P).run()

        See also the extensive tests in the class documentation.

        We check that :trac:`17059` is fixed::

            sage: p = Poset()
            sage: p is Poset(p, category=p.category())
            True
        """
        assert isinstance(hasse_diagram, (FinitePoset, DiGraph))
        if isinstance(hasse_diagram, FinitePoset):
            if category is None:
                category = hasse_diagram.category()
            if facade is None:
                facade = hasse_diagram in Sets().Facade()
            if elements is None:
                relabel = {i:x for i,x in enumerate(hasse_diagram._elements)}
            else:
                elements = tuple(elements)
                relabel = {i:x for i,x in enumerate(elements)}
            hasse_diagram = hasse_diagram._hasse_diagram.relabel(relabel, inplace=False)
            hasse_diagram = hasse_diagram.copy(immutable=True)
        else:
            hasse_diagram = HasseDiagram(hasse_diagram, data_structure="static_sparse")
            if facade is None:
                facade = True
            if elements is not None:
                elements = tuple(elements)
        # Standardize the category by letting the Facade axiom be carried
        #   by the facade variable
        if category is not None and category.is_subcategory(Sets().Facade()):
            category = category._without_axiom("Facade")
        category = Category.join([FinitePosets().or_subcategory(category), FiniteEnumeratedSets()])
        return super(FinitePoset, cls).__classcall__(cls, hasse_diagram=hasse_diagram,
                                                     elements=elements,
                                                     category=category, facade=facade,
                                                     key=key)

    def __init__(self, hasse_diagram, elements, category, facade, key):
        """
        EXAMPLES::

            sage: P = Poset(DiGraph({'a':['b'],'b':['c'],'c':['d']}), facade = False)
            sage: type(P)
            <class 'sage.combinat.posets.posets.FinitePoset_with_category'>

        The internal data structure currently consists of:

        - the Hasse diagram of the poset, represented by a DiGraph
          with vertices labelled 0,...,n-1 according to a linear
          extension of the poset (that is if `i \mapsto j` is an edge
          then `i<j`), together with some extra methods (see
          :class:`sage.combinat.posets.hasse_diagram.HasseDiagram`)::

            sage: P._hasse_diagram
            Hasse diagram of a poset containing 4 elements
            sage: P._hasse_diagram.cover_relations()
            [(0, 1), (1, 2), (2, 3)]

        - a tuple of the original elements, not wrapped as elements of
          ``self`` (but see also ``P._list``)::

            sage: P._elements
            ('a', 'b', 'c', 'd')

          ``P._elements[i]`` gives the element of ``P`` corresponding
          to the vertex ``i``

        - a dictionary mapping back elements to vertices::

            sage: P._element_to_vertex_dict
            {'a': 0, 'b': 1, 'c': 2, 'd': 3}

        - and a boolean stating whether the poset is a facade poset::

            sage: P._is_facade
            False

        This internal data structure is subject to change at any
        point. Do not break encapsulation!

        TESTS::

            sage: TestSuite(P).run()

        See also the extensive tests in the class documentation.
        """
        Parent.__init__(self, category=category, facade=facade)
        if elements is None:
            self._with_linear_extension = False
            # Compute a linear extension of the poset (a topological sort).
            try:
                elements = tuple(hasse_diagram.topological_sort())
            except Exception:
                raise ValueError("Hasse diagram contains cycles")
        else:
            self._with_linear_extension = True
        # Work around the fact that, currently, when a DiGraph is
        # created with Integer's as vertices, those vertices are
        # converted to plain int's. This is a bit abusive.
        self._elements = tuple(Integer(i) if isinstance(i,int) else i for i in elements)
        # Relabel using the linear_extension.
        # So range(len(D)) becomes a linear extension of the poset.
        rdict = {self._elements[i]: i for i in range(len(self._elements))}
        self._hasse_diagram = HasseDiagram(hasse_diagram.relabel(rdict, inplace=False), data_structure="static_sparse")
        self._element_to_vertex_dict = dict( (self._elements[i], i)
                                             for i in range(len(self._elements)) )
        self._is_facade = facade

    @lazy_attribute
    def _list(self):
        """
        The list of the elements of ``self``, each wrapped to have
        ``self`` as parent

        EXAMPLES::

            sage: P = Poset(DiGraph({'a':['b'],'b':['c'],'c':['d']}), facade = False)
            sage: L = P._list; L
            (a, b, c, d)
            sage: type(L[0])
            <class 'sage.combinat.posets.elements.FinitePoset_with_category.element_class'>
            sage: L[0].parent() is P
            True

        Constructing them once for all makes future conversions
        between the vertex id and the element faster. This also
        ensures unique representation of the elements of this poset,
        which could be used to later speed up certain operations
        (equality test, ...)
        """
        if self._is_facade:
            return self._elements
        else:
            return tuple(self.element_class(self, self._elements[vertex], vertex)
                         for vertex in range(len(self._elements)))

    # This defines the type (class) of elements of poset.
    Element = PosetElement

    def _element_to_vertex(self, element):
        """
        Given an element of the poset (wrapped or not), returns the
        corresponding vertex of the Hasse diagram.

        EXAMPLES::

            sage: P = Poset((divisors(15), attrcall("divides")))
            sage: list(P)
            [1, 3, 5, 15]
            sage: x = P(5)
            sage: P._element_to_vertex(x)
            2

        The same with a non-wrapped element of `P`::

            sage: P._element_to_vertex(5)
            2

        TESTS::

            sage: P = Poset((divisors(15), attrcall("divides")), facade = False)

        Testing for wrapped elements::

            sage: all(P._vertex_to_element(P._element_to_vertex(x)) is x for x in P)
            True

        Testing for non-wrapped elements::

            sage: all(P._vertex_to_element(P._element_to_vertex(x)) is P(x) for x in divisors(15))
            True

        Testing for non-wrapped elements for a facade poset::

            sage: P = Poset((divisors(15), attrcall("divides")), facade = True)
            sage: all(P._vertex_to_element(P._element_to_vertex(x)) is x for x in P)
            True
        """
        if isinstance(element, self.element_class) and element.parent() is self:
            return element.vertex
        else:
            try:
                return self._element_to_vertex_dict[element]
            except KeyError:
                raise ValueError("element (=%s) not in poset"%element)

    def _vertex_to_element(self, vertex):
        """
        Return the element of ``self`` corresponding to the vertex
        ``vertex`` of the Hasse diagram.

        It is wrapped if ``self`` is not a facade poset.

        EXAMPLES::

            sage: P = Poset((divisors(15), attrcall("divides")), facade = False)
            sage: x = P._vertex_to_element(2)
            sage: x
            5
            sage: x.parent() is P
            True

            sage: P = Poset((divisors(15), attrcall("divides")), facade = True)
            sage: x = P._vertex_to_element(2)
            sage: x
            5
            sage: x.parent() is ZZ
            True
        """
        return self._list[vertex]

    def unwrap(self, element):
        """
        Return the element ``element`` of the poset ``self`` in
        unwrapped form.

        INPUT:

        - ``element`` -- an element of ``self``

        EXAMPLES::

            sage: P = Poset((divisors(15), attrcall("divides")), facade = False)
            sage: x = P.an_element(); x
            1
            sage: x.parent()
            Finite poset containing 4 elements
            sage: P.unwrap(x)
            1
            sage: P.unwrap(x).parent()
            Integer Ring

        For a non facade poset, this is equivalent to using the
        ``.element`` attribute::

            sage: P.unwrap(x) is x.element
            True

        For a facade poset, this does nothing::

            sage: P = Poset((divisors(15), attrcall("divides")), facade=True)
            sage: x = P.an_element()
            sage: P.unwrap(x) is x
            True

        This method is useful in code where we don't know if ``P`` is
        a facade poset or not.
        """
        if self._is_facade:
            return element
        else:
            return element.element

    def __contains__(self, x):
        r"""
        Returns True if x is an element of the poset.

        TESTS::

            sage: from sage.combinat.posets.posets import FinitePoset
            sage: P5 = FinitePoset(DiGraph({(5,):[(4,1),(3,2)], \
                    (4,1):[(3,1,1),(2,2,1)], \
                    (3,2):[(3,1,1),(2,2,1)], \
                    (3,1,1):[(2,1,1,1)], \
                    (2,2,1):[(2,1,1,1)], \
                    (2,1,1,1):[(1,1,1,1,1)], \
                    (1,1,1,1,1):[]}))
            sage: x = P5.list()[3]
            sage: x in P5
            True

        For the sake of speed, an element with the right class and
        parent is assumed to be in this parent. This can possibly be
        counterfeited by feeding garbage to the constructor::

            sage: x = P5.element_class(P5, "a", 5)
            sage: x in P5
            True
        """
        if isinstance(x, self.element_class):
            return x.parent() is self
        return x in self._element_to_vertex_dict

    is_parent_of = __contains__

    def _element_constructor_(self, element):
        """
        Constructs an element of ``self``

        EXAMPLES::

            sage: from sage.combinat.posets.posets import FinitePoset
            sage: P = FinitePoset(DiGraph({0:[2,3], 1:[3,4], 2:[5], 3:[5], 4:[5]}), facade = False)
            sage: P(5)
            5
            sage: Q = FinitePoset(DiGraph({5:[2,3], 1:[3,4], 2:[0], 3:[0], 4:[0]}), facade = False)
            sage: Q(5)
            5

        Accessing the ``i``-th element of ``self`` as ``P[i]``::

            sage: P = FinitePoset(DiGraph({'a':['b','c'], 'b':['d'], 'c':['d'], 'd':[]}), facade = False)
            sage: P('a') == P[0]
            True
            sage: P('d') == P[-1]
            True

        TESTS::

            sage: P = Poset(DiGraph({0:[2,3], 1:[3,4], 2:[5], 3:[5], 4:[5]}), facade = False)
            sage: all(P(x) is x for x in P)
            True
            sage: P = Poset((divisors(15), attrcall("divides")), facade = True)
            sage: all(P(x) is x for x in P)
            True
        """
        try:
            return self._list[self._element_to_vertex_dict[element]]
        except KeyError:
            raise ValueError("%s is not an element of this poset"%type(element))

    def __call__(self, element):
        """
        Creates elements of this poset

        This overrides the generic call method for all parents
        :meth:`Parent.__call__`, as a work around to allow for facade
        posets over plain Python objects (e.g. Python's
        int's). Indeed, the default __call__ method expects the result
        of :meth:`_element_constructor_` to be a Sage element (see
        :meth:`sage.structure.coerce_maps.DefaultConvertMap_unique._call_`)::

            sage: P = Poset(DiGraph({'d':['c','b'],'c':['a'],'b':['a']}),
            ....:           facade = True)
            sage: P('a')              # indirect doctest
            'a'
            sage: TestSuite(P).run()
            sage: P = Poset(((False, True), operator.eq), facade = True)
            sage: P(True)
            1
        """
        if self._is_facade and element in self._element_to_vertex_dict:
            return element
        return super(FinitePoset, self).__call__(element)

    # TODO: wrapped is not used
    def hasse_diagram(self, wrapped = True):
        r"""
        Return the Hasse diagram of ``self`` as a Sage :class:`DiGraph`. If
        ``dot2tex`` is installed, then this sets the Hasse diagram's latex
        options to use the ``dot2tex`` formatting.

        .. TODO::

            Should the vertices of the diagram have the poset as parent?

        EXAMPLES::

            sage: Q = Poset({5:[2,3], 1:[3,4], 2:[0], 3:[0], 4:[0]}, facade = False)
            sage: Q.hasse_diagram()
            Digraph on 6 vertices

            sage: P = Poset({'a':['b'],'b':['d'],'c':['d'],'d':['f'],'e':['f'],'f':[]}, facade = False)
            sage: H = P.hasse_diagram()
            sage: P.cover_relations()
            [[e, f], [c, d], [a, b], [b, d], [d, f]]
            sage: H.edges()
            [(a, b, None), (c, d, None), (b, d, None), (e, f, None), (d, f, None)]

            sage: P = Poset((divisors(15), attrcall("divides")), facade = False)
            sage: H = P.hasse_diagram()
            sage: H.vertices()
            [1, 5, 3, 15]
            sage: H.edges()
            [(1, 3, None), (1, 5, None), (5, 15, None), (3, 15, None)]
            sage: H.set_latex_options(format = "dot2tex")   # optional - dot2tex
            sage: view(H, tight_page=True) # optional - dot2tex
        """
        G = DiGraph(self._hasse_diagram).relabel(self._list, inplace=False)
        from sage.graphs.dot2tex_utils import have_dot2tex
        if have_dot2tex():
            G.set_latex_options(format='dot2tex',
                                prog='dot',
                                layout='acyclic',
                                edge_options=lambda x: {'backward':True})
        return G

    def _latex_(self):
        r"""
        Returns a latex method for the poset.

        EXAMPLES::

            sage: P = Poset(([1,2], [[1,2]]), cover_relations = True)
            sage: print P._latex_() #optional - dot2tex graphviz
            \begin{tikzpicture}[>=latex,line join=bevel,]
            %%
            \node (node_1) at (6.0...bp,57.0...bp) [draw,draw=none] {$2$};
              \node (node_0) at (6.0...bp,7.0...bp) [draw,draw=none] {$1$};
              \draw [black,<-] (node_1) ..controls (6.0...bp,31.269...bp) and (6.0...bp,20.287...bp)  .. (node_0);
            %
            \end{tikzpicture}
        """
        return self.hasse_diagram()._latex_()

    def _repr_(self):
        r"""
        Returns a string representation of the poset.

        TESTS::

            sage: partitions_of_five = {(5,):[(4,1),(3,2)], \
                    (4,1):[(3,1,1),(2,2,1)], \
                    (3,2):[(3,1,1),(2,2,1)], \
                    (3,1,1):[(2,1,1,1)], \
                    (2,2,1):[(2,1,1,1)], \
                    (2,1,1,1):[(1,1,1,1,1)], \
                    (1,1,1,1,1):[]}
            sage: P5 = Poset(partitions_of_five)
            sage: P5._repr_()
            'Finite poset containing 7 elements'
        """
        s =  "Finite poset containing %s elements"%self._hasse_diagram.order()
        if self._with_linear_extension:
            s += " with distinguished linear extension"
        return s

    def __iter__(self):
        """
        Iterates through the elements of a linear extension of the poset.

        EXAMPLES::

            sage: D = Poset({ 0:[1,2], 1:[3], 2:[3,4] })
            sage: sorted(D.__iter__())
            [0, 1, 2, 3, 4]
        """
        return iter(self._list)

    def linear_extension(self, linear_extension=None, check=True):
        """
        Return a linear extension of this poset.

        A linear extension of a finite poset `P` of size `n` is a total
        ordering `\pi := \pi_0 \pi_1 \ldots \pi_{n-1}` of its elements
        such that `i<j` whenever `\pi_i < \pi_j` in the poset `P`.

        INPUT:

        - ``linear_extension`` -- (default: ``None``) a list of the
          elements of ``self``
        - ``check`` -- a boolean (default: True);
          whether to check that ``linear_extension`` is indeed a
          linear extension of ``self``.

        .. SEEALSO:: :meth:`is_linear_extension`, :meth:`linear_extensions`

        EXAMPLES::

            sage: P = Poset((divisors(15), attrcall("divides")), facade=True)

        Without optional argument, the default linear extension of the
        poset is returned, as a plain list::

            sage: P.linear_extension()
            [1, 3, 5, 15]

        Otherwise, a full-featured linear extension is constructed
        as an element of ``P.linear_extensions()``::

            sage: l = P.linear_extension([1,5,3,15]); l
            [1, 5, 3, 15]
            sage: type(l)
            <class 'sage.combinat.posets.linear_extensions.LinearExtensionsOfPoset_with_category.element_class'>
            sage: l.parent()
            The set of all linear extensions of Finite poset containing 4 elements

        By default, the linear extension is checked for correctness::

            sage: l = P.linear_extension([1,3,15,5])
            Traceback (most recent call last):
            ...
            ValueError: [1, 3, 15, 5] is not a linear extension of Finite poset containing 4 elements

        This can be disabled (at your own risks!) with::

            sage: P.linear_extension([1,3,15,5], check=False)
            [1, 3, 15, 5]

        .. TODO::

            - Is it acceptable to have those two features for a single method?

            - In particular, we miss a short idiom to get the default
              linear extension
        """
        L = self.linear_extensions()
        if linear_extension is not None:
            return L(linear_extension, check=check)
        return L(self._list, check=check)

    @cached_method
    def linear_extensions(self, facade=False):
        """
        Returns the enumerated set of all the linear extensions of this poset

        INPUT:

        - ``facade`` -- a boolean (default: ``False``);
          whether to return the linear extensions as plain lists

          .. warning::

            The ``facade`` option is not yet fully functional::

                sage: P = Poset((divisors(12), attrcall("divides")), linear_extension=True)
                sage: L = P.linear_extensions(facade=True); L
                The set of all linear extensions of Finite poset containing 6 elements with distinguished linear extension
                sage: L([1, 2, 3, 4, 6, 12])
                Traceback (most recent call last):
                ...
                TypeError: Cannot convert list to sage.structure.element.Element

        .. SEEALSO:: :meth:`linear_extension`, :meth:`is_linear_extension`

        EXAMPLES::

            sage: P = Poset((divisors(12), attrcall("divides")), linear_extension=True)
            sage: P.list()
            [1, 2, 3, 4, 6, 12]
            sage: L = P.linear_extensions(); L
            The set of all linear extensions of Finite poset containing 6 elements with distinguished linear extension
            sage: l = L.an_element(); l
            [1, 2, 3, 4, 6, 12]
            sage: L.cardinality()
            5
            sage: L.list()
            [[1, 2, 3, 4, 6, 12],
             [1, 2, 3, 6, 4, 12],
             [1, 2, 4, 3, 6, 12],
             [1, 3, 2, 4, 6, 12],
             [1, 3, 2, 6, 4, 12]]

        Each element is aware that it is a linear extension of `P`::

            sage: type(l.parent())
            <class 'sage.combinat.posets.linear_extensions.LinearExtensionsOfPoset_with_category'>

        With ``facade=True``, the elements of ``L`` are plain lists instead::

            sage: L = P.linear_extensions(facade=True)
            sage: l = L.an_element()
            sage: type(l)
            <type 'list'>

        .. WARNING::

            In Sage <= 4.8, this function used to return a plain list
            of lists. To recover the previous functionality, please use::

                sage: L = list(P.linear_extensions(facade=True)); L
                [[1, 2, 3, 4, 6, 12],
                 [1, 2, 3, 6, 4, 12],
                 [1, 2, 4, 3, 6, 12],
                 [1, 3, 2, 4, 6, 12],
                 [1, 3, 2, 6, 4, 12]]
                sage: type(L[0])
                <type 'list'>

        TESTS::

            sage: D = Poset({ 0:[1,2], 1:[3], 2:[3,4] })
            sage: list(D.linear_extensions())
            [[0, 1, 2, 3, 4], [0, 1, 2, 4, 3], [0, 2, 1, 3, 4], [0, 2, 1, 4, 3], [0, 2, 4, 1, 3]]

        """
        from linear_extensions import LinearExtensionsOfPoset
        return LinearExtensionsOfPoset(self, facade = facade)

    def is_linear_extension(self, l):
        """
        Returns whether ``l`` is a linear extension of ``self``

        INPUT:

        - ``l`` -- a list (or iterable) containing all of the elements of ``self`` exactly once

        .. SEEALSO:: :meth:`linear_extension`, :meth:`linear_extensions`

        EXAMPLES::

            sage: P = Poset((divisors(12), attrcall("divides")), facade=True, linear_extension=True)
            sage: P.list()
            [1, 2, 3, 4, 6, 12]
            sage: P.is_linear_extension([1, 2, 4, 3, 6, 12])
            True
            sage: P.is_linear_extension([1, 2, 4, 6, 3, 12])
            False

            sage: [p for p in Permutations(list(P)) if P.is_linear_extension(p)]
            [[1, 2, 3, 4, 6, 12],
             [1, 2, 3, 6, 4, 12],
             [1, 2, 4, 3, 6, 12],
             [1, 3, 2, 4, 6, 12],
             [1, 3, 2, 6, 4, 12]]
            sage: list(P.linear_extensions())
            [[1, 2, 3, 4, 6, 12],
             [1, 2, 3, 6, 4, 12],
             [1, 2, 4, 3, 6, 12],
             [1, 3, 2, 4, 6, 12],
             [1, 3, 2, 6, 4, 12]]

        .. NOTE::

            This is used and systematically tested in
            :class:`~sage.combinat.posets.linear_extensions.LinearExtensionsOfPosets`

        TESTS:

        Check that :trac:`15313` is fixed::

            sage: P = Poset((divisors(12), attrcall("divides")), facade=True, linear_extension=True)
            sage: P.is_linear_extension([1,2,4,3,6,12,1337])
            False
            sage: P.is_linear_extension([1,2,4,3,6,666,12,1337])
            False
            sage: P = Poset(DiGraph(5))
            sage: P.is_linear_extension(['David', 'McNeil', 'La', 'Lamentable', 'Aventure', 'de', 'Simon', 'Wiesenthal'])
            False
        """
        index = { x:i for (i,x) in enumerate(l) }
        return (len(l) == self.cardinality() and
                all(x in index for x in self) and
                all(index[i] < index[j] for (i,j) in self.cover_relations()))

    def list(self):
        """
        List the elements of the poset. This just returns the result
        of :meth:`linear_extension`.

        EXAMPLES::

            sage: D = Poset({ 0:[1,2], 1:[3], 2:[3,4] }, facade = False)
            sage: D.list()
            [0, 1, 2, 3, 4]
            sage: type(D.list()[0])
            <class 'sage.combinat.posets.elements.FinitePoset_with_category.element_class'>
        """
        return list(self._list)

    def plot(self, label_elements=True, element_labels=None,
             vertex_size=300, vertex_colors=None,
             layout='acyclic',
             **kwds):
        """
        Returns a Graphic object for the Hasse diagram of the poset.

        The poset is increasing from bottom to top.

        By default, the vertices are labelled.

        If the poset is ranked, the plot uses the rank function for
        the heights of the vertices.

        INPUT:

        - ``label_elements`` (default: ``True``) - whether to display element labels

        - ``element_labels`` (default: ``None``) - a dictionary of element labels

        EXAMPLES::

            sage: D = Poset({ 1:[2,3], 2:[4], 3:[4,5] })
            sage: D.plot(label_elements=False)
            Graphics object consisting of 6 graphics primitives
            sage: D.plot()
            Graphics object consisting of 11 graphics primitives
            sage: type(D.plot())
            <class 'sage.plot.graphics.Graphics'>
            sage: elm_labs = {1:'a', 2:'b', 3:'c', 4:'d', 5:'e'}
            sage: D.plot(element_labels=elm_labs)
            Graphics object consisting of 11 graphics primitives

        Plot of the empy poset::

            sage: P = Poset({})
            sage: P.plot()
            Graphics object consisting of 0 graphics primitives

        Plot of a ranked poset::

            sage: P = Poset(DiGraph('E@ACA@?'))
            sage: P.is_ranked()
            True
            sage: P.plot()
            Graphics object consisting of 12 graphics primitives

        TESTS:

        We check that ``label_elements`` and ``element_labels`` are honored::

            sage: def get_plot_labels(P): return sorted(t.string for t in P if isinstance(t, sage.plot.text.Text))
            sage: P1 = Poset({ 0:[1,2], 1:[3], 2:[3,4] })
            sage: P2 = Poset({ 0:[1,2], 1:[3], 2:[3,4] }, facade=True)
            sage: get_plot_labels(P1.plot(label_elements=False))
            []
            sage: get_plot_labels(P1.plot(label_elements=True))
            ['0', '1', '2', '3', '4']
            sage: element_labels = {0:'a', 1:'b', 2:'c', 3:'d', 4:'e'}
            sage: get_plot_labels(P1.plot(element_labels=element_labels))
            ['a', 'b', 'c', 'd', 'e']
            sage: get_plot_labels(P2.plot(element_labels=element_labels))
            ['a', 'b', 'c', 'd', 'e']

        """
        from collections import defaultdict
        graph = self.hasse_diagram()
        rank_function = self.rank_function()
        if rank_function:
            heights = defaultdict(list)
        else:
            heights = None
        # if relabeling is needed
        if label_elements and element_labels is not None:
            relabeling = dict((self(element), label)
                               for (element, label) in element_labels.items())
            graph = graph.relabel(relabeling, inplace = False)
            if rank_function: # use the rank function to set the heights
                for i in self:
                    heights[rank_function(i)].append(relabeling[i])
        else: # otherwise
            if rank_function: # use the rank function to set the heights
                for i in self:
                    heights[rank_function(i)].append(i)
        return graph.plot(vertex_labels=label_elements,
                          vertex_size=vertex_size,
                          vertex_colors=vertex_colors,
                          layout=layout,
                          heights=heights,
                          **kwds)

    def show(self, label_elements=True, element_labels=None,
            vertex_size=300, vertex_colors=None, layout='acyclic', **kwds):
        """
        Shows the Graphics object corresponding the Hasse diagram of the
        poset. Optionally, it is labelled.

        INPUT:

        -  ``label_elements`` - whether to display element
           labels

        -  ``element_labels`` - a dictionary of element
           labels

        EXAMPLES::

            sage: D = Poset({ 0:[1,2], 1:[3], 2:[3,4] })
            sage: D.plot(label_elements=False)
            Graphics object consisting of 6 graphics primitives
            sage: D.show()
            sage: elm_labs = {0:'a', 1:'b', 2:'c', 3:'d', 4:'e'}
            sage: D.show(element_labels=elm_labs)
        """
        self.plot(label_elements=label_elements, element_labels=element_labels,
            vertex_size=vertex_size, vertex_colors=vertex_colors, layout=layout).show(**kwds)

    @combinatorial_map(name="to graph")
    def to_graph(self):
        """
        Return the graph of ``self`` corresponding to forgetting the
        poset structure.

        EXAMPLES::

            sage: P = Poset({0:[1,2],1:[3],2:[3],3:[]})
            sage: G = P.to_graph(); G
            Graph on 4 vertices
            sage: S = Poset()
            sage: H = S.to_graph(); H
            Graph on 0 vertices

        Check that it is hashable and coincides with the Hasse diagram as a
        graph::

            sage: hash(G) == hash(G)
            True
            sage: G == Graph(P.hasse_diagram())
            True

        """
        from sage.graphs.graph import Graph
        return Graph(self.hasse_diagram(), immutable=True)

    def level_sets(self):
        """
        Return a list ``l`` such that ``l[i]`` is the set of minimal
        elements of the poset obtained from ``self`` by removing the
        elements in ``l[0], l[1], ..., l[i-1]``. (In particular,
        ``l[0]`` is the set of minimal elements of ``self``.)

        EXAMPLES::

            sage: P = Poset({0:[1,2],1:[3],2:[3],3:[]})
            sage: [len(x) for x in P.level_sets()]
            [1, 2, 1]

        ::

            sage: Q = Poset({0:[1,2], 1:[3], 2:[4], 3:[4]})
            sage: [len(x) for x in Q.level_sets()]
            [1, 2, 1, 1]
        """
        return [map(self._vertex_to_element, level) for level in
                self._hasse_diagram.level_sets()]

    def cover_relations(self):
        """
        Returns the list of pairs [u,v] of elements of the poset such that
        u v is a cover relation (that is, u v and there does not exist z
        such that u z v).

        EXAMPLES::

            sage: Q = Poset({0:[2], 1:[2], 2:[3], 3:[4], 4:[]})
            sage: Q.cover_relations()
            [[1, 2], [0, 2], [2, 3], [3, 4]]
        """
        return [c for c in self.cover_relations_iterator()]

    def cover_relations_iterator(self):
        """
        Returns an iterator for the cover relations of the poset.

        EXAMPLES::

            sage: Q = Poset({0:[2], 1:[2], 2:[3], 3:[4], 4:[]})
            sage: type(Q.cover_relations_iterator())
            <type 'generator'>
            sage: [z for z in Q.cover_relations_iterator()]
            [[1, 2], [0, 2], [2, 3], [3, 4]]
        """
        for u,v,l in self._hasse_diagram.edge_iterator():
            yield map(self._vertex_to_element,(u,v))

    def relations(self):
        r"""
        Returns a list of all relations of the poset.

        OUTPUT:

        A list of pairs (each pair is a list), where the first element
        of the pair is less than or equal to the second element.

        Pairs are produced in a rough sort of lexicographic order,
        where earlier elements are from lower levels of the poset.

        EXAMPLES::

            sage: Q = Poset({0:[2], 1:[2], 2:[3], 3:[4], 4:[]})
            sage: Q.relations()
            [[1, 1], [1, 2], [1, 3], [1, 4], [0, 0], [0, 2], [0, 3], [0, 4], [2, 2], [2, 3], [2, 4], [3, 3], [3, 4], [4, 4]]

        AUTHOR:

        - Rob Beezer (2011-05-04)
        """
        return list(self.relations_iterator())

    def relations_iterator(self):
        r"""
        Returns an iterator for all the relations of the poset.

        OUTPUT:

        A generator that produces pairs (each pair is a list), where the
        first element of the pair is less than or equal to the second element.

        Pairs are produced in a rough sort of lexicographic order,
        where earlier elements are from lower levels of the poset.

        .. SEEALSO::

            :meth:`interval_number`, :meth:`strict_interval_iterator`

        EXAMPLES::

            sage: Q = Poset({0:[2], 1:[2], 2:[3], 3:[4], 4:[]})
            sage: type(Q.relations_iterator())
            <type 'generator'>
            sage: [z for z in Q.relations_iterator()]
            [[1, 1], [1, 2], [1, 3], [1, 4], [0, 0], [0, 2], [0, 3], [0, 4], [2, 2], [2, 3], [2, 4], [3, 3], [3, 4], [4, 4]]

        AUTHOR:

        - Rob Beezer (2011-05-04)
        """
        # Relies on vertices the fact that _elements correspond to the rows and
        # columns of the lequal matrix
        leq_mat = self.lequal_matrix()
        n = leq_mat.nrows()
        elements = self._elements
        for i in range(n):
            for j in range(i, n):
                if leq_mat[i,j]:
                    yield [elements[i], elements[j]]

    def is_incomparable_chain_free(self, m, n = None):
        r"""
        Returns ``True`` if the poset is `(m+n)`-free (that is, there is no pair
        of incomparable chains of lengths `m` and `n`), and ``False`` if not.

        If ``m`` is a tuple of pairs of chain lengths, returns ``True`` if the poset
        does not contain a pair of incomparable chains whose lengths comprise
        one of the chain pairs, and ``False`` if not.
        A poset is `(m+n)`-free if it contains no induced subposet that is
        isomorphic to the poset consisting of two disjoint chains of lengths
        `m` and `n`.  See, for example, Exercise 15 in Chapter 3 of
        [EnumComb1]_.

        INPUT:

        - ``m`` - tuple of pairs of nonnegative integers
        - ``m``, ``n`` - nonnegative integers

        EXAMPLES::

            sage: P = Poset({0:[2], 1:[2], 2:[3], 3:[4], 4:[]})
            sage: P.is_incomparable_chain_free(1, 1)
            False
            sage: P.is_incomparable_chain_free(2, 1)
            True

        ::

            sage: P = Poset(((0, 1, 2, 3, 4), ((0, 1), (1, 2), (0, 3), (4, 2))))
            sage: P.is_incomparable_chain_free(((3, 1), (2, 2)))
            True

        ::

            sage: P = Poset((("a", "b", "c", "d", "e", "f", "g", "h", "i", "j"), (("d", "a"), ("e", "a"), ("f", "a"), ("g", "a"), ("h", "b"), ("f", "b"), ("h", "c"), ("g", "c"), ("h", "d"), ("i", "d"), ("h", "e"), ("i", "e"), ("j", "f"), ("i", "f"), ("j", "g"), ("i", "g"), ("j", "h"))))
            sage: P.is_incomparable_chain_free(3, 1)
            True
            sage: P.is_incomparable_chain_free(2, 2)
            False

        ::

            sage: [len([p for p in Posets(n) if p.is_incomparable_chain_free(((3, 1), (2, 2)))]) for n in range(6)] # long time
            [1, 1, 2, 5, 14, 42]

        TESTS::

            sage: Q = Poset({0:[2], 1:[2], 2:[3], 3:[4], 4:[]})
            sage: Q.is_incomparable_chain_free(2, 20/10)
            True
            sage: Q.is_incomparable_chain_free(2, pi)
            Traceback (most recent call last):
            ...
            TypeError: 2 and pi must be integers.
            sage: Q.is_incomparable_chain_free(2, -1)
            Traceback (most recent call last):
            ...
            ValueError: 2 and -1 must be nonnegative integers.
            sage: P = Poset(((0, 1, 2, 3, 4), ((0, 1), (1, 2), (0, 3), (4, 2))))
            sage: P.is_incomparable_chain_free((3, 1))
            Traceback (most recent call last):
            ...
            TypeError: (3, 1) is not a tuple of tuples.
            sage: P.is_incomparable_chain_free([3, 1], [2, 2])
            Traceback (most recent call last):
            ...
            TypeError: [3, 1] and [2, 2] must be integers.
            sage: P.is_incomparable_chain_free([[3, 1], [2, 2]])
            True
            sage: P.is_incomparable_chain_free(([3, 1], [2, 2]))
            True
            sage: P.is_incomparable_chain_free([3, 1], 2)
            Traceback (most recent call last):
            ...
            TypeError: [3, 1] and 2 must be integers.
            sage: P.is_incomparable_chain_free(([3, 1], [2, 2, 2]))
            Traceback (most recent call last):
            ...
            ValueError: '([3, 1], [2, 2, 2])' is not a tuple of length-2 tuples.

        AUTHOR:

        - Eric Rowland (2013-05-28)

        REFERENCES:

        .. [EnumComb1] Richard P. Stanley,
           *Enumerative Combinatorics, volume 1*,
           Second Edition,
           Cambridge University Press (2011).
           http://math.mit.edu/~rstan/ec/ec1/
        """
        if n is None:
            try:
                chain_pairs = [tuple(chain_pair) for chain_pair in m]
            except TypeError:
                raise TypeError('%s is not a tuple of tuples.' % str(tuple(m)))
            if not all(len(chain_pair) is 2 for chain_pair in chain_pairs):
                raise ValueError('%r is not a tuple of length-2 tuples.' % str(tuple(m)))
            return all(self.is_incomparable_chain_free(*chain_pair) for chain_pair in chain_pairs)
        try:
            m, n = Integer(m), Integer(n)
        except TypeError:
            raise TypeError('%s and %s must be integers.' % (m, n))
        if m < 0 or n < 0:
            raise ValueError("%s and %s must be nonnegative integers." % (m, n))
        twochains = digraphs.TransitiveTournament(m) + digraphs.TransitiveTournament(n)
        return self.hasse_diagram().transitive_closure().subgraph_search(twochains, induced = True) is None

    def is_lequal(self, x, y):
        """
        Returns ``True`` if `x` is less than or equal to `y` in the poset, and
        ``False`` otherwise.

        EXAMPLES::

            sage: Q = Poset({0:[2], 1:[2], 2:[3], 3:[4], 4:[]})
            sage: x,y,z = Q(0),Q(1),Q(4)
            sage: Q.is_lequal(x,y)
            False
            sage: Q.is_lequal(y,x)
            False
            sage: Q.is_lequal(x,z)
            True
            sage: Q.is_lequal(y,z)
            True
            sage: Q.is_lequal(z,z)
            True
        """
        i = self._element_to_vertex(x)
        j = self._element_to_vertex(y)
        return (i == j or self._hasse_diagram.is_lequal(i, j))

    le = is_lequal

    def is_less_than(self, x, y):
        """
        Returns ``True`` if `x` is less than but not equal to `y` in the poset,
        and ``False`` otherwise.

        EXAMPLES::

            sage: Q = Poset({0:[2], 1:[2], 2:[3], 3:[4], 4:[]})
            sage: x,y,z = Q(0),Q(1),Q(4)
            sage: Q.is_less_than(x,y)
            False
            sage: Q.is_less_than(y,x)
            False
            sage: Q.is_less_than(x,z)
            True
            sage: Q.is_less_than(y,z)
            True
            sage: Q.is_less_than(z,z)
            False
        """
        i = self._element_to_vertex(x)
        j = self._element_to_vertex(y)
        return self._hasse_diagram.is_less_than(i, j)

    lt = is_less_than

    def is_gequal(self, x, y):
        """
        Returns ``True`` if `x` is greater than or equal to `y` in the poset,
        and ``False`` otherwise.

        EXAMPLES::

            sage: Q = Poset({0:[2], 1:[2], 2:[3], 3:[4], 4:[]})
            sage: x,y,z = Q(0),Q(1),Q(4)
            sage: Q.is_gequal(x,y)
            False
            sage: Q.is_gequal(y,x)
            False
            sage: Q.is_gequal(x,z)
            False
            sage: Q.is_gequal(z,x)
            True
            sage: Q.is_gequal(z,y)
            True
            sage: Q.is_gequal(z,z)
            True
        """
        i = self._element_to_vertex(x)
        j = self._element_to_vertex(y)
        return (i == j or self._hasse_diagram.is_lequal(j, i))

    ge = is_gequal

    def is_greater_than(self, x, y):
        """
        Returns ``True`` if `x` is greater than but not equal to `y` in the
        poset, and ``False`` otherwise.

        EXAMPLES::

            sage: Q = Poset({0:[2], 1:[2], 2:[3], 3:[4], 4:[]})
            sage: x,y,z = Q(0),Q(1),Q(4)
            sage: Q.is_greater_than(x,y)
            False
            sage: Q.is_greater_than(y,x)
            False
            sage: Q.is_greater_than(x,z)
            False
            sage: Q.is_greater_than(z,x)
            True
            sage: Q.is_greater_than(z,y)
            True
            sage: Q.is_greater_than(z,z)
            False
        """
        i = self._element_to_vertex(x)
        j = self._element_to_vertex(y)
        return self._hasse_diagram.is_less_than(j, i)

    gt = is_greater_than

    def compare_elements(self, x, y):
        r"""
        Compare `x` and `y` in the poset.

        If ``x`` = ``y``, then ``0`` is returned;
        if ``x`` < ``y``, then ``-1`` is returned;
        if ``x`` > ``y``, then ``1`` is returned;
        and if ``x`` and ``y`` are not comparable,
        then ``None`` is returned.

        EXAMPLES::

            sage: P = Poset([[1,2],[4],[3],[4],[]])
            sage: P.compare_elements(0,0)
            0
            sage: P.compare_elements(0,4)
            -1
            sage: P.compare_elements(4,0)
            1
            sage: P.compare_elements(1,2)

        """
        i, j = map(self._element_to_vertex,(x,y))
        if i == j:
            return 0
        elif self._hasse_diagram.is_less_than(i, j):
            return -1
        elif self._hasse_diagram.is_less_than(j, i):
            return  1
        else:
            return None

    def minimal_elements(self):
        """
        Returns a list of the minimal elements of the poset.

        EXAMPLES::

            sage: P = Poset({0:[3],1:[3],2:[3],3:[4],4:[]})
            sage: P(0) in P.minimal_elements()
            True
            sage: P(1) in P.minimal_elements()
            True
            sage: P(2) in P.minimal_elements()
            True
        """
        return map(self._vertex_to_element, self._hasse_diagram.minimal_elements())

    def maximal_elements(self):
        """
        Returns a list of the maximal elements of the poset.

        EXAMPLES::

            sage: P = Poset({0:[3],1:[3],2:[3],3:[4],4:[]})
            sage: P.maximal_elements()
            [4]
        """
        return map(self._vertex_to_element, self._hasse_diagram.maximal_elements())

    def bottom(self):
        """
        Returns the bottom element of the poset, if it exists.

        EXAMPLES::

            sage: P = Poset({0:[3],1:[3],2:[3],3:[4],4:[]})
            sage: P.bottom() is None
            True
            sage: Q = Poset({0:[1],1:[]})
            sage: Q.bottom()
            0
        """
        hasse_bot = self._hasse_diagram.bottom()
        if hasse_bot is None:
            return None
        else:
            return self._vertex_to_element(hasse_bot)

    def has_bottom(self):
        """
        Returns True if the poset has a unique minimal element.

        EXAMPLES::

            sage: P = Poset({0:[3],1:[3],2:[3],3:[4],4:[]})
            sage: P.has_bottom()
            False
            sage: Q = Poset({0:[1],1:[]})
            sage: Q.has_bottom()
            True
        """
        return self._hasse_diagram.has_bottom()

    def top(self):
        """
        Returns the top element of the poset, if it exists.

        EXAMPLES::

            sage: P = Poset({0:[3],1:[3],2:[3],3:[4,5],4:[],5:[]})
            sage: P.top() is None
            True
            sage: Q = Poset({0:[1],1:[]})
            sage: Q.top()
            1

        TESTS::

            sage: R = Poset([[0],[]])
            sage: R.list()
            [0]
            sage: R.top() #Trac #10776
            0

        """
        hasse_top = self._hasse_diagram.top()
        if hasse_top is None:
            return None
        else:
            return self._vertex_to_element(hasse_top)

    def has_top(self):
        """
        Returns True if the poset contains a unique maximal element, and
        False otherwise.

        EXAMPLES::

            sage: P = Poset({0:[3],1:[3],2:[3],3:[4,5],4:[],5:[]})
            sage: P.has_top()
            False
            sage: Q = Poset({0:[1],1:[]})
            sage: Q.has_top()
            True
        """
        return self._hasse_diagram.has_top()

    def height(self):
        """
        Return the height (number of elements in the longest chain) of the poset.

        EXAMPLES::

            sage: P = Poset({0:[1],2:[3,4],4:[5,6]})
            sage: P.height()
            3
            sage: Posets.PentagonPoset().height()
            4
            sage: Poset({}).height()
            0
        """
        return self.rank()+1

    def has_isomorphic_subposet(self, other):
        """
        Return ``True`` if the poset contains a subposet isomorphic to
        ``other``.

        By subposet we mean that there exist a set ``X`` of elements such
        that ``self.subposet(X)`` is isomorphic to ``other``.

        INPUT:

        - ``other`` -- a finite poset

        EXAMPLES::

            sage: D = Poset({1:[2,3], 2:[4], 3:[4]})
            sage: T = Poset({1:[2,3], 2:[4,5], 3:[6,7]})
            sage: N5 = Posets.PentagonPoset()

            sage: N5.has_isomorphic_subposet(T)
            False
            sage: N5.has_isomorphic_subposet(D)
            True

            sage: len([P for P in Posets(5) if P.has_isomorphic_subposet(D)])
            11

        """
        if not hasattr(other, 'hasse_diagram'):
            raise ValueError('The input is not a finite poset.')
        if self._hasse_diagram.transitive_closure().subgraph_search(other._hasse_diagram.transitive_closure(), induced=True) is None:
            return False
        return True

    def is_bounded(self):
        """
        Return ``True`` if the poset ``self`` is bounded, and ``False``
        otherwise.

        We call a poset bounded if it contains a unique maximal element
        and a unique minimal element.

        EXAMPLES::

            sage: P = Poset({0:[3],1:[3],2:[3],3:[4,5],4:[],5:[]})
            sage: P.is_bounded()
            False
            sage: Q = Poset({0:[1],1:[]})
            sage: Q.is_bounded()
            True
        """
        return self._hasse_diagram.is_bounded()

    def is_chain(self):
        """
        Returns True if the poset is totally ordered, and False otherwise.

        EXAMPLES::

            sage: L = Poset({0:[1],1:[2],2:[3],3:[4]})
            sage: L.is_chain()
            True
            sage: V = Poset({0:[1,2]})
            sage: V.is_chain()
            False
        """
        return self._hasse_diagram.is_chain()

    def is_chain_of_poset(self, o, ordered=False):
        """
        Return whether an iterable ``o`` is a chain of ``self``,
        including a check for ``o`` being ordered from smallest
        to largest element if the keyword ``ordered`` is set to
        ``True``.

        INPUT:

        - ``o`` -- an iterable (e. g., list, set, or tuple)
          containing some elements of ``self``

        - ``ordered`` -- a Boolean (default: ``False``) which
          decides whether the notion of a chain includes being
          ordered

        OUTPUT:

        If ``ordered`` is set to ``False``, the truth value of
        the following assertion is returned: The subset of ``self``
        formed by the elements of ``o`` is a chain in ``self``.

        If ``ordered`` is set to ``True``, the truth value of
        the following assertion is returned: Every element of the
        list ``o`` is (strictly!) smaller than its successor in
        ``self``. (This makes no sense if ``ordered`` is a set.)

        EXAMPLES::

            sage: P = Poset((divisors(12), attrcall("divides")))
            sage: sorted(P.list())
            [1, 2, 3, 4, 6, 12]
            sage: P.is_chain_of_poset([2, 4])
            True
            sage: P.is_chain_of_poset([12, 6])
            True
            sage: P.is_chain_of_poset([12, 6], ordered=True)
            False
            sage: P.is_chain_of_poset([6, 12], ordered=True)
            True
            sage: P.is_chain_of_poset(())
            True
            sage: P.is_chain_of_poset((), ordered=True)
            True
            sage: P.is_chain_of_poset((3, 4, 12))
            False
            sage: P.is_chain_of_poset((3, 6, 12, 1))
            True
            sage: P.is_chain_of_poset((3, 6, 12, 1), ordered=True)
            False
            sage: P.is_chain_of_poset((3, 6, 12), ordered=True)
            True
            sage: P.is_chain_of_poset((1, 1, 3))
            True
            sage: P.is_chain_of_poset((1, 1, 3), ordered=True)
            False
            sage: P.is_chain_of_poset((1, 3), ordered=True)
            True
            sage: P.is_chain_of_poset((6, 1, 1, 3))
            True
            sage: P.is_chain_of_poset((2, 1, 1, 3))
            False
        """
        if ordered:
            sorted_o = o
            return all(self.lt(a, b) for a, b in zip(sorted_o, sorted_o[1:]))
        else:
            # _element_to_vertex can be assumed to be a linear extension
            # of the poset according to the documentation of class
            # HasseDiagram.
            sorted_o = sorted(o, key=self._element_to_vertex)
            return all(self.le(a, b) for a, b in zip(sorted_o, sorted_o[1:]))

    def is_connected(self):
        """
        Return ``True`` if the poset is connected, and ``False`` otherwise.

        Poset is not connected if it can be divided to disjoint parts
        `S_1` and `S_2` so that every element of `S_1` is incomparable to
        every element of `S_2`.

        EXAMPLES::

            sage: P=Poset({1:[2,3], 3:[4,5]})
            sage: P.is_connected()
            True
            sage: P=Poset({1:[2,3], 3:[4,5], 6:[7,8]})
            sage: P.is_connected()
            False
        """
        return self._hasse_diagram.is_connected()

    def is_EL_labelling(self, f, return_raising_chains=False):
        r"""
        Returns ``True`` if ``f`` is an EL labelling of ``self``.

        A labelling `f` of the edges of the Hasse diagram of a poset
        is called an EL labelling (edge lexicographic labelling) if
        for any two elements `u` and `v` with `u \leq v`,

            - there is a unique `f`-raising chain from `u` to `v` in
              the Hasse diagram, and this chain is lexicographically
              first among all chains from `u` to `v`.

        For more details, see [Bj1980]_.

        INPUT:

        - ``f`` -- a function taking two elements ``a`` and ``b`` in
          ``self`` such that ``b`` covers ``a`` and returning elements
          in a totally ordered set.

        - ``return_raising_chains`` (optional; default:``False``) if
          ``True``, returns the set of all raising chains in ``self``,
          if possible.

        EXAMPLES:

        Let us consider a Boolean poset::

            sage: P = Poset([[(0,0),(0,1),(1,0),(1,1)],[[(0,0),(0,1)],[(0,0),(1,0)],[(0,1),(1,1)],[(1,0),(1,1)]]],facade=True)
            sage: label = lambda a,b: min( i for i in [0,1] if a[i] != b[i] )
            sage: P.is_EL_labelling(label)
            True
            sage: P.is_EL_labelling(label,return_raising_chains=True)
            {((0, 0), (0, 1)): [1],
             ((0, 0), (1, 0)): [0],
             ((0, 0), (1, 1)): [0, 1],
             ((0, 1), (1, 1)): [0],
             ((1, 0), (1, 1)): [1]}

        REFERENCES:

        .. [Bj1980] Anders Björner,
           *Shellable and Cohen-Macaulay partially ordered sets*,
           Trans. Amer. Math. Soc. 260 (1980), 159-183,
           :doi:`10.1090/S0002-9947-1980-0570784-2`
        """
        label_dict = { (a,b):f(a,b) for a,b in self.cover_relations_iterator() }
        if return_raising_chains:
            raising_chains = {}
        for a,b in self.strict_interval_iterator():
            P = self.subposet(self.interval(a,b))
            max_chains = sorted( [ [ label_dict[(chain[i],chain[i+1])] for i in range(len(chain)-1) ] for chain in P.maximal_chains() ] )
            if max_chains[0] != sorted(max_chains[0]) or any( max_chains[i] == sorted(max_chains[i]) for i in range(1,len(max_chains)) ):
                return False
            elif return_raising_chains:
                raising_chains[(a,b)] = max_chains[0]
        if return_raising_chains:
            return raising_chains
        else:
            return True

    def rank_function(self):
        r"""
        Return the (normalized) rank function of the poset,
        if it exists.

        A *rank function* of a poset `P` is a function `r`
        that maps elements of `P` to integers and satisfies:
        `r(x) = r(y) + 1` if `x` covers `y`. The function `r`
        is normalized such that its minimum value on every
        connected component of the Hasse diagram of `P` is
        `0`. This determines the function `r` uniquely (when
        it exists).

        OUTPUT:

        - a lambda function, if the poset admits a rank function
        - ``None``, if the poset does not admit a rank function

        EXAMPLES::

            sage: P = Poset(([1,2,3,4],[[1,4],[2,3],[3,4]]), facade=True)
            sage: P.rank_function() is not None
            True
            sage: P = Poset(([1,2,3,4,5],[[1,2],[2,3],[3,4],[1,5],[5,4]]), facade=True)
            sage: P.rank_function() is not None
            False
            sage: P = Poset(([1,2,3,4,5,6,7,8],[[1,4],[2,3],[3,4],[5,7],[6,7]]), facade=True)
            sage: f = P.rank_function(); f is not None
            True
            sage: f(5)
            0
            sage: f(2)
            0

        TESTS::

            sage: P = Poset([[1,3,2],[4],[4,5,6],[6],[7],[7],[7],[]])
            sage: r = P.rank_function()
            sage: for u,v in P.cover_relations_iterator():
            ....:     if r(v) != r(u) + 1:
            ....:         print "Bug in rank_function!"

        ::

            sage: Q = Poset([[1,2],[4],[3],[4],[]])
            sage: Q.rank_function() is None
            True
        """
        hasse_rf = self._hasse_diagram.rank_function()
        if hasse_rf is None:
            return None
        else:
            return lambda z: hasse_rf(self._element_to_vertex(z))

    def rank(self, element=None):
        r"""
        Return the rank of an element ``element`` in the poset ``self``,
        or the rank of the poset if ``element`` is ``None``.

        (The rank of a poset is the length of the longest chain of
        elements of the poset.)

        EXAMPLES::

            sage: P = Poset([[1,3,2],[4],[4,5,6],[6],[7],[7],[7],[]], facade = False)
            sage: P.rank(5)
            2
            sage: P.rank()
            3
            sage: Q = Poset([[1,2],[3],[],[]])

            sage: P = Posets.SymmetricGroupBruhatOrderPoset(4)
            sage: [(v,P.rank(v)) for v in P]
            [('1234', 0),
             ('1243', 1),
            ...
             ('4312', 5),
             ('4321', 6)]
        """
        if element is None:
            return len(self.level_sets())-1
        elif self.is_ranked():
            return self.rank_function()(element)
        else:
            raise ValueError("Poset is not ranked.")

    def is_ranked(self):
        r"""
        Returns whether this poset is ranked.

        A poset is *ranked* if it admits a rank function. For more information
        about the rank function, see :meth:`~sage.combinat.posets.hasse_diagram.HasseDiagram.rank_function`.

        .. SEEALSO:: :meth:`is_graded`.

        EXAMPLES::

            sage: P = Poset([[1],[2],[3],[4],[]])
            sage: P.is_ranked()
            True
            sage: Q = Poset([[1,5],[2,6],[3],[4],[],[6,3],[4]])
            sage: Q.is_ranked()
            False
            sage: P = Poset( ([1,2,3,4],[[1,2],[2,4],[3,4]] ))
            sage: P.is_ranked()
            True
        """
        return bool(self.rank_function())

    def is_graded(self):
        r"""
        Returns whether this poset is graded.

        A poset is *graded* if all its maximal chains have the same length.
        There are various competing definitions for graded posets (see
        :wikipedia:`Graded_poset`). This definition is from section 3.1 of
        Richard Stanley's *Enumerative Combinatorics, Vol. 1* [EnumComb1]_.

        Note that every graded poset is ranked, but the converse is not
        true.

        .. SEEALSO:: :meth:`is_ranked`

        EXAMPLES::

            sage: P = Poset([[1],[2],[3],[4],[]])
            sage: P.is_graded()
            True
            sage: Q = Poset([[1,5],[2,6],[3],[4],[],[6,3],[4]])
            sage: Q.is_graded()
            False
            sage: P = Poset( ([1,2,3,4],[[1,2],[2,4],[3,4]] ))
            sage: P.is_graded()
            False
            sage: P = Poset({1: [2, 3], 4: [5]})
            sage: P.is_graded()
            True
            sage: P = Poset({1: [2, 3], 3: [4]})
            sage: P.is_graded()
            False
            sage: P = Poset({1: [2, 3], 4: []})
            sage: P.is_graded()
            False
            sage: P = Posets.BooleanLattice(4)
            sage: P.is_graded()
            True
            sage: P = RootSystem(['D',4]).root_poset()
            sage: P.is_graded()
            True
            sage: P = Poset({})
            sage: P.is_graded()
            True

        TESTS:

        Here we test that the empty poset is graded::

            sage: Poset([[],[]]).is_graded()
            True
        """
        # The code below is not really optimized, but beats looking at
        # every maximal chain...
        if len(self) <= 2:
            return True
        # Let's work with the Hasse diagram in order to avoid some
        # indirection (the output doesn't depend on the vertex labels).
        hasse = self._hasse_diagram
        rf = hasse.rank_function()
        if rf is None:
            return False    # because every graded poset is ranked.
        if not all(rf(i) == 0 for i in hasse.minimal_elements()):
            return False
        maxes = hasse.maximal_elements()
        rank = rf(maxes[0])
        return all(rf(i) == rank for i in maxes)

    def covers(self,x,y):
        """
        Returns True if y covers x and False otherwise.

        EXAMPLES::

            sage: Q = Poset([[1,5],[2,6],[3],[4],[],[6,3],[4]])
            sage: Q.covers(Q(1),Q(6))
            True
            sage: Q.covers(Q(1),Q(4))
            False
        """
        return self._hasse_diagram.has_edge(*map(self._element_to_vertex,(x,y)))

    def upper_covers_iterator(self,y):
        """
        Returns an iterator for the upper covers of the element y. An upper
        cover of y is an element x such that y x is a cover relation.

        EXAMPLES::

            sage: Q = Poset({0:[2], 1:[2], 2:[3], 3:[4], 4:[]})
            sage: type(Q.upper_covers_iterator(0))
            <type 'generator'>
        """
        for x in self._hasse_diagram.neighbor_out_iterator(self._element_to_vertex(y)):
            yield self._vertex_to_element(x)

    def upper_covers(self,y):
        """
        Returns a list of upper covers of the element y. An upper cover of
        y is an element x such that y x is a cover relation.

        EXAMPLES::

            sage: Q = Poset({0:[2], 1:[2], 2:[3], 3:[4], 4:[]})
            sage: map(Q.upper_covers,Q.list())
            [[2], [2], [3], [4], []]
        """
        return [x for x in self.upper_covers_iterator(y)]

    def lower_covers_iterator(self,y):
        """
        Returns an iterator for the lower covers of the element y. An lower
        cover of y is an element x such that y x is a cover relation.

        EXAMPLES::

            sage: Q = Poset({0:[2], 1:[2], 2:[3], 3:[4], 4:[]})
            sage: type(Q.lower_covers_iterator(0))
            <type 'generator'>
        """
        for x in self._hasse_diagram.neighbor_in_iterator(self._element_to_vertex(y)):
            yield self._vertex_to_element(x)

    def lower_covers(self,y):
        """
        Returns a list of lower covers of the element y. An lower cover of
        y is an element x such that y x is a cover relation.

        EXAMPLES::

            sage: Q = Poset({0:[2], 1:[2], 2:[3], 3:[4], 4:[]})
            sage: map(Q.lower_covers,Q.list())
            [[], [], [1, 0], [2], [3]]
        """
        return [x for x in self.lower_covers_iterator(y)]

    def cardinality(self):
        """
        Returns the number of elements in the poset.

        EXAMPLES::

            sage: Poset([[1,2,3],[4],[4],[4],[]]).cardinality()
            5
        """
        return Integer(self._hasse_diagram.order())

    def mobius_function(self,x,y):
        r"""
        Returns the value of the Mobius function of the poset on the
        elements x and y.

        EXAMPLES::

            sage: P = Poset([[1,2,3],[4],[4],[4],[]])
            sage: P.mobius_function(P(0),P(4))
            2
            sage: sum([P.mobius_function(P(0),v) for v in P])
            0
            sage: sum([abs(P.mobius_function(P(0),v)) \
            ....:      for v in P])
            6
            sage: for u,v in P.cover_relations_iterator():
            ....:     if P.mobius_function(u,v) != -1:
            ....:         print "Bug in mobius_function!"

        ::

            sage: Q = Poset([[1,3,2],[4],[4,5,6],[6],[7],[7],[7],[]])
            sage: Q.mobius_function(Q(0),Q(7))
            0
            sage: Q.mobius_function(Q(0),Q(5))
            0
            sage: Q.mobius_function(Q(2),Q(7))
            2
            sage: Q.mobius_function(Q(3),Q(3))
            1
            sage: sum([Q.mobius_function(Q(0),v) for v in Q])
            0
        """
        i,j = map(self._element_to_vertex,(x,y))
        return self._hasse_diagram.mobius_function(i,j)

    def mobius_function_matrix(self, ring = ZZ, sparse = False):
        r"""
        Returns a matrix whose ``(i,j)`` entry is the value of the Mobius
        function evaluated at ``self.linear_extension()[i]`` and
        ``self.linear_extension()[j]``.

        INPUT:

        - ``ring`` -- the ring of coefficients (default: ``ZZ``)
        - ``sparse`` -- whether the returned matrix is sparse or not
          (default: ``True``)

        EXAMPLES::

            sage: P = Poset([[4,2,3],[],[1],[1],[1]])
            sage: x,y = (P.linear_extension()[0],P.linear_extension()[1])
            sage: P.mobius_function(x,y)
            -1
            sage: M = P.mobius_function_matrix(); M
            [ 1 -1 -1 -1  2]
            [ 0  1  0  0 -1]
            [ 0  0  1  0 -1]
            [ 0  0  0  1 -1]
            [ 0  0  0  0  1]
            sage: M[0,4]
            2
            sage: M[0,1]
            -1

        We now demonstrate the usage of the optional parameters::

            sage: P.mobius_function_matrix(ring=QQ, sparse=False).parent()
            Full MatrixSpace of 5 by 5 dense matrices over Rational Field
        """
        M = self._hasse_diagram.mobius_function_matrix()
        if ring is not ZZ:
            M = M.change_ring(ring)
        if not sparse:
            M = M.dense_matrix()
        return M

    def lequal_matrix(self, ring = ZZ, sparse = False):
        """
        Computes the matrix whose ``(i,j)`` entry is 1 if
        ``self.linear_extension()[i] < self.linear_extension()[j]`` and 0
        otherwise.

        INPUT:

        - ``ring`` -- the ring of coefficients (default: ``ZZ``)
        - ``sparse`` -- whether the returned matrix is sparse or not
          (default: ``True``)

        EXAMPLES::

            sage: P = Poset([[1,3,2],[4],[4,5,6],[6],[7],[7],[7],[]], facade = False)
            sage: LEQM = P.lequal_matrix(); LEQM
            [1 1 1 1 1 1 1 1]
            [0 1 0 1 0 0 0 1]
            [0 0 1 1 1 0 1 1]
            [0 0 0 1 0 0 0 1]
            [0 0 0 0 1 0 0 1]
            [0 0 0 0 0 1 1 1]
            [0 0 0 0 0 0 1 1]
            [0 0 0 0 0 0 0 1]
            sage: LEQM[1,3]
            1
            sage: P.linear_extension()[1] < P.linear_extension()[3]
            True
            sage: LEQM[2,5]
            0
            sage: P.linear_extension()[2] < P.linear_extension()[5]
            False

        We now demonstrate the usage of the optional parameters::

            sage: P.lequal_matrix(ring=QQ, sparse=False).parent()
            Full MatrixSpace of 8 by 8 dense matrices over Rational Field
        """
        M = self._hasse_diagram.lequal_matrix()
        if ring is not ZZ:
            M = M.change_ring(ring)
        if not sparse:
            M = M.dense_matrix()
        return M

    def coxeter_transformation(self):
        r"""
        Returns the matrix of the Auslander-Reiten translation acting
        on the Grothendieck group of the derived category of modules
        on the poset ``self``, in the basis of simple modules. This matrix is
        usually called the Coxeter transformation.

        EXAMPLES::

            sage: Posets.PentagonPoset().coxeter_transformation()
            [ 0  0  0  0 -1]
            [ 0  0  0  1 -1]
            [ 0  1  0  0 -1]
            [-1  1  1  0 -1]
            [-1  1  0  1 -1]

        TESTS::

            sage: M = Posets.PentagonPoset().coxeter_transformation()
            sage: M**8 == 1
            True
        """
        return self._hasse_diagram.coxeter_transformation()

    def meet_matrix(self):
        """
        Deprecated as a function of posets, moved to lattices.

        Convert a poset `P` to meet-semilattice and use it like
        ``MeetSemilattice(P).join_matrix()``.
        """
        deprecation(17216, "Function moved from posets to lattices.")
        return self._hasse_diagram.meet_matrix()

    def is_meet_semilattice(self):
        r"""
        Returns True if self has a meet operation, and False otherwise.

        EXAMPLES::

            sage: P = Poset([[1,3,2],[4],[4,5,6],[6],[7],[7],[7],[]], facade = False)
            sage: P.is_meet_semilattice()
            True

            sage: P = Poset([[1,2],[3],[3],[]])
            sage: P.is_meet_semilattice()
            True

            sage: P = Poset({0:[2,3],1:[2,3]})
            sage: P.is_meet_semilattice()
            False
        """
        return self._hasse_diagram.is_meet_semilattice()

    def join_matrix(self):
        """
        Deprecated as a function of posets, moved to lattices.

        Convert a poset `P` to join-semilattice and use it like
        ``JoinSemilattice(P).join_matrix()``.
        """
        deprecation(17216, "Function moved from posets to lattices.")
        return self._hasse_diagram.join_matrix()

    def is_join_semilattice(self):
        """
        Returns True is the poset has a join operation, and False
        otherwise.

        EXAMPLES::

            sage: P = Poset([[1,3,2],[4],[4,5,6],[6],[7],[7],[7],[]])
            sage: P.is_join_semilattice()
            True

            sage: P = Poset([[1,2],[3],[3],[]])
            sage: P.is_join_semilattice()
            True

            sage: P = Poset({0:[2,3],1:[2,3]})
            sage: P.is_join_semilattice()
            False
        """
        return self._hasse_diagram.is_join_semilattice()

    def is_isomorphic(self,other):
        """
        Returns True if both posets are isomorphic.

        EXAMPLES::

            sage: P = Poset(([1,2,3],[[1,3],[2,3]]))
            sage: Q = Poset(([4,5,6],[[4,6],[5,6]]))
            sage: P.is_isomorphic( Q )
            True
        """
        if hasattr(other,'hasse_diagram'):
            return self.hasse_diagram().is_isomorphic( other.hasse_diagram() )
        else:
            raise ValueError('The input is not a finite poset.')

    def isomorphic_subposets_iterator(self, other):
        """
        Return an iterator over the subposets of `self` isomorphic to
        `other`.

        By subposet we mean ``self.subposet(X)`` which is isomorphic
        to ``other`` and where ``X`` is a subset of elements of
        ``self``.

        INPUT:

        - ``other`` -- a finite poset

        EXAMPLES::

            sage: D = Poset({1:[2,3], 2:[4], 3:[4]})
            sage: N5 = Posets.PentagonPoset()
            sage: for P in N5.isomorphic_subposets_iterator(D):
            ....:     print P.cover_relations()
            [[0, 1], [0, 2], [1, 4], [2, 4]]
            [[0, 1], [0, 3], [1, 4], [3, 4]]
            [[0, 1], [0, 2], [1, 4], [2, 4]]
            [[0, 1], [0, 3], [1, 4], [3, 4]]

        .. WARNING::

            This function will return same subposet as many times as
            there are automorphism on it. This is due to
            :meth:`~sage.graphs.generic_graph.GenericGraph.subgraph_search_iterator`
            returning labelled subgraphs. On the other hand, this
            function does not eat memory like
            :meth:`isomorphic_subposets` does.

        """
        if not hasattr(other, 'hasse_diagram'):
            raise ValueError('The input is not a finite poset.')
        return (self.subposet([self._list[i] for i in x]) for x in self._hasse_diagram.transitive_closure().subgraph_search_iterator(other.hasse_diagram().transitive_closure(), induced=True))

    def isomorphic_subposets(self, other):
        """
        Return a list of subposets of `self` isomorphic to `other`.

        By subposet we mean ``self.subposet(X)`` which is isomorphic to
        ``other`` and where ``X`` is a subset of elements of ``self``.

        INPUT:

        - ``other`` -- a finite poset

        EXAMPLES::

            sage: C2=Poset({0:[1]})
            sage: C3=Poset({'a':['b'], 'b':['c']})
            sage: for x in C3.isomorphic_subposets(C2): print x.cover_relations()
            [['b', 'c']]
            [['a', 'c']]
            [['a', 'b']]
            sage: D = Poset({1:[2,3], 2:[4], 3:[4]})
            sage: N5 = Posets.PentagonPoset()
            sage: len(N5.isomorphic_subposets(D))
            2

        .. NOTE::

            If this function takes too much time, try using
            :meth:`isomorphic_subposets_iterator`.
        """
        from sage.misc.misc import uniq

        if not hasattr(other, 'hasse_diagram'):
            raise ValueError('The input is not a finite poset.')
        L=self._hasse_diagram.transitive_closure().subgraph_search_iterator(other._hasse_diagram.transitive_closure(), induced=True)
        # Since subgraph_search_iterator returns labelled copies, we
        # remove duplicates.
        return [self.subposet([self._list[i] for i in x]) for x in uniq([frozenset(y) for y in L])]

    import __builtin__ # Caveat: list is overridden by the method list above!!!
    def antichains(self, element_constructor = __builtin__.list):
        """
        Returns the antichains of the poset.

        INPUT:

         - ``element_constructor`` -- a function taking an iterable as
           argument (default: list)

        OUTPUT: an enumerated set

        An *antichain* of a poset is a collection of elements of the
        poset that are pairwise incomparable.

        EXAMPLES::

            sage: A = Posets.PentagonPoset().antichains(); A
            Set of antichains of Finite lattice containing 5 elements
            sage: list(A)
            [[], [0], [1], [1, 2], [1, 3], [2], [3], [4]]
            sage: A.cardinality()
            8
            sage: A[3]
            [1, 2]
            sage: list(Posets.AntichainPoset(3).antichains())
            [[], [2], [2, 1], [2, 1, 0], [2, 0], [1], [1, 0], [0]]
            sage: list(Posets.ChainPoset(3).antichains())
            [[], [0], [1], [2]]

        To get the antichains of a given size one can currently use::

            sage: list(A.elements_of_depth_iterator(2))
            [[1, 2], [1, 3]]

        Eventually the following syntax will be accepted::

            sage: A.subset(size = 2) # todo: not implemented

        To get the antichains as, say, sets, one may use the
        ``element_constructor`` option::

            sage: list(Posets.ChainPoset(3).antichains(element_constructor = set))
            [set(), {0}, {1}, {2}]

        .. NOTE::

            Internally, this uses
            :class:`sage.combinat.subsets_pairwise.PairwiseCompatibleSubsets`
            and :class:`SearchForest`. At this point, iterating
            through this set is about twice slower than using
            :meth:`antichains_iterator` (tested on
            ``posets.AntichainPoset(15)``). The algorithm is the same
            (depth first search through the tree), but
            :meth:`antichains_iterator` manually inlines things which
            apparently avoids some infrastructure overhead.

            On the other hand, this returns a full featured enumerated
            set, with containment testing, etc.

        .. seealso:: :meth:`maximal_antichains`
        """
        vertex_to_element = self._vertex_to_element
        def f(antichain):
            return element_constructor(vertex_to_element(x) for x in antichain)
        result = self._hasse_diagram.antichains(element_class = f)
        result.rename("Set of antichains of %s"%self)
        return result

    def antichains_iterator(self):
        """
        Returns an iterator over the antichains of the poset.

        EXAMPLES::

            sage: Posets.PentagonPoset().antichains_iterator()
            <generator object antichains_iterator at ...>

        .. SEEALSO:: :meth:`antichains`
        """
        vertex_to_element = self._vertex_to_element
        for antichain in self._hasse_diagram.antichains_iterator():
            yield map(vertex_to_element, antichain)

    def width(self):
        r"""
        Return the width of the poset (the size of its longest antichain).

        It is computed through a matching in a bipartite graph. See
        :wikipedia:`Dilworth's_theorem` for more information.

        .. SEEALSO::

            :meth:`dilworth_decomposition` -- return a partition of the poset
            into the smallest number of chains.

        EXAMPLE::

            sage: p = posets.BooleanLattice(4)
            sage: p.width()
            6
        """
        # See the doc of dilworth_decomposition for an explanation of what is
        # going on.
        from sage.graphs.graph import Graph
        n = self.cardinality()
        g = Graph()
        for v, u in self._hasse_diagram.transitive_closure().edge_iterator(labels=False):
            g.add_edge(u + n, v)
        return n - len(g.matching())

    def dilworth_decomposition(self):
        r"""
        Return a partition of the points into the minimal number of chains.

        According to Dilworth's theorem, the points of a poset can be
        partitioned into `\alpha` chains, where `\alpha` is the cardinality of
        its largest antichain. This method returns such a partition.

        See :wikipedia:`Dilworth's_theorem`.

        .. SEEALSO::

            :meth:`width` -- return the width of the poset.

        ALGORITHM:

        We build a bipartite graph in which a vertex `v` of the poset is
        represented by two vertices `v^-,v^+`. For any two `u,v` such that
        `u<v` in the poset we add an edge `v^+u^-`.

        A matching in this graph is equivalent to a partition of the poset
        into chains: indeed, a chain `v_1...v_k` gives rise to the matching
        `v_1^+v_2^-,v_2^+v_3^-,...`, and from a matching one can build the
        union of chains.

        According to Dilworth's theorem, the number of chains is equal to
            `\alpha` (the posets' width).

        EXAMPLE::

            sage: p = posets.BooleanLattice(4)
            sage: p.width()
            6
            sage: p.dilworth_decomposition()  # random
            [[7, 6, 4], [11, 3], [12, 8, 0], [13, 9, 1], [14, 10, 2], [15, 5]]

        TESTS::

            sage: p = posets.IntegerCompositions(5)
            sage: d = p.dilworth_decomposition()
            sage: for chain in d:
            ....:    for i in range(len(chain)-1):
            ....:        assert p.is_greater_than(chain[i],chain[i+1])
            sage: set(p) == set().union(*d)
            True
        """
        from sage.graphs.graph import Graph
        n = self.cardinality()
        g = Graph()
        for v, u in self._hasse_diagram.transitive_closure().edge_iterator(labels=False):
            g.add_edge(u + n,v)
        matching = {}
        for u, v, _ in g.matching():
            matching[u] = v
            matching[v] = u
        chains = []
        for v in range(n):
            if v in matching:
                continue
            # v is the top element of its chain
            chain = []
            while True:
                chain.append(self._list[v])
                v = matching.get(v + n, None)
                if v is None:
                    break
            chains.append(chain)
        return chains

    def chains(self, element_constructor=__builtin__.list, exclude=None):
        """
        Return all the chains of ``self``.

        INPUT:

        - ``element_constructor`` -- a function taking an iterable as
           argument (default: ``list``)

        - ``exclude`` -- elements of the poset to be excluded
          (default: ``None``)

        OUTPUT:

        The enumerated set of all chains of ``self``, each of which
        is given as an ``element_constructor``.

        A *chain* of a poset is a set of elements of the poset
        that are pairwise comparable.

        EXAMPLES::

            sage: A = Posets.PentagonPoset().chains(); A
            Set of chains of Finite lattice containing 5 elements
            sage: list(A)
            [[], [0], [0, 1], [0, 1, 4], [0, 2], [0, 2, 3], [0, 2, 3, 4], [0, 2, 4], [0, 3], [0, 3, 4], [0, 4], [1], [1, 4], [2], [2, 3], [2, 3, 4], [2, 4], [3], [3, 4], [4]]

        To get the chains of a given size one can currently use::

            sage: list(A.elements_of_depth_iterator(2))
            [[0, 1], [0, 2], [0, 3], [0, 4], [1, 4], [2, 3], [2, 4], [3, 4]]

        For bounded posets, one can exclude the bounds as follows::

            sage: P = Posets.DiamondPoset(5)
            sage: list(P.chains(exclude=[0, 4]))
            [[], [1], [2], [3]]

        Another example of exclusion of vertices::

            sage: P = Poset({1: [2, 3], 2: [4], 3: [4, 5]})
            sage: list(P.chains(element_constructor=tuple, exclude=[3]))
            [(), (1,), (1, 2), (1, 2, 4), (1, 4), (1, 5), (2,), (2, 4), (4,), (5,)]

        Eventually the following syntax will be accepted::

            sage: A.subset(size = 2) # todo: not implemented

        .. SEEALSO:: :meth:`maximal_chains`, :meth:`antichains`
        """
        vertex_to_element = self._vertex_to_element
        def f(chain):
            return element_constructor(vertex_to_element(x) for x in chain)
        if not(exclude is None):
            exclude = [self._element_to_vertex(x) for x in exclude]
        result = self._hasse_diagram.chains(element_class = f,
                                            exclude=exclude)
        result.rename("Set of chains of %s" % self)
        return result

    def product(self,other):
        """
        Returns the cartesian product of ``self`` and ``other``.

        EXAMPLES::

            sage: P = Posets.ChainPoset(3)
            sage: Q = Posets.ChainPoset(4)
            sage: PQ = P.product(Q) ; PQ
            Finite poset containing 12 elements
            sage: len(PQ.hasse_diagram().edges())
            17
            sage: Q.product(P).is_isomorphic(PQ)
            True

            sage: P = Posets.BooleanLattice(2)
            sage: Q = P.product(P)
            sage: Q.is_isomorphic(Posets.BooleanLattice(4))
            True
        """
        return Poset(self.hasse_diagram().cartesian_product(other.hasse_diagram()),cover_relations=True)

<<<<<<< HEAD
    def disjoint_union(self, other, labels='pairs'):
        """
        Return a poset isomorphic to disjoint union (also called direct
        sum) of the poset with ``other``.

        The disjoint union of `P` and `Q` is a poset that contains
        every element and relation from both `P` and `Q`, and where
        every element of `P` is incomparable to every element of `Q`.

        Mathematically, it is only defined when `P` and `Q` have no
        common element; here we force that by giving them different
        names in the resulting poset.

        INPUT:

        - ``other``, a poset.

        - ``labels`` - (defaults to 'pairs') If set to 'pairs', each
          element ``v`` in this poset will be named ``(0,v)`` and each
          element ``u`` in ``other`` will be named ``(1,u)`` in the
          result. If set to 'integers', the elements of the result
          will be relabeled with consecutive integers.

        EXAMPLES::

            sage: P1=Poset( (['a', 'b'], [['a', 'b']]) )
            sage: P2=Poset( (['c', 'd'], [['c', 'd']]) )
            sage: P=P1.disjoint_union(P2); P
            Finite poset containing 4 elements
            sage: sorted(P.cover_relations())
            [[(0, 'a'), (0, 'b')], [(1, 'c'), (1, 'd')]]
            sage: P=P1.disjoint_union(P2, labels='integers');
            sage: P.cover_relations()
            [[2, 3], [0, 1]]

            sage: N5=Posets.PentagonPoset(); N5
            Finite lattice containing 5 elements
            sage: N5.disjoint_union(N5)  # Union of lattices is not a lattice
            Finite poset containing 10 elements

        We show how to get literally direct sum with elements untouched::

            sage: P=P1.disjoint_union(P2).relabel(lambda x: x[1])
            sage: sorted(P.cover_relations())
            [['a', 'b'], ['c', 'd']]

        """
        if not hasattr(other, 'hasse_diagram'):
            raise ValueError('The input is not a finite poset.')
        return Poset(self.hasse_diagram().disjoint_union(other.hasse_diagram(),
                                                         labels=labels))

    def ordinal_sum(self, other, labels='pairs'):
        """
        Return a poset or (semi)lattice isomorphic to ordinal sum of the
        poset with ``other``.

        The ordinal sum of `P` and `Q` is a poset that contains every
        element and relation from both `P` and `Q`, and where every
        element of `P` is smaller than every element of `Q`.

        Mathematically, it is only defined when `P` and `Q` have no
        common element; here we force that by giving them different
        names in the resulting poset.

        The ordinal sum on lattices is lattice; resp. for meet- and
        join-semilattices. Hence we check if we can return
        (semi)lattice instead of plain poset.

        INPUT:

        - ``other``, a poset.

        - ``labels`` - (defaults to 'pairs') If set to 'pairs', each
          element ``v`` in this poset will be named ``(0,v)`` and each
          element ``u`` in ``other`` will be named ``(1,u)`` in the
          result. If set to 'integers', the elements of the result
          will be relabeled with consecutive integers.

        EXAMPLES::

            sage: P1=Poset( ([1, 2, 3, 4], [[1, 2], [1, 3], [1, 4]]) )
            sage: P2=Poset( ([1, 2, 3,], [[2,1], [3,1]]) )
            sage: P3=P1.ordinal_sum(P2); P3
            Finite poset containing 7 elements
            sage: len(P1.maximal_elements())*len(P2.minimal_elements())
            6
            sage: len(P1.cover_relations()+P2.cover_relations())
            5
            sage: len(P3.cover_relations()) # Every element of P2 is greater than elements of P1.
            11
            sage: P3.list()  # random
            [(0, 1), (0, 2), (0, 4), (0, 3), (1, 2), (1, 3), (1, 1)]
            sage: P4=P1.ordinal_sum(P2, labels='integers')
            sage: P4.list()  # random
            [0, 1, 2, 3, 5, 6, 4]

        Return type depends on input types::

            sage: P=Poset({1:[2]}); P
            Finite poset containing 2 elements
            sage: JL=JoinSemilattice({1:[2]}); JL
            Finite join-semilattice containing 2 elements
            sage: L=LatticePoset({1:[2]}); L
            Finite lattice containing 2 elements
            sage: P.ordinal_sum(L)
            Finite poset containing 4 elements
            sage: L.ordinal_sum(JL)
            Finite join-semilattice containing 4 elements
            sage: L.ordinal_sum(L)
            Finite lattice containing 4 elements

        """
        from sage.categories.lattice_posets import LatticePosets
        from sage.combinat.posets.lattices import LatticePoset, \
             JoinSemilattice, MeetSemilattice, FiniteLatticePoset, \
             FiniteMeetSemilattice, FiniteJoinSemilattice

        if not hasattr(other, 'hasse_diagram'):
            raise ValueError('The input is not a finite poset.')
        G=self.hasse_diagram().disjoint_union(other.hasse_diagram())
        for u in self.maximal_elements():
            for v in other.minimal_elements():
                G.add_edge((0,u), (1,v))
        if labels == 'integers':
            G.relabel()
        elif labels != 'pairs':
            raise ValueError("Labels must be either 'pairs' or 'integers'.")

        if (isinstance(self, FiniteLatticePoset) and
            isinstance(other, FiniteLatticePoset)):
            return LatticePoset(G)
        if (isinstance(self, FiniteMeetSemilattice) and
            isinstance(other, FiniteMeetSemilattice)):
            return MeetSemilattice(G)
        if (isinstance(self, FiniteJoinSemilattice) and
            isinstance(other, FiniteJoinSemilattice)):
            return JoinSemilattice(G)
        return Poset(G)

    def interval_iterator(self):
=======
    def strict_interval_iterator(self):
>>>>>>> 28ac6a04
        """
        Returns an iterator over all pairs `x<y` in ``self``.

        This is an iterator over intervals not reduced to one element.

        See rather :meth:`relations_iterator` for an iterator over
        all intervals.

        EXAMPLES::

            sage: list(Posets.PentagonPoset().strict_interval_iterator())
            [[0, 1], [0, 2], [0, 3], [0, 4], [1, 4], [2, 3], [2, 4], [3, 4]]

        .. SEEALSO:: :meth:`maximal_chains`, :meth:`chains`, :meth:`relations_iterator`
        """
        return self.chains().elements_of_depth_iterator(2)

    interval_iterator = deprecated_function_alias(17354, strict_interval_iterator)

    def interval_number(self):
        """
        Return the number of intervals in the poset.

        An interval is a pair of elements `x` and `y` such that `x\leq y`
        in ``self``.

        The number of intervals is the dimension of the incidence algebra.

        .. SEEALSO::

            :meth:`relations_iterator`

        EXAMPLES::

            sage: from sage.combinat.tamari_lattices import TamariLattice
            sage: TamariLattice(4).interval_number()
            68

            sage: P = posets.BooleanLattice(3)
            sage: P.interval_number()
            27
        """
        hd = self.hasse_diagram()
        return sum(len([u for u in hd.breadth_first_search(i)])
                   for i in hd)

    def dual(self):
        """
        Return the dual poset of the given poset.

        EXAMPLES::

            sage: P = Poset(([1,2,3],[[1,2],[1,3]]))
            sage: P.cover_relations()
            [[1, 2], [1, 3]]
            sage: Q = P.dual()
            sage: Q.cover_relations()
            [[3, 1], [2, 1]]

            sage: P = LatticePoset([[1,2],[3],[3]], facade = True)
            sage: P.cover_relations()
            [[0, 1], [0, 2], [1, 3], [2, 3]]
            sage: Q = P.dual()
            sage: Q.cover_relations()
            [[3, 2], [3, 1], [2, 0], [1, 0]]
            sage: Q.category()
            Join of Category of finite lattice posets
                and Category of finite enumerated sets
                and Category of facade sets
            sage: Q.__class__
            <class 'sage.combinat.posets.lattices.FiniteLatticePoset_with_category'>

            sage: P = MeetSemilattice([[1,2],[3],[3]])
            sage: P.dual().__class__
            <class 'sage.combinat.posets.lattices.FiniteJoinSemilattice_with_category'>
            sage: P = JoinSemilattice([[1,2],[3],[3]])
            sage: P.dual().__class__
            <class 'sage.combinat.posets.lattices.FiniteMeetSemilattice_with_category'>
        """
        if self._with_linear_extension:
            elements = reversed(self._elements)
        else:
            elements = None
        H = self._hasse_diagram.relabel({i:x for i,x in enumerate(self._elements)},
                                         inplace=False)
        return self._dual_class(H.reverse(),
                                elements=elements,
                                category=self.category(),
                                facade=self._is_facade)

    def relabel(self, relabeling):
        r"""
        Return a copy of this poset with its elements relabelled.

        INPUT:

        - ``relabeling`` -- a function or dictionnary

          This function should map each (non-wrapped) element of
          ``self`` to some distinct object.

        EXAMPLES::

            sage: P = Poset((divisors(12), attrcall("divides")), linear_extension=True, facade = False)
            sage: P.list()
            [1, 2, 3, 4, 6, 12]
            sage: P.cover_relations()
            [[1, 2], [1, 3], [2, 4], [2, 6], [3, 6], [4, 12], [6, 12]]
            sage: Q = P.relabel(lambda x: 12/x)
            sage: Q.list()
            [12, 6, 4, 3, 2, 1]
            sage: Q.cover_relations()
            [[12, 6], [12, 4], [6, 3], [6, 2], [4, 2], [3, 1], [2, 1]]

        Here we relabel the elements of a poset by `\{0,1,2, ...\}`, using
        a dictionary::

            sage: P = Poset((divisors(12), attrcall("divides")), linear_extension=True, facade=False)
            sage: relabeling = {c.element:i for (i,c) in enumerate(P)}; relabeling
            {1: 0, 2: 1, 3: 2, 4: 3, 6: 4, 12: 5}
            sage: Q = P.relabel(relabeling)
            sage: Q.list()
            [0, 1, 2, 3, 4, 5]
            sage: Q.cover_relations()
            [[0, 1], [0, 2], [1, 3], [1, 4], [2, 4], [3, 5], [4, 5]]

        Mind the ``c.element``; this is because the relabeling is
        applied to the elements of the poset without the wrapping.
        Thanks to this convention, the same relabeling function can
        be used both for facade or non facade posets::

            sage: P = Poset((divisors(12), attrcall("divides")), facade = True, linear_extension=True)
            sage: P.list()
            [1, 2, 3, 4, 6, 12]
            sage: Q = P.relabel(lambda x: 12/x)
            sage: Q.list()
            [12, 6, 4, 3, 2, 1]
            sage: Q.cover_relations()
            [[12, 6], [12, 4], [6, 3], [6, 2], [4, 2], [3, 1], [2, 1]]

        .. NOTE::

            As can be seen in the above examples, the default linear
            extension of ``Q`` is that of ``P`` after relabeling. In
            particular, ``P`` and ``Q`` share the same internal Hasse
            diagram.

        TESTS:

        The following checks that :trac:`14019` has been fixed::

            sage: d = DiGraph({2:[1],3:[1]})
            sage: p1 = Poset(d)
            sage: p2 = p1.relabel({1:1,2:3,3:2})
            sage: p1.hasse_diagram() == p2.hasse_diagram()
            True
            sage: p1 == p2
            True

            sage: d = DiGraph({2:[1],3:[1]})
            sage: p1 = Poset(d)
            sage: p2 = p1.relabel({1:2,2:3,3:1})
            sage: p3 = p2.relabel({2:1,1:2,3:3})
            sage: p1.hasse_diagram() == p3.hasse_diagram()
            True
            sage: p1 == p3
            True
        """
        if isinstance(relabeling, (list, tuple)):
            relabeling = {i:relabeling[i] for i in range(len(self._elements))}
        else:
            if isinstance(relabeling, dict):
                relabeling = relabeling.__getitem__
            relabeling = {i: relabeling(x) for i,x in enumerate(self._elements)}
        if not self._with_linear_extension:
            elements = None
        else:
            elements = tuple(relabeling[self._element_to_vertex(x)]
                             for x in self._elements)
        return FinitePoset(self._hasse_diagram.relabel(relabeling, inplace=False),
                           elements=elements,
                           category=self.category(),
                           facade=self._is_facade)

    def canonical_label(self):
        """
        Return the unique poset on the labels `\{0, \ldots, n-1\}` (where `n`
        is the number of elements in ``self``) that is isomorphic to ``self``
        and invariant in the isomorphism class.

        .. SEEALSO::

            - :meth:`~sage.graphs.generic_graph.GenericGraph.canonical_label()`

        EXAMPLES::

            sage: P = Poset((divisors(12), attrcall("divides")), linear_extension=True, facade=False)
            sage: P.list()
            [1, 2, 3, 4, 6, 12]
            sage: P.cover_relations()
            [[1, 2], [1, 3], [2, 4], [2, 6], [3, 6], [4, 12], [6, 12]]
            sage: Q = P.canonical_label()
            sage: Q.list()
            [0, 1, 2, 3, 4, 5]
            sage: Q.cover_relations()
            [[0, 1], [0, 2], [1, 4], [2, 3], [2, 4], [3, 5], [4, 5]]

        As a facade::

            sage: P = Poset((divisors(12), attrcall("divides")), facade=True, linear_extension=True)
            sage: P.list()
            [1, 2, 3, 4, 6, 12]
            sage: P.cover_relations()
            [[1, 2], [1, 3], [2, 4], [2, 6], [3, 6], [4, 12], [6, 12]]
            sage: Q = P.canonical_label()
            sage: Q.list()
            [0, 1, 2, 3, 4, 5]
            sage: Q.cover_relations()
            [[0, 1], [0, 2], [1, 4], [2, 3], [2, 4], [3, 5], [4, 5]]

        TESTS::

            sage: P = Poset(digraphs.Path(10), linear_extension = True)
            sage: Q = P.canonical_label()
            sage: Q.linear_extension()
            [0, 1, 2, 3, 4, 5, 6, 7, 8, 9]
            sage: Q.cover_relations()
            [[0, 1], [1, 2], [2, 3], [3, 4], [4, 5], [5, 6], [6, 7], [7, 8], [8, 9]]
            sage: P = Poset(digraphs.Path(10))
            sage: Q = P.canonical_label()
            sage: Q.linear_extension()
            [0, 1, 2, 3, 4, 5, 6, 7, 8, 9]
            sage: Q.cover_relations()
            [[0, 1], [1, 2], [2, 3], [3, 4], [4, 5], [5, 6], [6, 7], [7, 8], [8, 9]]
        """
        P = Poset(DiGraph(self._hasse_diagram).canonical_label(), linear_extension=self._with_linear_extension,
                  category=self.category(), facade=self._is_facade)
        return P.relabel(range(len(self._elements)))

    def with_linear_extension(self, linear_extension):
        """
        Return a copy of ``self`` with a different default linear extension.

        EXAMPLES::

            sage: P = Poset((divisors(12), attrcall("divides")), linear_extension=True)
            sage: P.cover_relations()
            [[1, 2], [1, 3], [2, 4], [2, 6], [3, 6], [4, 12], [6, 12]]
            sage: list(P)
            [1, 2, 3, 4, 6, 12]
            sage: Q = P.with_linear_extension([1,3,2,6,4,12])
            sage: list(Q)
            [1, 3, 2, 6, 4, 12]
            sage: Q.cover_relations()
            [[1, 3], [1, 2], [3, 6], [2, 6], [2, 4], [6, 12], [4, 12]]

        TESTS:

        We check that we can pass in a list of elements of ``P`` instead::

            sage: Q = P.with_linear_extension(map(P, [1,3,2,6,4,12]))
            sage: list(Q)
            [1, 3, 2, 6, 4, 12]
            sage: Q.cover_relations()
            [[1, 3], [1, 2], [3, 6], [2, 6], [2, 4], [6, 12], [4, 12]]

        We check that this works for facade posets too::

            sage: P = Poset((divisors(12), attrcall("divides")), facade=True)
            sage: Q = P.with_linear_extension([1,3,2,6,4,12])
            sage: list(Q)
            [1, 3, 2, 6, 4, 12]
            sage: Q.cover_relations()
            [[1, 3], [1, 2], [3, 6], [2, 6], [2, 4], [6, 12], [4, 12]]
            sage: sorted(Q.cover_relations()) == sorted(P.cover_relations())
            True

        .. NOTE::

            With the current implementation, this requires relabeling
            the internal :class:`DiGraph` which is `O(n+m)`, where `n`
            is the number of elements and `m` the number of cover relations.
        """
        new_vertices = [self._element_to_vertex(element) for element in linear_extension]
        vertex_relabeling = dict(zip(new_vertices, linear_extension))
        return FinitePoset(self._hasse_diagram.relabel(vertex_relabeling, inplace=False),
                           elements=linear_extension,
                           category=self.category(),
                           facade=self._is_facade)

    def graphviz_string(self,graph_string="graph",edge_string="--"):
        r"""
        Returns a representation in the DOT language, ready to render in
        graphviz.

        REFERENCES:

        - http://www.graphviz.org/doc/info/lang.html

        EXAMPLES::

            sage: P = Poset({'a':['b'],'b':['d'],'c':['d'],'d':['f'],'e':['f'],'f':[]})
            sage: print P.graphviz_string()
            graph {
            "f";"d";"b";"a";"c";"e";
            "f"--"e";"d"--"c";"b"--"a";"d"--"b";"f"--"d";
            }
        """
        s = '%s {\n' % graph_string
        for v in reversed(self.list()):
            s+= '"%s";'%v
        s+= '\n'
        for u, v in self.cover_relations_iterator():
            s+= '"%s"%s"%s";' % (v, edge_string, u)
        s+= "\n}"
        return s

    def subposet(self, elements):
        """
        Return the poset containing elements with partial order induced by
        that of ``self``.

        EXAMPLES::

            sage: P = Poset({"a":["c","d"], "b":["d","e"], "c":["f"], "d":["f"], "e":["f"]}, facade = False)
            sage: Q = P.subposet(["a","b","f"]); Q
            Finite poset containing 3 elements
            sage: Q.cover_relations()
            [[b, f], [a, f]]

        A subposet of a facade poset is again a facade poset::

            sage: P = Poset({"a":["c","d"], "b":["d","e"], "c":["f"], "d":["f"], "e":["f"]}, facade=True)
            sage: Q = P.subposet(["a","b","f"]); Q
            Finite poset containing 3 elements
            sage: Q.cover_relations()
            [['b', 'f'], ['a', 'f']]

        One may specified wrapped elements or not::

            sage: P = Poset({"a":["c","d"], "b":["d","e"], "c":["f"], "d":["f"], "e":["f"]}, facade = False)
            sage: Q = P.subposet([P("a"),P("b"),P("f")]); Q
            Finite poset containing 3 elements
            sage: Q.cover_relations()
            [[b, f], [a, f]]

            sage: B = posets.BooleanLattice(2)
            sage: above = B.principal_order_filter(0)
            sage: Q = B.subposet(above)
            sage: above_new = Q.principal_order_filter(Q.list()[0])
            sage: Q.subposet(above_new)
            Finite poset containing 4 elements

        TESTS::

            sage: P.subposet(("a","b","f"))
            Finite poset containing 3 elements
            sage: P.subposet(["a","b","x"])
            Traceback (most recent call last):
            ...
            ValueError: <type 'str'> is not an element of this poset
            sage: P.subposet(3)
            Traceback (most recent call last):
            ...
            TypeError: 'sage.rings.integer.Integer' object is not iterable
        """
        # Type checking is performed by the following line:
        elements = [self(e) for e in elements]
        relations = []
        for u in elements:
            for v in elements:
                if self.is_less_than(u,v):
                    relations.append([u,v])
        if not self._is_facade:
            elements = [e.element for e in elements]
            relations = [[u.element,v.element] for u,v in relations]
        return Poset((elements, relations), cover_relations=False, facade=self._is_facade)

    def random_subposet(self, p):
        """
        Return a random subposet that contains each element with
        probability ``p``.

        EXAMPLES::

            sage: P = Posets.BooleanLattice(3)
            sage: set_random_seed(0)
            sage: Q = P.random_subposet(0.5)
            sage: Q.cover_relations()
            [[0, 2], [0, 5], [2, 3], [3, 7], [5, 7]]
        """
        from sage.misc.randstate import current_randstate
        random = current_randstate().python_random().random
        elements = []
        p = float(p)
        if p<0 or p>1:
            raise ValueError("The probability p must be in [0..1].")
        for v in self:
            if random() <= p:
                elements.append(v)
        return self.subposet(elements)

    def order_filter(self,elements):
        """
        Returns the order filter generated by the elements of an
        iterable ``elements``.

        `I` is an order filter if, for any `x` in `I` and `y` such that
        `y \ge x`, then `y` is in `I`.

        EXAMPLES::

            sage: B = Posets.BooleanLattice(4)
            sage: B.order_filter([3,8])
            [3, 7, 8, 9, 10, 11, 12, 13, 14, 15]
        """
        vertices = sorted(map(self._element_to_vertex,elements))
        of = self._hasse_diagram.order_filter(vertices)
        return map(self._vertex_to_element,of)

    def order_ideal(self,elements):
        """
        Returns the order ideal generated by the elements of an
        iterable ``elements``.

        `I` is an order ideal if, for any `x` in `I` and `y` such that
        `y \le x`, then `y` is in `I`.

        EXAMPLES::

            sage: B = Posets.BooleanLattice(4)
            sage: B.order_ideal([7,10])
            [0, 1, 2, 3, 4, 5, 6, 7, 8, 10]
            sage: B.order_ideal(iter(range(4, 9)))
            [0, 1, 2, 3, 4, 5, 6, 7, 8]
        """
        vertices = map(self._element_to_vertex,elements)
        oi = self._hasse_diagram.order_ideal(vertices)
        return map(self._vertex_to_element,oi)

    def interval(self, x, y):
        """
        Return a list of the elements `z` such that `x \le z \le y`.

        INPUT:

        - ``x`` -- any element of the poset

        - ``y`` -- any element of the poset

        EXAMPLES::

            sage: uc = [[1,3,2],[4],[4,5,6],[6],[7],[7],[7],[]]
            sage: dag = DiGraph(dict(zip(range(len(uc)),uc)))
            sage: P = Poset(dag)
            sage: I = set(map(P,[2,5,6,4,7]))
            sage: I == set(P.interval(2,7))
            True

        ::

            sage: dg = DiGraph({"a":["b","c"], "b":["d"], "c":["d"]})
            sage: P = Poset(dg, facade = False)
            sage: P.interval("a","d")
            [a, b, c, d]
        """
        return map(self._vertex_to_element,self._hasse_diagram.interval(
                self._element_to_vertex(x),self._element_to_vertex(y)))

    def closed_interval(self, x, y):
        """
        Return a list of the elements `z` such that `x \le z \le y`.

        EXAMPLES::

            sage: uc = [[1,3,2],[4],[4,5,6],[6],[7],[7],[7],[]]
            sage: dag = DiGraph(dict(zip(range(len(uc)),uc)))
            sage: P = Poset(dag)
            sage: I = set(map(P,[2,5,6,4,7]))
            sage: I == set(P.closed_interval(2,7))
            True
        """
        return self.interval(x,y)

    def open_interval(self, x, y):
        """
        Return a list of the elements `z` such that `x < z < y`.

        EXAMPLES::

            sage: uc = [[1,3,2],[4],[4,5,6],[6],[7],[7],[7],[]]
            sage: dag = DiGraph(dict(zip(range(len(uc)),uc)))
            sage: P = Poset(dag)
            sage: I = set(map(P,[5,6,4]))
            sage: I == set(P.open_interval(2,7))
            True

        ::

            sage: dg = DiGraph({"a":["b","c"], "b":["d"], "c":["d"]})
            sage: P = Poset(dg, facade = False)
            sage: P.open_interval("a","d")
            [b, c]
        """
        return map(self._vertex_to_element,self._hasse_diagram.open_interval(
                self._element_to_vertex(x),self._element_to_vertex(y)))

    def comparability_graph(self):
        r"""
        Returns the comparability graph of ``self``.

        See :wikipedia:`Comparability_graph`

        .. SEEALSO:: :meth:`incomparability_graph`, :mod:`sage.graphs.comparability`

        EXAMPLES::

            sage: p = posets.ChainPoset(4)
            sage: p.comparability_graph().is_isomorphic(graphs.CompleteGraph(4))
            True

            sage: p = posets.DiamondPoset(5)
            sage: g = p.comparability_graph(); g
            Comparability graph on 5 vertices
            sage: g.size()
            7
        """
        G = self.hasse_diagram().transitive_closure().to_undirected()
        G.rename('Comparability graph on %s vertices' % self.cardinality())
        return G

    def incomparability_graph(self):
        r"""
        Returns the incomparability graph of ``self``.

        This is the complement of the comparability graph.

        .. SEEALSO:: :meth:`comparability_graph`, :mod:`sage.graphs.comparability`

        EXAMPLES::

            sage: p = posets.ChainPoset(4)
            sage: p.incomparability_graph().size()
            0

            sage: p = posets.DiamondPoset(5)
            sage: g = p.incomparability_graph(); g
            Incomparability graph on 5 vertices
            sage: g.size()
            3
        """
        G = self.comparability_graph().complement()
        G.rename('Incomparability graph on %s vertices' % self.cardinality())
        return G

    def maximal_antichains(self):
        """
        Return all maximal antichains of the poset.

        EXAMPLES::

            sage: P=Poset({'a':['b', 'c'], 'b':['d','e']})
            sage: P.maximal_antichains()
            [['a'], ['b', 'c'], ['c', 'd', 'e']]

            sage: Posets.PentagonPoset().maximal_antichains()
            [[0], [1, 2], [1, 3], [4]]

        .. seealso:: :meth:`maximal_chains`, :meth:`antichains`
        """
        # Maximal antichains are maximum cliques on incomparability graph.
        return self.incomparability_graph().cliques_maximal()

    def maximal_chains(self, partial=None):
        """
        Return all maximal chains of this poset.

        Each chain is listed in increasing order.

        INPUT:

        - ``partial`` -- list (optional); if present, find all maximal
          chains starting with the elements in partial

        Returns list of the maximal chains of this poset.

        This is used in constructing the order complex for the poset.

        EXAMPLES::

            sage: P = Posets.BooleanLattice(3)
            sage: P.maximal_chains()
            [[0, 1, 3, 7], [0, 1, 5, 7], [0, 2, 3, 7], [0, 2, 6, 7], [0, 4, 5, 7], [0, 4, 6, 7]]
            sage: P.maximal_chains(partial=[0,2])
            [[0, 2, 3, 7], [0, 2, 6, 7]]
            sage: Q = Posets.ChainPoset(6)
            sage: Q.maximal_chains()
            [[0, 1, 2, 3, 4, 5]]

        .. seealso:: :meth:`maximal_antichains`, :meth:`chains`
        """
        if partial is None or len(partial) == 0:
            start = self.minimal_elements()
            partial = []
        else:
            start = self.upper_covers(partial[-1])
        if len(start) == 0:
            return [partial]
        if len(start) == 1:
            return self.maximal_chains(partial=partial + start)
        parts = [partial + [x] for x in start]
        answer = []
        for new in parts:
            answer += self.maximal_chains(partial=new)
        return answer

    def order_complex(self, on_ints=False):
        """
        Return the order complex associated to this poset.

        The order complex is the simplicial complex with vertices equal
        to the elements of the poset, and faces given by the chains.

        INPUT:

        - ``on_ints`` -- a boolean (default: False)

        EXAMPLES::

            sage: P = Posets.BooleanLattice(3)
            sage: S = P.order_complex(); S
            Simplicial complex with vertex set (0, 1, 2, 3, 4, 5, 6, 7) and 6 facets
            sage: S.f_vector()
            [1, 8, 19, 18, 6]
            sage: S.homology()      # S is contractible
            {0: 0, 1: 0, 2: 0, 3: 0}
            sage: Q = P.subposet([1,2,3,4,5,6])
            sage: Q.order_complex().homology()    # a circle
            {0: 0, 1: Z}

            sage: P = Poset((divisors(15), attrcall("divides")), facade = True)
            sage: P.order_complex()
            Simplicial complex with vertex set (1, 3, 5, 15) and facets {(1, 3, 15), (1, 5, 15)}

        If ``on_ints``, then the elements of the poset are labelled
        `0,1,\dots` in the chain complex::

            sage: P.order_complex(on_ints=True)
            Simplicial complex with vertex set (0, 1, 2, 3) and facets {(0, 2, 3), (0, 1, 3)}
        """
        from sage.homology.simplicial_complex import SimplicialComplex
        L = self.list()
        if on_ints:
            iso = dict( [ (L[i],i) for i in range(len(L)) ] )

        facets = []
        for f in self.maximal_chains():
            # TODO: factor out the logic for on_ints / facade / ...
            # We will want to do similar things elsewhere
            if on_ints:
                facets.append([iso[a]    for a in f])
            elif self._is_facade:
                facets.append([a         for a in f])
            else:
                facets.append([a.element for a in f])

        return SimplicialComplex(facets)

    def order_polytope(self):
        r"""
        Return the order polytope of the poset ``self``.

        The order polytope of a finite poset `P` is defined as the subset
        of `\RR^P` consisting of all maps `x : P \to \RR` satisfying

        .. MATH::

            0 \leq x(p) \leq 1 \mbox{ for all } p \in P,

        and

        .. MATH::

            x(p) \leq x(q) \mbox{ for all } p, q \in P
            \mbox{ satisfying } p < q.

        This polytope was defined and studied in [St1986]_.

        EXAMPLES::

            sage: P = posets.AntichainPoset(3)
            sage: Q = P.order_polytope();Q
            A 3-dimensional polyhedron in QQ^3 defined as the convex hull of 8 vertices
            sage: P = posets.PentagonPoset()
            sage: Q = P.order_polytope();Q
            A 5-dimensional polyhedron in QQ^5 defined as the convex hull of 8 vertices

            sage: P = Poset([[1,2,3],[[1,2],[1,3]]])
            sage: Q = P.order_polytope()
            sage: Q.contains((1,0,0))
            False
            sage: Q.contains((0,1,1))
            True

        REFERENCES:

        .. [St1986] Richard Stanley. *Two poset polytopes*,
           Discrete Comput. Geom. (1986), :doi:`10.1007/BF02187680`
        """
        from sage.geometry.polyhedron.constructor import Polyhedron
        ineqs = [[0] + [ZZ(j==v)-ZZ(j==u) for j in self]
                 for u,v,w in self.hasse_diagram().edges()]
        for i in self.maximal_elements():
            ineqs += [[1] + [-ZZ(j==i) for j in self]]
        for i in self.minimal_elements():
            ineqs += [[0] + [ZZ(j==i) for j in self]]
        return Polyhedron(ieqs=ineqs)

    def chain_polytope(self):
        r"""
        Return the chain polytope of the poset ``self``.

        The chain polytope of a finite poset `P` is defined as the subset
        of `\RR^P` consisting of all maps `x : P \to \RR` satisfying

        .. MATH::

            x(p) \geq 0 \mbox{ for all } p \in P,

        and

        .. MATH::

            x(p_1) + x(p_2) + \ldots + x(p_k) \leq 1
            \mbox{ for all chains } p_1 < p_2 < \ldots < p_k
            \mbox{ in } P.

        This polytope was defined and studied in [St1986]_.

        EXAMPLES::

            sage: P = posets.AntichainPoset(3)
            sage: Q = P.chain_polytope();Q
            A 3-dimensional polyhedron in QQ^3 defined as the convex hull of 8 vertices
            sage: P = posets.PentagonPoset()
            sage: Q = P.chain_polytope();Q
            A 5-dimensional polyhedron in QQ^5 defined as the convex hull of 8 vertices
        """
        from sage.geometry.polyhedron.constructor import Polyhedron
        ineqs=[[1]+[-ZZ(j in chain) for j in self] for chain in self.maximal_chains()]
        for i in self:
            ineqs+=[[0]+[ZZ(j==i) for j in self]]
        return Polyhedron(ieqs=ineqs)

    def zeta_polynomial(self):
        r"""
        Return the zeta polynomial of the poset ``self``.

        The zeta polynomial of a poset is the unique polynomial `Z(q)`
        such that for every integer `m > 1`, `Z(m)` is the number of
        weakly increasing sequences `x_1 \leq x_2 \leq \dots \leq x_{m-1}`
        of elements of the poset.

        The polynomial `Z(q)` is integral-valued, but generally doesn't
        have integer coefficients. It can be computed as

        .. MATH::

            Z(q) = \sum_{k \geq 1} \dbinom{q-2}{k-1} c_k,

        where `c_k` is the number of all chains of length `k` in the
        poset.

        For more information, see section 3.12 of [EnumComb1]_.

        In particular, `Z(2)` is the number of vertices and `Z(3)` is
        the number of intervals.

        EXAMPLES::

            sage: Posets.ChainPoset(2).zeta_polynomial()
            q
            sage: Posets.ChainPoset(3).zeta_polynomial()
            1/2*q^2 + 1/2*q
            sage: P = posets.PentagonPoset()
            sage: P.zeta_polynomial()
            1/6*q^3 + q^2 - 1/6*q
            sage: P = Posets.DiamondPoset(5)
            sage: P.zeta_polynomial()
            3/2*q^2 - 1/2*q

        TESTS:

        Checking the simplest cases::

            sage: Poset({}).zeta_polynomial()
            0
            sage: Poset({1: []}).zeta_polynomial()
            1
            sage: Poset({1: [], 2: []}).zeta_polynomial()
            2
        """
        q = polygen(QQ, 'q')
        g = sum(q**len(ch) for ch in self._hasse_diagram.chains())
        n = g.degree()
        f = g[max(n, 1)]
        while n > 1:
            f = (q - n)*f
            n = n - 1
            f = g[n] + f/n
        return f

    def f_polynomial(self):
        r"""
        Return the `f`-polynomial of a bounded poset ``self``.

        This is the `f`-polynomial of the order complex of the poset
        minus its bounds.

        The coefficient of `q^i` is the number of chains of
        `i+1` elements containing both bounds of the poset.

        .. SEEALSO::

            :meth:`is_bounded`, :meth:`h_polynomial`, :meth:`order_complex`,
            :meth:`sage.homology.cell_complex.GenericCellComplex.f_vector`

        .. WARNING::

            This is slightly different from the ``fPolynomial``
            method in Macaulay2.

        EXAMPLES::

            sage: P = Posets.DiamondPoset(5)
            sage: P.f_polynomial()
            3*q^2 + q
            sage: P = Poset({1:[2,3],2:[4],3:[5],4:[6],5:[7],6:[7]})
            sage: P.f_polynomial()
            q^4 + 4*q^3 + 5*q^2 + q

            sage: P = Poset({2: []})
            sage: P.f_polynomial()
            1
        """
        q = polygen(ZZ, 'q')
        hasse = self._hasse_diagram
        if len(hasse) == 1:
            return q.parent().one()
        maxi = hasse.top()
        mini = hasse.bottom()
        if (mini is None) or (maxi is None):
            raise TypeError('the poset is not bounded')
        return sum(q**(len(ch)+1) for ch in hasse.chains(exclude=[mini, maxi]))

    def h_polynomial(self):
        r"""
        Return the `h`-polynomial of a bounded poset ``self``.

        This is the `h`-polynomial of the order complex of the poset
        minus its bounds.

        This is related to the `f`-polynomial by a simple change
        of variables:

        .. MATH::

            h(q) = (1-q)^{\deg f} f \left( \frac{q}{1-q} \right),

        where `f` and `h` denote the `f`-polynomial and the
        `h`-polynomial, respectively.

        See :wikipedia:`h-vector`.

        .. SEEALSO::

            :meth:`is_bounded`, :meth:`f_polynomial`, :meth:`order_complex`,
            :meth:`sage.homology.simplicial_complex.SimplicialComplex.h_vector`

        .. WARNING::

            This is slightly different from the ``hPolynomial``
            method in Macaulay2.

        EXAMPLES::

            sage: P = Posets.AntichainPoset(3).order_ideals_lattice()
            sage: P.h_polynomial()
            q^3 + 4*q^2 + q
            sage: P = Posets.DiamondPoset(5)
            sage: P.h_polynomial()
            2*q^2 + q
            sage: P = Poset({1: []})
            sage: P.h_polynomial()
            1
        """
        q = polygen(ZZ, 'q')
        hasse = self._hasse_diagram
        if len(hasse) == 1:
            return q.parent().one()
        maxi = hasse.top()
        mini = hasse.bottom()
        if (mini is None) or (maxi is None):
            raise TypeError('the poset is not bounded')
        f = sum(q**(len(ch)) for ch in hasse.chains(exclude=[mini, maxi]))
        d = f.degree()
        f = (1-q)**d * q * f(q=q/(1-q))
        return q.parent(f)

    def flag_f_polynomial(self):
        r"""
        Return the flag `f`-polynomial of a bounded and ranked poset
        ``self``.

        This is the sum, over all chains containing both bounds,
        of a monomial encoding the ranks of the elements of the chain.

        More precisely, if `P` is a bounded ranked poset, then the
        flag `f`-polynomial of `P` is defined as the polynomial

        .. MATH::

            \sum_{\substack{p_0 < p_1 < \ldots < p_k, \\
                            p_0 = \min P, \ p_k = \max P}}
            x_{\rho(p_1)} x_{\rho(p_2)} \cdots x_{\rho(p_k)}
            \in \ZZ[x_1, x_2, \cdots, x_n]

        where `\min P` and `\max P` are (respectively) the minimum and
        the maximum of `P`, where `\rho` is the rank function of `P`
        (normalized to satisfy `\rho(\min P) = 0`), and where
        `n` is the rank of `\max P`. (Note that the indeterminate
        `x_0` doesn't actually appear in the polynomial.)

        For technical reasons, the polynomial is returned in the
        slightly larger ring `\ZZ[x_0, x_1, x_2, \cdots, x_{n+1}]` by
        this method.

        See :wikipedia:`h-vector`.

        .. SEEALSO:: :meth:`is_bounded`, :meth:`flag_h_polynomial`

        EXAMPLES::

            sage: P = Posets.DiamondPoset(5)
            sage: P.flag_f_polynomial()
            3*x1*x2 + x2

            sage: P = Poset({1:[2,3],2:[4],3:[5],4:[6],5:[6]})
            sage: fl = P.flag_f_polynomial(); fl
            2*x1*x2*x3 + 2*x1*x3 + 2*x2*x3 + x3
            sage: q = polygen(ZZ,'q')
            sage: fl(q,q,q,q) == P.f_polynomial()
            True

            sage: P = Poset({1:[2,3,4],2:[5],3:[5],4:[5],5:[6]})
            sage: P.flag_f_polynomial()
            3*x1*x2*x3 + 3*x1*x3 + x2*x3 + x3

            sage: P = Poset({2: [3]})
            sage: P.flag_f_polynomial()
            x1

            sage: P = Poset({2: []})
            sage: P.flag_f_polynomial()
            1
        """
        hasse = self._hasse_diagram
        maxi = hasse.top()
        mini = hasse.bottom()
        if (mini is None) or (maxi is None):
            raise TypeError('the poset is not bounded')
        rk = hasse.rank_function()
        if rk is None:
            raise TypeError('the poset should be ranked')
        n = rk(maxi)
        from sage.rings.polynomial.polynomial_ring_constructor import PolynomialRing
        if n == 0:
            return PolynomialRing(ZZ, 'x', 1).one()
        anneau = PolynomialRing(ZZ, 'x', n+1)
        x = anneau.gens()
        return x[n] * sum(prod(x[rk(i)] for i in ch) for ch in hasse.chains(exclude=[mini, maxi]))

    def flag_h_polynomial(self):
        r"""
        Return the flag `h`-polynomial of a bounded and ranked poset
        ``self``.

        If `P` is a bounded ranked poset whose maximal element has
        rank `n` (where the minimal element is set to have rank `0`),
        then the flag `h`-polynomial of `P` is defined as the
        polynomial

        .. MATH::

            \prod_{k=1}^n (1-x_k) \cdot f \left(\frac{x_1}{1-x_1},
            \frac{x_2}{1-x_2}, \cdots, \frac{x_n}{1-x_n}\right)
            \in \ZZ[x_1, x_2, \cdots, x_n],

        where `f` is the flag `f`-polynomial of `P` (see
        :meth:`flag_f_polynomial`).

        For technical reasons, the polynomial is returned in the
        slightly larger ring `\QQ[x_0, x_1, x_2, \cdots, x_{n+1}]` by
        this method.

        See :wikipedia:`h-vector`.

        .. SEEALSO:: :meth:`is_bounded`, :meth:`flag_f_polynomial`

        EXAMPLES::

            sage: P = Posets.DiamondPoset(5)
            sage: P.flag_h_polynomial()
            2*x1*x2 + x2

            sage: P = Poset({1:[2,3],2:[4],3:[5],4:[6],5:[6]})
            sage: fl = P.flag_h_polynomial(); fl
            -x1*x2*x3 + x1*x3 + x2*x3 + x3
            sage: q = polygen(ZZ,'q')
            sage: fl(q,q,q,q) == P.h_polynomial()
            True

            sage: P = Poset({1:[2,3,4],2:[5],3:[5],4:[5],5:[6]})
            sage: P.flag_h_polynomial()
            2*x1*x3 + x3

            sage: P = posets.ChainPoset(4)
            sage: P.flag_h_polynomial()
            x3

            sage: P = Poset({2: [3]})
            sage: P.flag_h_polynomial()
            x1

            sage: P = Poset({2: []})
            sage: P.flag_h_polynomial()
            1
        """
        hasse = self._hasse_diagram
        maxi = hasse.top()
        mini = hasse.bottom()
        if (mini is None) or (maxi is None):
            raise TypeError('the poset is not bounded')
        rk = hasse.rank_function()
        if rk is None:
            raise TypeError('the poset should be ranked')
        n = rk(maxi)
        from sage.rings.polynomial.polynomial_ring_constructor import PolynomialRing
        if n == 0:
            return PolynomialRing(QQ, 'x', 1).one()
        anneau = PolynomialRing(QQ, 'x', n+1)
        x = anneau.gens()
        return prod(1-x[k] for k in range(1, n)) * x[n] \
               * sum(prod(x[rk(i)]/(1-x[rk(i)]) for i in ch)
                     for ch in hasse.chains(exclude=[mini, maxi]))

    def characteristic_polynomial(self):
        r"""
        Return the characteristic polynomial of a graded poset ``self``.

        If `P` is a graded poset with rank `n` and a unique minimal
        element `\hat{0}`, then the characteristic polynomial of
        `P` is defined to be

        .. MATH::

            \sum_{x \in P} \mu(\hat{0}, x) q^{n-\rho(x)} \in \ZZ[q],

        where `\rho` is the rank function, and `\mu` is the Moebius
        function of `P`.

        See section 3.10 of [EnumComb1]_.

        EXAMPLES::

            sage: P = Posets.DiamondPoset(5)
            sage: P.characteristic_polynomial()
            q^2 - 3*q + 2
            sage: P = Poset({1:[2,3],2:[4],3:[5],4:[6],5:[6],6:[7]})
            sage: P.characteristic_polynomial()
            q^4 - 2*q^3 + q
            sage: P = Poset({1: []})
            sage: P.characteristic_polynomial()
            1
        """
        hasse = self._hasse_diagram
        rk = hasse.rank_function()
        if rk is None:
            raise TypeError('the poset should be ranked')
        n = rk(hasse.maximal_elements()[0])
        x0 = hasse.minimal_elements()[0]
        q = polygen(ZZ, 'q')
        return sum(hasse.mobius_function(x0, x) * q**(n - rk(x)) for x in hasse)

    def chain_polynomial(self):
        """
        Return the chain polynomial of ``self``.

        The coefficient of `q^k` is the number of chains of length `k`
        in ``self``. The length of a chain is the number of elements.

        .. WARNING::

            This is not what has been called the chain polynomial
            in [St1986]_. The latter is identical with the order
            polynomial (:meth:`order_polynomial`).

        EXAMPLES::

            sage: P = Posets.ChainPoset(3)
            sage: t = P.chain_polynomial(); t
            q^3 + 3*q^2 + 3*q + 1
            sage: t(1) == len(list(P.chains()))
            True

            sage: P = Posets.BooleanLattice(3)
            sage: P.chain_polynomial()
            6*q^4 + 18*q^3 + 19*q^2 + 8*q + 1

            sage: P = Posets.AntichainPoset(5)
            sage: P.chain_polynomial()
            5*q + 1

            sage: P = Poset({})
            sage: P.chain_polynomial()
            1
            sage: parent(P.chain_polynomial())
            Univariate Polynomial Ring in q over Integer Ring

            sage: R = Poset({1: []})
            sage: R.chain_polynomial()
            q + 1
        """
        hasse = self._hasse_diagram
        q = polygen(ZZ, 'q')
        one = q.parent().one()
        hasse_size = hasse.cardinality()
        chain_polys = [0]*hasse_size
        # chain_polys[i] will be the generating function for the
        # chains with topmost vertex i (in the labelling of the
        # Hasse diagram).
        for i in range(hasse_size):
            chain_polys[i] = q + sum(q*chain_polys[j]
                                     for j in hasse.principal_order_ideal(i))
        return one + sum(chain_polys)

    def order_polynomial(self):
        """
        Return the order polynomial of ``self``.

        The order polynomial `\Omega_P(q)` of a poset `P` is defined
        as the unique polynomial `S` such that for each integer
        `m \geq 1`, `S(m)` is the number of order-preserving maps
        from `P` to `\{1,\ldots,m\}`.

        See sections 3.12 and 3.15 of [EnumComb1]_, and also
        [St1986]_.

        .. SEEALSO:: :meth:`order_polytope`

        EXAMPLES::

            sage: P = Posets.AntichainPoset(3)
            sage: P.order_polynomial()
            q^3

            sage: P = Posets.ChainPoset(3)
            sage: f = P.order_polynomial(); f
            1/6*q^3 + 1/2*q^2 + 1/3*q
            sage: [f(i) for i in range(4)]
            [0, 1, 4, 10]
        """
        return self.order_ideals_lattice().zeta_polynomial()

    def promotion(self, i=1):
        r"""
        Compute the (extended) promotion on the linear extension
        of the poset ``self``.

        INPUT:

        - ``i`` -- an integer between `1` and `n` (default: `1`)

        OUTPUT:

        - an isomorphic poset, with the same default linear extension

        The extended promotion is defined on a poset ``self`` of size
        `n` by applying the promotion operator `\tau_i \tau_{i+1}
        \cdots \tau_{n-1}` to the default linear extension `\pi` of ``self``
        (see :meth:`~sage.combinat.posets.linear_extensions.LinearExtensionOfPoset.promotion`),
        and relabeling ``self`` accordingly. For more details see [Stan2009]_.

        When the vertices of the poset ``self`` are labelled by
        `\{1,2,\ldots,n\}`, the linear extension is the identity, and
        `i=1`, the above algorithm corresponds to the promotion
        operator on posets defined by Schützenberger as
        follows. Remove `1` from ``self`` and replace it by the
        minimum `j` of all labels covering `1` in the poset. Then,
        remove `j` and replace it by the minimum of all labels
        covering `j`, and so on.  This process ends when a label is a
        local maximum. Place the label `n+1` at this vertex.  Finally,
        decrease all labels by `1`.

        EXAMPLES::

            sage: P = Poset(([1,2], [[1,2]]), linear_extension=True, facade=False)
            sage: P.promotion()
            Finite poset containing 2 elements with distinguished linear extension
            sage: P == P.promotion()
            True

            sage: P = Poset(([1,2,3,4,5,6,7], [[1,2],[1,4],[2,3],[2,5],[3,6],[4,7],[5,6]]))
            sage: P.list()
            [1, 2, 3, 5, 6, 4, 7]
            sage: Q = P.promotion(4); Q
            Finite poset containing 7 elements with distinguished linear extension
            sage: Q.cover_relations()
            [[1, 2], [1, 6], [2, 3], [2, 5], [3, 7], [5, 7], [6, 4]]

        Note that if one wants to obtain the promotion defined by
        Schützenberger's algorithm directly on the poset, one needs
        to make sure the linear extension is the identity::

            sage: P = P.with_linear_extension([1,2,3,4,5,6,7])
            sage: P.list()
            [1, 2, 3, 4, 5, 6, 7]
            sage: Q = P.promotion(4); Q
            Finite poset containing 7 elements with distinguished linear extension
            sage: Q.cover_relations()
            [[1, 2], [1, 6], [2, 3], [2, 4], [3, 5], [4, 5], [6, 7]]
            sage: Q = P.promotion()
            sage: Q.cover_relations()
            [[1, 2], [1, 3], [2, 4], [2, 5], [3, 6], [4, 7], [5, 7]]

        Here is an example for a poset not labelled by `\{1, 2, \ldots, n\}`::

            sage: P = Poset((divisors(30), attrcall("divides")), linear_extension=True)
            sage: P.list()
            [1, 2, 3, 5, 6, 10, 15, 30]
            sage: P.cover_relations()
            [[1, 2], [1, 3], [1, 5], [2, 6], [2, 10], [3, 6], [3, 15],
             [5, 10], [5, 15], [6, 30], [10, 30], [15, 30]]
            sage: Q = P.promotion(4); Q
            Finite poset containing 8 elements with distinguished linear extension
            sage: Q.cover_relations()
            [[1, 2], [1, 3], [1, 6], [2, 5], [2, 15], [3, 5], [3, 10],
             [5, 30], [6, 10], [6, 15], [10, 30], [15, 30]]

        .. SEEALSO::

            - :meth:`linear_extension`
            - :meth:`with_linear_extension` and the ``linear_extension`` option of :func:`Poset`
            - :meth:`~sage.combinat.posets.linear_extensions.LinearExtensionOfPoset.promotion`
            - :meth:`evacuation`

        AUTHOR:

        - Anne Schilling (2012-02-18)
        """
        return self.linear_extension().promotion(i).to_poset()

    def evacuation(self):
        r"""
        Compute evacuation on the linear extension associated
        to the poset ``self``.

        OUTPUT:

        - an isomorphic poset, with the same default linear extension

        Evacuation is defined on a poset ``self`` of size `n` by
        applying the evacuation operator
        `(\tau_1 \cdots \tau_{n-1}) (\tau_1 \cdots \tau_{n-2}) \cdots (\tau_1)`,
        to the default linear extension `\pi` of ``self``
        (see :meth:`~sage.combinat.posets.linear_extensions.LinearExtensionOfPoset.evacuation`),
        and relabeling ``self`` accordingly. For more details see [Stan2009]_.

        .. SEEALSO::

            - :meth:`linear_extension`
            - :meth:`with_linear_extension` and the ``linear_extension`` option of :func:`Poset`
            - :meth:`~sage.combinat.posets.linear_extensions.LinearExtensionOfPoset.evacuation`
            - :meth:`promotion`

        REFERENCES:

        .. [Stan2009] Richard Stanley,
           *Promotion and evacuation*,
           Electron. J. Combin. 16 (2009), no. 2, Special volume in honor of
           Anders Björner,
           Research Paper 9, 24 pp.

        EXAMPLES::

            sage: P = Poset(([1,2], [[1,2]]), linear_extension=True, facade=False)
            sage: P.evacuation()
            Finite poset containing 2 elements with distinguished linear extension
            sage: P.evacuation() == P
            True

            sage: P = Poset(([1,2,3,4,5,6,7], [[1,2],[1,4],[2,3],[2,5],[3,6],[4,7],[5,6]]), linear_extension=True, facade=False)
            sage: P.list()
            [1, 2, 3, 4, 5, 6, 7]
            sage: Q = P.evacuation(); Q
            Finite poset containing 7 elements with distinguished linear extension
            sage: Q.cover_relations()
            [[1, 2], [1, 3], [2, 5], [3, 4], [3, 6], [4, 7], [6, 7]]

        Note that the results depend on the linear extension associated
        to the poset::

            sage: P = Poset(([1,2,3,4,5,6,7], [[1,2],[1,4],[2,3],[2,5],[3,6],[4,7],[5,6]]))
            sage: P.list()
            [1, 2, 3, 5, 6, 4, 7]
            sage: Q = P.evacuation(); Q
            Finite poset containing 7 elements with distinguished linear extension
            sage: Q.cover_relations()
            [[1, 2], [1, 5], [2, 3], [5, 6], [5, 4], [6, 7], [4, 7]]

        Here is an example of a poset where the vertices are not labelled
        by `\{1,2,\ldots,n\}`::

            sage: P = Poset((divisors(15), attrcall("divides")), linear_extension = True)
            sage: P.list()
            [1, 3, 5, 15]
            sage: Q = P.evacuation(); Q
            Finite poset containing 4 elements with distinguished linear extension
            sage: Q.cover_relations()
            [[1, 3], [1, 5], [3, 15], [5, 15]]

        AUTHOR:

        - Anne Schilling (2012-02-18)
        """
        return self.linear_extension().evacuation().to_poset()

    def is_slender(self):
        r"""
        Return whether the poset ``self`` is slender or not.

        It is assumed for this method that ``self`` is a finite graded poset.
        A finite poset `P` is called slender if every rank 2 interval contains
        three or four elements. See [Stan2009]_.

        EXAMPLES::

            sage: P = Poset(([1,2,3,4],[[1,2],[1,3],[2,4],[3,4]]), facade = True)
            sage: P.is_slender()
            True
            sage: P = Poset(([1,2,3,4,5],[[1,2],[1,3],[1,4],[2,5],[3,5],[4,5]]), facade = True)
            sage: P.is_slender()
            False

            sage: W = WeylGroup(['A',2])
            sage: G = W.bruhat_poset()
            sage: G.is_slender()
            True
            sage: W = WeylGroup(['A',3])
            sage: G = W.bruhat_poset()
            sage: G.is_slender()
            True
        """
        for x in self:
            d = {}
            S = self.upper_covers(x)
            Y = [ c for y in S for c in self.upper_covers(y) ]
            for y in Y:
                d[y] = d.get(y,0) + 1
            if not all( d[y]<3 for y in d.keys() ):
                return False
        return True

    def frank_network(self):
        r"""
        Computes Frank's network of the poset ``self``. This is defined in
        Section 8 of [BF1999]_.

        OUTPUT:

        A pair `(G, e)`, where `G` is Frank's network of `P` encoded as a
        :class:`DiGraph`, and `e` is the cost function on its edges encoded
        as a dictionary (indexed by these edges, which in turn are encoded
        as tuples of 2 vertices).

        .. NOTE::

            Frank's network of `P` is a certain directed graph with `2|P| + 2`
            vertices, defined in Section 8 of [BF1999]_. Its set of vertices
            consists of two vertices `(0, p)` and `(1, p)` for each element
            `p` of `P`, as well as two vertices `(-1, 0)` and `(2, 0)`.
            (These notations are not the ones used in [BF1999]_; see the table
            below for their relation.) The edges are:

            - for each `p` in `P`, an edge from `(-1, 0)` to `(0, p)`;

            - for each `p` in `P`, an edge from `(1, p)` to `(2, 0)`;

            - for each `p` and `q` in `P` such that `x \geq y`, an edge from
              `(0, p)` to `(1, q)`.

            We make this digraph into a network in the sense of flow theory as
            follows: The vertex `(-1, 0)` is considered as the source of this
            network, and the vertex `(2, 0)` as the sink. The cost function is
            defined to be `1` on the edge from `(0, p)` to `(1, p)` for each
            `p \in P`, and to be `0` on every other edge. The capacity is `1`
            on each edge. Here is how to translate this notations into that
            used in [BF1999]_::

              our notations                    [BF1999]
                 (-1, 0)                          s
                 (0, p)                          x_p
                 (1, p)                          y_p
                 (2, 0)                           t
                  a[e]                           a(e)

        REFERENCES:

        .. [BF1999] Thomas Britz, Sergey Fomin,
           *Finite posets and Ferrers shapes*,
           Advances in Mathematics 158, pp. 86-127 (2001),
           :arxiv:`math/9912126` (the arXiv version has less errors).

        EXAMPLES::

            sage: ps = [[16,12,14,-13],[[12,14],[14,-13],[12,16],[16,-13]]]
            sage: G, e = Poset(ps).frank_network()
            sage: G.edges()
            [((-1, 0), (0, -13), None), ((-1, 0), (0, 12), None), ((-1, 0), (0, 14), None), ((-1, 0), (0, 16), None), ((0, -13), (1, -13), None), ((0, -13), (1, 12), None), ((0, -13), (1, 14), None), ((0, -13), (1, 16), None), ((0, 12), (1, 12), None), ((0, 14), (1, 12), None), ((0, 14), (1, 14), None), ((0, 16), (1, 12), None), ((0, 16), (1, 16), None), ((1, -13), (2, 0), None), ((1, 12), (2, 0), None), ((1, 14), (2, 0), None), ((1, 16), (2, 0), None)]
            sage: e
            {((-1, 0), (0, -13)): 0,
             ((-1, 0), (0, 12)): 0,
             ((-1, 0), (0, 14)): 0,
             ((-1, 0), (0, 16)): 0,
             ((0, -13), (1, -13)): 1,
             ((0, -13), (1, 12)): 0,
             ((0, -13), (1, 14)): 0,
             ((0, -13), (1, 16)): 0,
             ((0, 12), (1, 12)): 1,
             ((0, 14), (1, 12)): 0,
             ((0, 14), (1, 14)): 1,
             ((0, 16), (1, 12)): 0,
             ((0, 16), (1, 16)): 1,
             ((1, -13), (2, 0)): 0,
             ((1, 12), (2, 0)): 0,
             ((1, 14), (2, 0)): 0,
             ((1, 16), (2, 0)): 0}
            sage: qs = [[1,2,3,4,5,6,7,8,9],[[1,3],[3,4],[5,7],[1,9],[2,3]]]
            sage: Poset(qs).frank_network()
            (Digraph on 20 vertices,
             {((-1, 0), (0, 1)): 0,
              ((-1, 0), (0, 2)): 0,
              ((-1, 0), (0, 3)): 0,
              ((-1, 0), (0, 4)): 0,
              ((-1, 0), (0, 5)): 0,
              ((-1, 0), (0, 6)): 0,
              ((-1, 0), (0, 7)): 0,
              ((-1, 0), (0, 8)): 0,
              ((-1, 0), (0, 9)): 0,
              ((0, 1), (1, 1)): 1,
              ((0, 2), (1, 2)): 1,
              ((0, 3), (1, 1)): 0,
              ((0, 3), (1, 2)): 0,
              ((0, 3), (1, 3)): 1,
              ((0, 4), (1, 1)): 0,
              ((0, 4), (1, 2)): 0,
              ((0, 4), (1, 3)): 0,
              ((0, 4), (1, 4)): 1,
              ((0, 5), (1, 5)): 1,
              ((0, 6), (1, 6)): 1,
              ((0, 7), (1, 5)): 0,
              ((0, 7), (1, 7)): 1,
              ((0, 8), (1, 8)): 1,
              ((0, 9), (1, 1)): 0,
              ((0, 9), (1, 9)): 1,
              ((1, 1), (2, 0)): 0,
              ((1, 2), (2, 0)): 0,
              ((1, 3), (2, 0)): 0,
              ((1, 4), (2, 0)): 0,
              ((1, 5), (2, 0)): 0,
              ((1, 6), (2, 0)): 0,
              ((1, 7), (2, 0)): 0,
              ((1, 8), (2, 0)): 0,
              ((1, 9), (2, 0)): 0})

        AUTHOR:

        - Darij Grinberg (2013-05-09)
        """
        from sage.graphs.digraph import DiGraph
        P0 = [(0, i) for i in self]
        pdict = { (-1, 0): P0, (2, 0): [] }
        for i in self:
            pdict[(0, i)] = [(1, j) for j in self if self.ge(i, j)]
            pdict[(1, i)] = [(2, 0)]
        G = DiGraph(pdict)
        a = { (u, v): 0 for (u, v, l) in G.edge_iterator() }
        for i in self:
            a[((0, i), (1, i))] = 1
        return (G, a)

    @combinatorial_map(name="Greene-Kleitman partition")
    def greene_shape(self):
        r"""
        Return the Greene-Kleitman partition of ``self``.

        The Greene-Kleitman partition of a finite poset `P` is the partition
        `(c_1 - c_0, c_2 - c_1, c_3 - c_2, \ldots)`, where `c_k` is the
        maximum cardinality of a union of `k` chains of `P`. Equivalently,
        this is the conjugate of the partition `(a_1 - a_0, a_2 - a_1, a_3 -
        a_2, \ldots)`, where `a_k` is the maximum cardinality of a union of
        `k` antichains of `P`.

        See many sources, e. g., [BF1999]_, for proofs of this equivalence.

        EXAMPLES::

            sage: P = Poset([[3,2,1],[[3,1],[2,1]]])
            sage: P.greene_shape()
            [2, 1]
            sage: P = Poset([[1,2,3,4],[[1,4],[2,4],[4,3]]])
            sage: P.greene_shape()
            [3, 1]
            sage: P = Poset([[1,2,3,4,5,6,7,8,9,10,11,12,13,14,15,16,17,18,19,20,21,22],[[1,4],[2,4],[4,3]]])
            sage: P.greene_shape()
            [3, 1, 1, 1, 1, 1, 1, 1, 1, 1, 1, 1, 1, 1, 1, 1, 1, 1, 1, 1]
            sage: P = Poset([[],[]])
            sage: P.greene_shape()
            []

        AUTHOR:

        - Darij Grinberg (2013-05-09)
        """
        from sage.combinat.partition import Partition
        (G, a) = self.frank_network()
        n = len(self)
        chron = _ford_fulkerson_chronicle(G, (-1, 0), (2, 0), a)
        size = 0
        ps = []
        part = 0
        (pold, vold) = (0, 0)
        while size != n:
            (p, v) = chron.next()
            if v > vold:
                size += p
                if part > 0:
                    ps.append(part)
            elif p > pold:
                part += 1
            (pold, vold) = (p, v)
        ps.reverse()
        return Partition(ps)

    def p_partition_enumerator(self, tup, R, check=False):
        r"""
        Return a `P`-partition enumerator of ``self``.

        Given a total order `\prec` on the elements of a finite poset `P`
        (the order of `P` and the total order `\prec` can be unrelated; in
        particular, the latter does not have to extend the former), a
        `P`-partition enumerator is the quasisymmetric function
        `\sum_f \prod_{p \in P} x_{f(p)}`, where the first sum is taken over
        all `P`-partitions `f`.

        A `P`-partition is a function `f : P \to \{1,2,3,...\}` satisfying
        the following properties for any two elements `i` and `j` of `P`
        satisfying `i <_P j`:

        - if `i \prec j` then `f(i) \leq f(j)`,

        - if `j \prec i` then `f(i) < f(j)`.

        INPUT:

        - ``tup`` -- the tuple containing all elements of `P` (each of
          them exactly once), in the order dictated by the total order
          `\prec`

        - ``R`` -- a commutative ring

        OUTPUT:

        The `P`-partition enumerator of ``self`` according to ``tup`` in the
        algebra `QSym` of quasisymmetric functions over the base ring `R`.

        EXAMPLES::

            sage: P = Poset([[1,2,3,4],[[1,4],[2,4],[4,3]]])
            sage: FP = P.p_partition_enumerator((3,1,2,4), QQ, check=True); FP
            2*M[1, 1, 1, 1] + 2*M[1, 2, 1] + M[2, 1, 1] + M[3, 1]

            sage: expansion = FP.expand(5)
            sage: xs = expansion.parent().gens()
            sage: expansion == sum([xs[a]*xs[b]*xs[c]*xs[d] for a in range(5) for b in range(5) for c in range(5) for d in range(5) if a <= b and c <= b and b < d])
            True

            sage: P = Poset([[],[]])
            sage: FP = P.p_partition_enumerator((), QQ, check=True); FP
            M[]
        """
        if check:
            if sorted(self.list()) != sorted(tup):
                raise ValueError("the elements of tup are not those of P")
        from sage.combinat.composition import Composition
        from sage.combinat.ncsf_qsym.qsym import QuasiSymmetricFunctions
        QR = QuasiSymmetricFunctions(R)
        n = len(tup)
        res = QR.zero()
        tupdict = dict(zip(tup, range(n)))
        for lin in self.linear_extensions(facade=True):
            descents = [i + 1 for i in xrange(n-1) if tupdict[lin[i]] > tupdict[lin[i+1]]]
            res += QR.Fundamental()(Composition(from_subset=(descents, n)))
        return res

FinitePoset._dual_class = FinitePoset

##### Posets #####

class FinitePosets_n(UniqueRepresentation, Parent):
    r"""
    The finite enumerated set of all posets on `n` vertices, up to an isomorphism.

    EXAMPLES::

        sage: P = Posets(3)
        sage: P.cardinality()
        5
        sage: for p in P: print p.cover_relations()
        []
        [[1, 2]]
        [[0, 1], [0, 2]]
        [[0, 1], [1, 2]]
        [[1, 2], [0, 2]]
    """

    def __init__(self, n):
        r"""
        EXAMPLES::

            sage: P = Posets(3); P
            Posets containing 3 vertices
            sage: P.category()
            Category of finite enumerated sets
            sage: P.__class__
            <class 'sage.combinat.posets.posets.FinitePosets_n_with_category'>
            sage: TestSuite(P).run()
        """
        Parent.__init__(self, category = FiniteEnumeratedSets())
        self._n = n

    def _repr_(self):
        r"""
        EXAMPLES::

            sage: P = Posets(3)
            sage: P._repr_()
            'Posets containing 3 vertices'
        """
        return "Posets containing %s vertices" % self._n

    def __contains__(self, P):
        """
        EXAMPLES::

            sage: posets.PentagonPoset() in Posets(5)
            True
            sage: posets.PentagonPoset() in Posets(3)
            False
            sage: 1 in Posets(3)
            False
        """
        return P in FinitePosets() and P.cardinality() == self._n

    def __iter__(self):
        """
        Returns an iterator of representatives of the isomorphism classes
        of finite posets of a given size.

        .. note::

           This uses the DiGraph iterator as a backend to construct
           transitively-reduced, acyclic digraphs.

        EXAMPLES::
            sage: P = Posets(2)
            sage: list(P)
            [Finite poset containing 2 elements, Finite poset containing 2 elements]
        """
        from sage.graphs.digraph_generators import DiGraphGenerators
        for dig in DiGraphGenerators()(self._n, is_poset):
            # We need to relabel the digraph since range(self._n) must be a linear
            # extension. Too bad we need to compute this again. TODO: Fix this.
            label_dict = dict(zip(dig.topological_sort(),range(dig.order())))
            yield FinitePoset(dig.relabel(label_dict,inplace=False))

    def cardinality(self, from_iterator=False):
        r"""
        Return the cardinality of this object.

        .. note::

            By default, this returns pre-computed values obtained from
            the On-Line Encyclopedia of Integer Sequences (:oeis:`A000112`).
            To override this, pass the argument ``from_iterator=True``.

        EXAMPLES::

            sage: P = Posets(3)
            sage: P.cardinality()
            5
            sage: P.cardinality(from_iterator=True)
            5
        """
        # Obtained from The On-Line Encyclopedia of Integer Sequences;
        # this is sequence number A000112.
        known_values = [1, 1, 2, 5, 16, 63, 318, 2045, 16999, 183231,
                2567284, 46749427, 1104891746, 33823827452, 1338193159771,
                68275077901156, 4483130665195087]
        if not from_iterator and self._n < len(known_values):
            return Integer(known_values[self._n])
        else:
            return super(FinitePosets_n, self).cardinality()

# For backward compatibility of pickles of the former Posets()
Posets_all = Posets

##### Miscellaneous functions #####

def is_poset(dig):
    r"""
    Tests whether a directed graph is acyclic and transitively
    reduced.

    EXAMPLES::

        sage: from sage.combinat.posets.posets import is_poset
        sage: dig = DiGraph({0:[2,3], 1:[3,4,5], 2:[5], 3:[5], 4:[5]})
        sage: is_poset(dig)
        False
        sage: is_poset(dig.transitive_reduction())
        True
    """
    return dig.is_directed_acyclic() and dig.is_transitively_reduced()

def _ford_fulkerson_chronicle(G, s, t, a):
    r"""
    Iterate through the Ford-Fulkerson algorithm for an acyclic directed
    graph with all edge capacities equal to `1`. This is an auxiliary algorithm
    for use by the :meth:`FinitePoset.greene_shape` method of finite posets,
    and is lacking some of the functionality that a general Ford-Fulkerson
    algorithm implementation should have.

    INPUT:

    - ``G`` -- an acyclic directed graph

    - ``s`` -- a vertex of `G` as the source

    - ``t`` -- a vertex of `G` as the sink

    - ``a`` -- a cost function (on the set of edges of ``G``) encoded as
      a dictionary. The keys of this dictionary are encoded as pairs
      of vertices.

    OUTPUT:

    An iterator which iterates through the values `(p, v)` during the
    application of the Ford-Fulkerson algorithm applied to the graph
    `G` with source `s`, sink `t`, cost function `a` and capacity `1`
    on each edge. Here, `p` denotes the value of the potential, and `v`
    denotes the value of the flow at every moment during the execution
    of the algorithm. The algorithm starts at `(p, v) = (0, 0)`.
    Every time ``next()`` is called, the iterator performs one step of
    the algorithm (incrementing either `p` or `v`) and yields the
    resulting pair `(p, v)`. Note that `(0, 0)` is never yielded.
    The iterator goes on for eternity, since the stopping condition
    is not implemented. This is OK for use in the ``greene_partition``
    function, since that one knows when to stop.

    The notation used here is that of Section 7 of [BF1999]_.

    .. WARNING::

        This method is tailor-made for its use in the
        :meth:`FinitePoset.greene_shape()` method of a finite poset. It's not
        very useful in general. First of all, as said above, the iterator
        does not know when to halt. Second, `G` needs to be acyclic for it
        to correctly work. This must be amended if this method is ever to be
        used outside the Greene-Kleitman partition construction. For the
        Greene-Kleitman partition, this is a non-issue since Frank's network
        is always acyclic.

    EXAMPLES::

        sage: from sage.combinat.posets.posets import _ford_fulkerson_chronicle
        sage: G = DiGraph({1: [3,6,7], 2: [4], 3: [7], 4: [], 6: [7,8], 7: [9], 8: [9,12], 9: [], 10: [], 12: []})
        sage: s = 1
        sage: t = 9
        sage: (1, 6, None) in G.edges()
        True
        sage: (1, 6) in G.edges()
        False
        sage: a = {(1, 6): 4, (2, 4): 0, (1, 3): 4, (1, 7): 1, (3, 7): 6, (7, 9): 1, (6, 7): 3, (6, 8): 1, (8, 9): 0, (8, 12): 2}
        sage: ffc = _ford_fulkerson_chronicle(G, s, t, a)
        sage: ffc.next()
        (1, 0)
        sage: ffc.next()
        (2, 0)
        sage: ffc.next()
        (2, 1)
        sage: ffc.next()
        (3, 1)
        sage: ffc.next()
        (4, 1)
        sage: ffc.next()
        (5, 1)
        sage: ffc.next()
        (5, 2)
        sage: ffc.next()
        (6, 2)
        sage: ffc.next()
        (7, 2)
        sage: ffc.next()
        (8, 2)
        sage: ffc.next()
        (9, 2)
        sage: ffc.next()
        (10, 2)
        sage: ffc.next()
        (11, 2)
    """
    from sage.graphs.digraph import DiGraph

    # pi: potential function as a dictionary.
    pi = { v: 0 for v in G.vertex_iterator() }
    # p: value of the potential pi.
    p = 0

    # f: flow function as a dictionary.
    f = { (u, v): 0 for (u, v, l) in G.edge_iterator() }
    # val: value of the flow f. (Can't call it v due to Python's asinine
    # handling of for loops.)
    val = 0

    # capacity: capacity function as a dictionary. Here, just the
    # indicator function of the set of arcs of G.
    capacity = { (u, v): 1 for (u, v, l) in G.edge_iterator() }

    while True:

        # Step MC1 in Britz-Fomin, Algorithm 7.2.

        # Gprime: directed graph G' from Britz-Fomin, Section 7.
        Gprime = DiGraph()
        Gprime.add_vertices(G.vertices())
        for (u,v,l) in G.edge_iterator():
            if pi[v] - pi[u] == a[(u, v)]:
                if f[(u, v)] < capacity[(u, v)]:
                    Gprime.add_edge(u, v)
                elif f[(u, v)] > 0:
                    Gprime.add_edge(v, u)

        # X: list of vertices of G' reachable from s, along with
        # the shortest paths from s to them.
        X = Gprime.shortest_paths(s)
        if t in X.keys():
            # Step MC2a in Britz-Fomin, Algorithm 7.2.
            shortest_path = X[t]
            shortest_path_in_edges = zip(shortest_path[:-1],shortest_path[1:])
            for (u, v) in shortest_path_in_edges:
                if v in G.neighbors_out(u):
                    f[(u, v)] += 1
                else:
                    f[(v, u)] -= 1
            val += 1
        else:
            # Step MC2b in Britz-Fomin, Algorithm 7.2.
            for v in G.vertex_iterator():
                if v not in X:
                    pi[v] += 1
            p += 1

        yield (p, val)<|MERGE_RESOLUTION|>--- conflicted
+++ resolved
@@ -3075,7 +3075,6 @@
         """
         return Poset(self.hasse_diagram().cartesian_product(other.hasse_diagram()),cover_relations=True)
 
-<<<<<<< HEAD
     def disjoint_union(self, other, labels='pairs'):
         """
         Return a poset isomorphic to disjoint union (also called direct
@@ -3101,24 +3100,24 @@
 
         EXAMPLES::
 
-            sage: P1=Poset( (['a', 'b'], [['a', 'b']]) )
-            sage: P2=Poset( (['c', 'd'], [['c', 'd']]) )
-            sage: P=P1.disjoint_union(P2); P
+            sage: P1 = Poset( (['a', 'b'], [['a', 'b']]) )
+            sage: P2 = Poset( (['c', 'd'], [['c', 'd']]) )
+            sage: P = P1.disjoint_union(P2); P
             Finite poset containing 4 elements
             sage: sorted(P.cover_relations())
             [[(0, 'a'), (0, 'b')], [(1, 'c'), (1, 'd')]]
-            sage: P=P1.disjoint_union(P2, labels='integers');
+            sage: P = P1.disjoint_union(P2, labels='integers');
             sage: P.cover_relations()
             [[2, 3], [0, 1]]
 
-            sage: N5=Posets.PentagonPoset(); N5
+            sage: N5 = Posets.PentagonPoset(); N5
             Finite lattice containing 5 elements
             sage: N5.disjoint_union(N5)  # Union of lattices is not a lattice
             Finite poset containing 10 elements
 
         We show how to get literally direct sum with elements untouched::
 
-            sage: P=P1.disjoint_union(P2).relabel(lambda x: x[1])
+            sage: P = P1.disjoint_union(P2).relabel(lambda x: x[1])
             sage: sorted(P.cover_relations())
             [['a', 'b'], ['c', 'd']]
 
@@ -3157,9 +3156,9 @@
 
         EXAMPLES::
 
-            sage: P1=Poset( ([1, 2, 3, 4], [[1, 2], [1, 3], [1, 4]]) )
-            sage: P2=Poset( ([1, 2, 3,], [[2,1], [3,1]]) )
-            sage: P3=P1.ordinal_sum(P2); P3
+            sage: P1 = Poset( ([1, 2, 3, 4], [[1, 2], [1, 3], [1, 4]]) )
+            sage: P2 = Poset( ([1, 2, 3,], [[2,1], [3,1]]) )
+            sage: P3 = P1.ordinal_sum(P2); P3
             Finite poset containing 7 elements
             sage: len(P1.maximal_elements())*len(P2.minimal_elements())
             6
@@ -3169,17 +3168,17 @@
             11
             sage: P3.list()  # random
             [(0, 1), (0, 2), (0, 4), (0, 3), (1, 2), (1, 3), (1, 1)]
-            sage: P4=P1.ordinal_sum(P2, labels='integers')
+            sage: P4 = P1.ordinal_sum(P2, labels='integers')
             sage: P4.list()  # random
             [0, 1, 2, 3, 5, 6, 4]
 
         Return type depends on input types::
 
-            sage: P=Poset({1:[2]}); P
+            sage: P = Poset({1:[2]}); P
             Finite poset containing 2 elements
-            sage: JL=JoinSemilattice({1:[2]}); JL
+            sage: JL = JoinSemilattice({1:[2]}); JL
             Finite join-semilattice containing 2 elements
-            sage: L=LatticePoset({1:[2]}); L
+            sage: L = LatticePoset({1:[2]}); L
             Finite lattice containing 2 elements
             sage: P.ordinal_sum(L)
             Finite poset containing 4 elements
@@ -3187,7 +3186,6 @@
             Finite join-semilattice containing 4 elements
             sage: L.ordinal_sum(L)
             Finite lattice containing 4 elements
-
         """
         from sage.categories.lattice_posets import LatticePosets
         from sage.combinat.posets.lattices import LatticePoset, \
@@ -3216,10 +3214,7 @@
             return JoinSemilattice(G)
         return Poset(G)
 
-    def interval_iterator(self):
-=======
     def strict_interval_iterator(self):
->>>>>>> 28ac6a04
         """
         Returns an iterator over all pairs `x<y` in ``self``.
 
