--- conflicted
+++ resolved
@@ -1806,8 +1806,6 @@
     }
 
     return Graph(edge_dict, pos=pos_dict, name="Dyck graph")
-<<<<<<< HEAD
-=======
 
 def HortonGraph():
     r"""
@@ -1870,7 +1868,6 @@
     g.relabel()
 
     return g
->>>>>>> 6452f9d3
 
 def EllinghamHorton54Graph():
     r"""
@@ -3892,8 +3889,6 @@
     import networkx
     G = networkx.complete_bipartite_graph(3,3)
     return Graph(G, pos=pos_dict, name="Thomsen graph")
-<<<<<<< HEAD
-=======
 
 def TietzeGraph():
     r"""
@@ -3925,7 +3920,6 @@
     _circle_embedding(g,[9,10,11],radius=.5)
 
     return g
->>>>>>> 6452f9d3
 
 def Tutte12Cage():
     r"""
