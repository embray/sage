--- conflicted
+++ resolved
@@ -23,24 +23,15 @@
 from optparse import OptionParser
 import ConfigParser
 
-<<<<<<< HEAD
-from twisted.internet import reactor, task, error, ssl
-=======
 from twisted.internet import reactor, error, ssl, task
->>>>>>> 4d856a10
 from twisted.spread import pb
 from twisted.python import log
 from twisted.cred import portal
 
-<<<<<<< HEAD
-from sage.dsage.database.jobdb import JobDatabaseZODB, DatabasePruner
-from sage.dsage.database.userdb import UserDatabase
-=======
 from sage.dsage.database.jobdb import JobDatabaseZODB, JobDatabaseSQLite
 from sage.dsage.database.jobdb import DatabasePruner
 from sage.dsage.database.clientdb import ClientDatabase
 from sage.dsage.database.monitordb import MonitorDatabase
->>>>>>> 4d856a10
 from sage.dsage.twisted.pb import Realm
 from sage.dsage.twisted.pb import WorkerPBServerFactory
 from sage.dsage.twisted.pb import _SSHKeyPortalRoot
@@ -49,11 +40,8 @@
 from sage.dsage.server.server import DSageServer, DSageWorkerServer
 from sage.dsage.misc.constants import delimiter as DELIMITER
 
-<<<<<<< HEAD
-=======
 DSAGE_DIR = os.path.join(os.getenv('DOT_SAGE'), 'dsage')
 
->>>>>>> 4d856a10
 def usage():
     """Prints usage help."""
 
@@ -94,10 +82,6 @@
 def main():
     """Main execution loop of the server."""
 
-<<<<<<< HEAD
-    DSAGE_DIR = os.path.join(os.getenv('DOT_SAGE'), 'dsage')
-=======
->>>>>>> 4d856a10
     # Begin reading configuration
     try:
         conf_file = os.path.join(DSAGE_DIR, 'server.conf')
@@ -121,14 +105,6 @@
     # start logging
     startLogging(LOG_FILE)
 
-<<<<<<< HEAD
-    jobdb = JobDatabaseZODB()
-
-    # Start to prune out old jobs
-    # jobdb_pruner = DatabasePruner(jobdb)
-    # prune_db = task.LoopingCall(jobdb_pruner.prune)
-    # prune_db.start(60*60*24.0, now=True) # start now, interval is one day
-=======
     # Job database
     jobdb = JobDatabaseSQLite()
 
@@ -137,21 +113,13 @@
 
     # Client database
     clientdb = ClientDatabase()
->>>>>>> 4d856a10
 
     # Create the main DSage object
     dsage_server = DSageServer(jobdb, monitordb, clientdb, log_level=LOG_LEVEL)
     p = _SSHKeyPortalRoot(portal.Portal(Realm(dsage_server)))
 
-<<<<<<< HEAD
-    # Get authorized keys
-    # p.portal.registerChecker(PublicKeyCredentialsChecker(PUBKEY_DATABASE))
-    userdb = UserDatabase()
-    p.portal.registerChecker(PublicKeyCredentialsCheckerDB(userdb))
-=======
     # Credentials checker
     p.portal.registerChecker(PublicKeyCredentialsCheckerDB(clientdb))
->>>>>>> 4d856a10
 
     # HACK: unsafeTracebacks should eventually be TURNED off
     client_factory = pb.PBServerFactory(p, unsafeTracebacks=True)
@@ -162,20 +130,6 @@
 
     # Create the PBServerFactory for workers
     # Use this for unauthorized workers
-<<<<<<< HEAD
-    dsage_worker = DSageWorkerServer(jobdb, log_level=LOG_LEVEL)
-    worker_factory = WorkerPBServerFactory(dsage_worker)
-
-    dsage_server.client_factory = client_factory
-    dsage_server.worker_factory = worker_factory
-
-    # We will listen on 2 ports
-    # One port that is authenticated so clients can submit new jobs
-    # One port for workers to connect to to receive and submit jobs
-
-    attempts = 0
-    err_msg = """Could not find two open ports after 50 attempts."""
-=======
     # dsage_worker = DSageWorkerServer(jobdb, log_level=LOG_LEVEL)
     # worker_factory = WorkerPBServerFactory(dsage_worker)
 
@@ -183,7 +137,6 @@
 
     attempts = 0
     err_msg = """Could not find an open port after 50 attempts."""
->>>>>>> 4d856a10
     if SSL == 1:
         ssl_context = ssl.DefaultOpenSSLContextFactory(
                     SSL_PRIVKEY,
@@ -191,52 +144,19 @@
         while True:
             if attempts > 50:
                 print err_msg
-<<<<<<< HEAD
-                print 'Last attempted ports: %s, %s' % (CLIENT_PORT,
-                                                        WORKER_PORT)
-=======
                 print 'Last attempted port: %s' % (CLIENT_PORT)
->>>>>>> 4d856a10
             try:
                 reactor.listenSSL(CLIENT_PORT,
                                   client_factory,
                                   contextFactory = ssl_context)
-<<<<<<< HEAD
-                reactor.listenSSL(WORKER_PORT,
-                                  worker_factory,
-                                  contextFactory = ssl_context)
-=======
->>>>>>> 4d856a10
                 break
             except error.CannotListenError:
                 attempts += 1
                 CLIENT_PORT += 1
-<<<<<<< HEAD
-                WORKER_PORT += 1
-=======
->>>>>>> 4d856a10
     else:
         while True:
             if attempts > 50:
                 print err_msg
-<<<<<<< HEAD
-                print 'Last attempted ports: %s, %s' % (CLIENT_PORT,
-                                                        WORKER_PORT)
-            try:
-                reactor.listenTCP(CLIENT_PORT, client_factory)
-                reactor.listenTCP(WORKER_PORT, worker_factory)
-                break
-            except error.CannotListenError:
-                atmpts += 1
-                CLIENT_PORT += 1
-                WORKER_PORT += 1
-
-    seperator = '-' * 50
-    log.msg(seperator)
-    log.msg('DSAGE Server')
-    log.msg('Listening on %s and %s' % (CLIENT_PORT, WORKER_PORT))
-    log.msg(seperator)
-=======
                 print 'Last attempted ports: %s' % (CLIENT_PORT)
             try:
                 reactor.listenTCP(CLIENT_PORT, client_factory)
@@ -249,7 +169,6 @@
     log.msg('DSAGE Server')
     log.msg('Listening on %s' % (CLIENT_PORT))
     log.msg(DELIMITER)
->>>>>>> 4d856a10
 
     reactor.run()
 
