--- conflicted
+++ resolved
@@ -567,11 +567,7 @@
 
                 If `\alpha` is any integer vector -- i.e., an element of
                 `\ZZ^m` for some `m \in \NN` --, the *immaculate function
-<<<<<<< HEAD
-                corresponding to `\alpha`* is a non-commutative symmetric
-=======
                 corresponding to* `\alpha` is a non-commutative symmetric
->>>>>>> c98d3006
                 function denoted by `\mathfrak{S}_{\alpha}`. One way to
                 define this function is by setting
 
@@ -603,11 +599,7 @@
                 INPUT:
 
                 - ``xs`` -- list (or tuple or any iterable -- possibly a
-<<<<<<< HEAD
-                  composition) of integers.
-=======
                   composition) of integers
->>>>>>> c98d3006
 
                 OUTPUT:
 
@@ -1203,20 +1195,6 @@
                 `S^{\gamma}` in the internal product
                 `S^{\alpha} * S^{\beta}`.
                 For every composition `I = (i_1, i_2, \ldots, i_k)`
-<<<<<<< HEAD
-                and every integer `n > \left| I \right|`, define the
-                *`n`-completion of `I`* to be the composition
-                `(n - \left| I \right|, i_1, i_2, \ldots, i_k)`;
-                this `n`-completion is denoted by `I[n]`.
-                Then, for any compositions `\alpha` and `\beta` and every
-                integer `n > \left|\alpha\right| + \left|\beta\right|`,
-                we can write the internal product
-                `S^{\alpha[n]} * S^{\beta[n]}` in the form
-
-                .. MATH::
-
-                    S^{\alpha[n]} * S^{\beta[n]} = \sum_{\gamma} g^{\gamma[n]}_{\alpha[n], \beta[n]} S^{\gamma[n]}
-=======
                 and every integer `n > \left\lvert I \right\rvert`, define the
                 *`n`-completion of `I`* to be the composition
                 `(n - \left\lvert I \right\rvert, i_1, i_2, \ldots, i_k)`;
@@ -1231,7 +1209,6 @@
                     S^{\alpha[n]} * S^{\beta[n]} =
                     \sum_{\gamma} g^{\gamma[n]}_{\alpha[n], \beta[n]}
                     S^{\gamma[n]}
->>>>>>> c98d3006
 
                 with `\gamma` ranging over all compositions. The
                 coefficients `g^{\gamma[n]}_{\alpha[n], \beta[n]}`
@@ -1242,12 +1219,8 @@
 
                 .. MATH::
 
-<<<<<<< HEAD
-                    \sum_{\gamma} \widetilde{g}^{\gamma}_{\alpha, \beta} S^{\gamma}
-=======
                     \sum_{\gamma} \widetilde{g}^{\gamma}_{\alpha, \beta}
                     S^{\gamma}
->>>>>>> c98d3006
 
                 is said to be the *left-padded Kronecker product* of
                 `S^{\alpha}` and `S^{\beta}`. By bilinearity, this
@@ -1440,29 +1413,17 @@
                 # Now, comp_self and comp_x are the same as self and x, but in the
                 # S (=complete homogeneous) basis, which we call comp_parent.
                 result = comp_parent.zero()
-<<<<<<< HEAD
-                for lam, a in comp_self.monomial_coefficients().items():
-                    # lam is a composition, a is an element of the base ring.
-                    if len(lam) == 0:
-=======
                 for lam, a in comp_self:
                     # lam is a composition, a is an element of the base ring.
                     if not lam._list:
->>>>>>> c98d3006
                         # Special handling for the empty composition. The left-padded
                         # Kronecker product of 1 with any non-commutative symmetric
                         # function f is f.
                         result += a * comp_x
                         continue
-<<<<<<< HEAD
-                    for mu, b in comp_x.monomial_coefficients().items():
-                        # mu is a composition, b is an element of the base ring.
-                        if len(mu) == 0:
-=======
                     for mu, b in comp_x:
                         # mu is a composition, b is an element of the base ring.
                         if not mu._list:
->>>>>>> c98d3006
                             # Special handling for the empty composition.
                             result += a * b * comp_parent(lam)
                             continue
@@ -1473,11 +1434,7 @@
                         lam_star_mu = S_lam_stabilized.internal_product(S_mu_stabilized)
                         # lam_star_mu is now a non-commutative symmetric function
                         # in the S-basis.
-<<<<<<< HEAD
-                        for nu, c in lam_star_mu.monomial_coefficients().items():
-=======
                         for nu, c in lam_star_mu:
->>>>>>> c98d3006
                             # nu is a composition of the integer stab, c is an element
                             # of the base ring.
                             nu_unstabilized = _Compositions(nu[1:])
@@ -3390,16 +3347,6 @@
             very slow otherwise. Therefore it is not being used by
             default for internally multiplying Psi functions.
 
-<<<<<<< HEAD
-            .. TODO::
-
-                Iterating through ``OrderedSetPartitions_sn`` is a waste.
-                Find a better algorithm. Check the running time of the
-                result and possibly redefine
-                :meth:`internal_product_on_basis` to use this.
-
-=======
->>>>>>> c98d3006
             INPUT:
 
             - ``I``, ``J`` -- compositions
@@ -3418,26 +3365,18 @@
                 0
                 sage: Psi.internal_product_on_basis_by_bracketing([1,2,1],[2,1,1])
                 4*Psi[1, 2, 1]
-<<<<<<< HEAD
-=======
                 sage: Psi.internal_product_on_basis_by_bracketing([2,1,1],[1,2,1])
                 4*Psi[2, 1, 1]
->>>>>>> c98d3006
                 sage: Psi.internal_product_on_basis_by_bracketing([1,2,1], [1,1,1,1])
                 0
                 sage: Psi.internal_product_on_basis_by_bracketing([3,1], [1,2,1])
                 -Psi[1, 2, 1] + Psi[2, 1, 1]
-<<<<<<< HEAD
-                sage: Psi.internal_product_on_basis_by_bracketing([2,2],[1,2])
-                0
-=======
                 sage: Psi.internal_product_on_basis_by_bracketing([1,2,1], [3,1])
                 0
                 sage: Psi.internal_product_on_basis_by_bracketing([2,2],[1,2])
                 0
                 sage: Psi.internal_product_on_basis_by_bracketing([4], [1,2,1])
                 -Psi[1, 1, 2] + 2*Psi[1, 2, 1] - Psi[2, 1, 1]
->>>>>>> c98d3006
 
             TESTS:
 
@@ -3459,11 +3398,7 @@
                 True
             """
             # The algorithm used here is described in
-<<<<<<< HEAD
-            # :meth:`~sage.combinat.ncsf_qsym.generic_basis_code.GradedModulesWithInternalProduct.ElementMethods.internal_product`.
-=======
             # :meth:`generic_basis_code.GradedModulesWithInternalProduct.ElementMethods.internal_product`.
->>>>>>> c98d3006
             if sum(I) != sum(J):
                 return self.zero()
             p = len(I)
@@ -3476,10 +3411,7 @@
                 if Is != Js:
                     return 0
                 return Partition(Is).centralizer_size() * self[I]
-<<<<<<< HEAD
-=======
-
->>>>>>> c98d3006
+
             # If we're still here, we must have p < q.
             def Gamma(K):
                 r"""
@@ -3494,30 +3426,6 @@
                     Psik = self[k]
                     res = res * Psik - Psik * res
                 return res
-<<<<<<< HEAD
-            from sage.combinat.set_partition_ordered import OrderedSetPartitions_sn
-            from sage.sets.set import Set
-            set_q = Set(range(q))
-            result = self.zero()
-            for K in OrderedSetPartitions_sn(set_q, p):
-                # We now have all ordered set partitions
-                # `(K_1, K_2, \ldots, K_p)` of `\{ 1, 2, \ldots, q \}`
-                # into `p` parts. We need to select only those such that 
-                # each `1 \leq k \leq p` satisfies `|J_{K_k}| = i_k`.
-                discard_this_K = False
-                for k, Kk in enumerate(K):
-                    if sum(J[i] for i in Kk) != I[k]:
-                        discard_this_K = True
-                        break
-                if discard_this_K:
-                    continue
-                addend = self.one()
-                for S in K:
-                    s = sorted(S)
-                    Ks = [J[i] for i in s]
-                    addend *= Gamma(Ks)
-                result += addend
-=======
 
             # Special case when I = [n], there is exactly one ordered set
             #   partition and letting this case through would mean another
@@ -3582,7 +3490,6 @@
                     # Otherwise create a new part
                     K.append([-1])
 
->>>>>>> c98d3006
             return result
 
         class Element(CombinatorialFreeModule.Element):
