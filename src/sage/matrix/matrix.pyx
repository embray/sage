"""
Abstract base class for matrices.

For design documentation see matrix/docs.py.
"""

################################################################################
#       Copyright (C) 2005, 2006 William Stein <wstein@gmail.com>
#
#  Distributed under the terms of the GNU General Public License (GPL), version 2.
#  The full text of the GPL is available at:
#
#                  http://www.gnu.org/licenses/
################################################################################

include '../ext/stdsage.pxi'

def is_Matrix(x):
    """
    EXAMPLES:
        sage: is_Matrix(0)
        False
        sage: is_Matrix(matrix([[1,2],[3,4]]))
        True
    """
<<<<<<< HEAD
    return isinstance(x, Matrix)

cdef class Matrix(sage.structure.element.Matrix):
    r"""
    A generic matrix.

    The \class{Matrix} class is the base class for all matrix classes.
    To create a \class{Matrix}, first create a \class{MatrixSpace},
    then coerce a list of elements into the \class{MatrixSpace}.  See
    the documentation of \class{MatrixSpace} for more details.

    EXAMPLES:

    We illustrate matrices and matrix spaces.  Note that no actual
    matrix that you make should have class Matrix; the class should
    always be derived from Matrix.

        sage: M = MatrixSpace(CDF,2,3); M
        Full MatrixSpace of 2 by 3 dense matrices over Complex Double Field
        sage: a = M([1,2,3,  4,5,6]); a
        [1.0 2.0 3.0]
        [4.0 5.0 6.0]
        sage: type(a)
        <type 'sage.matrix.matrix_field.Matrix_field'>
        sage: parent(a)
        Full MatrixSpace of 2 by 3 dense matrices over Complex Double Field

        sage: matrix(CDF, 2,3, [1,2,3, 4,5,6])
        [1.0 2.0 3.0]
        [4.0 5.0 6.0]
        sage: Mat(CDF,2,3)(range(1,7))
        [1.0 2.0 3.0]
        [4.0 5.0 6.0]

        sage: Q.<i,j,k> = QuaternionAlgebra(QQ, -1,-1)
        sage: matrix(Q,2,1,[1,2])
        [1]
        [2]
    """
    def __init__(self, parent):
        """
        EXAMPLES:
            sage: import sage.matrix.matrix
            sage: A = sage.matrix.matrix.Matrix(MatrixSpace(QQ,2))
            sage: type(A)
            <type 'matrix.Matrix'>
        """
        self._parent = parent
        self._base_ring = parent.base_ring()
        self._nrows = parent.nrows()
        self._ncols = parent.ncols()
        self._mutability = Mutability(False)
        self._cache = {}

    def copy(self):
        """
        Make a copy of self.  If self is immutable, the copy will be mutable.

        WARNING: The individual elements aren't themselves copied
        (though the list is copied).    This shouldn't matter, since ring
        elements are (almost!) always immutable in SAGE.

        EXAMPLES:
            sage: R.<x> = QQ['x']
            sage: a = matrix(R,2,[x+1,2/3,  x^2/2, 1+x^3]); a
            [  x + 1     2/3]
            [1/2*x^2 x^3 + 1]
            sage: b = a.copy()
            sage: b[0,0] = 5
            sage: b
            [      5     2/3]
            [1/2*x^2 x^3 + 1]
            sage: a
            [  x + 1     2/3]
            [1/2*x^2 x^3 + 1]

            sage: b = copy(a)
            sage: f = b[0,0]; f[0] = 10
            error

            sage: b
            [ x + 10     2/3]
            [1/2*x^2 x^3 + 1]
        """
        return self.__copy__()

    def list(self):
        """
        List of elements of self.  It is safe to change the returned list.

        EXAMPLES:
            sage: R.<x,y> = QQ[]
            sage: a = matrix(R,2,[x,y,x*y, y,x,2*x+y]); a
            sage: v = a.list(); v

        Notice that changing the returned list does not change a (the
        list is a copy):
            sage: v[0] = 25
            sage: a
        """
        return list(self._list())

    def _list(self):
        """
        Unsafe version of the list method, mainly for internal use.
        This may return the list of elements, but as an *unsafe*
        reference to the underlying list of the object.  It is might
        be dangerous if you change entries of the returned list.

        EXAMPLES:
        Using _list is potentially fast and memory efficient, but
        very dangerous (at least for generic dense matrices).

            sage: a = matrix(QQ['x,y'],2,range(6)); a
            [0 1 2]
            [3 4 5]
            sage: v = a._list(); v
            [0, 1, 2, 3, 4, 5]

        If you change an entry of the list, the corresponding entry
        of the matrix will be changed (but without clearing any caches
        of computing information about the matrix):
            sage: v[0] = -2/3; v
            [-2/3, 1, 2, 3, 4, 5]
            sage: a._list()
            [-2/3, 1, 2, 3, 4, 5]

        Now the 0,0 entry of the matrix is $-2/3$, which is weird.
            sage: a[0,0]
            -2/3

        But the matrix doesn't know the entry changed, so it returns
        the cached version of its print representation:
            sage: a
            [0 1 2]
            [3 4 5]

        If we change an entry, the cache is cleared, and the correct print
        representation appears:
            sage: a[1,2]=10
            sage: a
            [-2/3    1    2]
            [   8    4   10]
        """
        cdef Py_ssize_t i, j

        x = self.fetch('list')
        if not x is None:
            return x
        x = []
        for i from 0 <= i < self._nrows:
            for j from 0 <= j < self._ncols:
                x.append(self.get_unsafe(i, j))
        self.cache('list', x)
        return x

    def dict(self):
        """
        Dictionary of the elements of self with keys pairs (i,j) and
        values the nonzero entries of self.

        It is safe to change the returned dictionary.

        EXAMPLES:
            sage: R.<x,y> = QQ[]
            sage: a = matrix(R,2,[x,y,0, 0,0,2*x+y]); a
            sage: d = a.dict(); d

        Notice that changing the returned list does not change a (the
        list is a copy):
            sage: d[0,0] = 25
            sage: a
        """
        return dict(self._dict())

    def _dict(self):
        """
        Unsafe version of the dict method, mainly for internal use.
        This may return the dict of elements, but as an *unsafe*
        reference to the underlying dict of the object.  It is might
        be dangerous if you change entries of the returned dict.

        EXAMPLES:
        Using _dict is potentially fast and memory efficient, but
        very dangerous (at least for generic sparse matrices).

            sage: a = matrix(QQ['x,y'],2,range(6), sparse=True); a
            [0 1 2]
            [3 4 5]
            sage: v = a._dict(); v
            {(0, 1): 1, (1, 2): 5, (1, 0): 3, (0, 2): 2, (1, 1): 4}

        If you change a key of the dictionary, the corresponding entry
        of the matrix will be changed (but without clearing any caches
        of computing information about the matrix):
            sage: v[0,1] = -2/3; v
            {(0, 1): -2/3, (1, 2): 5, (1, 0): 3, (0, 2): 2, (1, 1): 4}
            sage: a._dict()
            {(0, 1): -2/3, (1, 2): 5, (1, 0): 3, (0, 2): 2, (1, 1): 4}
            sage: a[0,1]
            -2/3

        But the matrix doesn't know the entry changed, so it returns the cached
        version of its print representation:

            sage: a
            [0 1 2]
            [3 4 5]

        If we change an entry, the cache is cleared, and the correct print
        representation appears:
            sage: a[1,2]=10
            sage: a
            [   0 -2/3    2]
            [   3    4   10]
        """
        d = self.fetch('dict')
        if not d is None:
            return d

        cdef Py_ssize_t i, j
        d = {}
        for i from 0 <= i < self._nrows:
            for j from 0 <= j < self._ncols:
                x = self.get_unsafe(i, j)
                if x != 0:
                    d[(int(i),int(j))] = x
        self.cache('dict', d)
        return d

    ###########################################################
    # Cache
    ###########################################################
    cdef clear_cache(self):
        """
        Clear the properties cache.
        """
        self._cache = {}

    cdef fetch(self, key):
        """
        Try to get an element from the cache; if there isn't anything there, return None.
        """
        try:
            return self._cache[key]
        except KeyError:
            return None

    cdef cache(self, key, x):
        """
        Record x in the cache with given key.
        """
        self._cache[key] = x

    ###########################################################
    # Mutability and bounds checking
    ###########################################################

    cdef check_bounds(self, Py_ssize_t i, Py_ssize_t j):
        """
        This function gets called when you're about to access the i,j
        entry of this matrix.  If i, j are out of range, and
        IndexError is raised.
        """
        if i<0 or i >= self._nrows or j<0 or j >= self._ncols:
            raise IndexError, "matrix index out of range"

    cdef check_mutability(self):
        """
        This function gets called when you're about to change this matrix.

        If self is immutable, a ValueError is raised, since you should
        never change a mutable matrix.

        If self is mutable, the cache of results about self is deleted.
        """
        if self._mutability._is_immutable:
            raise ValueError, "matrix is immutable; please change a copy instead (use self.copy())."
        else:
            self._cache = {}

    cdef check_bounds_and_mutability(self, Py_ssize_t i, Py_ssize_t j):
        """
        This function gets called when you're about to set the i,j
        entry of this matrix.  If i or j is out of range, an
        IndexError exception is raised.

        If self is immutable, a ValueError is raised, since you should
        never change a mutable matrix.

        If self is mutable, the cache of results about self is deleted.
        """
        if self._mutability._is_immutable:
            raise ValueError, "matrix is immutable; please change a copy instead (use self.copy())."
        else:
            self._cache = {}

        if i<0 or i >= self._nrows or j<0 or j >= self._ncols:
            raise IndexError, "matrix index out of range"


    def set_immutable(self):
        r"""
        Call this function to matrix a matrix immutable.

        Matrices are always mutable by default, i.e., you can change
        their entries using \code{A[i,j] = x}.  However, mutable
        matrices aren't hasheable, so can't be used as keys in
        dictionaries, etc.  Also, often when implementing a class, you
        might compute a matrix associated to it, e.g., the matrix of a
        Hecke operator.  If you return this matrix to the user you're
        really returning a reference and the user could then change an
        entry; this could be confusing. Thus you shoulds set such a
        matrix immutable.

        EXAMPLES:
            sage: A = Matrix(QQ, 2, 2, range(4))
            sage: A.is_mutable()
            True
            sage: A[0,0] = 10
            sage: A
            [10   1]
            [ 2   3]

        Mutable matrices are not hasheable, so can't be used as keys for dictionaries:
            sage: hash(A)
            boom
            sage: v = {A:1}
            boom

        If we make A immutable it suddenly is hasheable.
            sage: A.set_immutable()
            sage: A.is_mutable()
            False
            sage: A[0,0] = 10
            Traceback (most recent call last):
            ...
            <type 'exceptions.ValueError'>: matrix is immutable; please change a copy instead (use self.copy())
            sage: hash(A)
            ...
            sage: v = {A:1}; v
        """
        self._mutability.set_immutable()

    def is_immutable(self):
        """
        Return True if this matrix is immutable.

        See the documentation for self.set_immutable for more details
        about mutability.

        EXAMPLES:
            sage: A = Matrix(QQ['t','s'], 2, 2, range(4))
            sage: A.is_immutable()
            False
            sage: A.set_immutable()
            sage: A.is_immutable()
            True
        """
        return bool(self._mutability._is_immutable)

    def is_mutable(self):
        """
        Return True if this matrix is mutable.

        See the documentation for self.set_immutable for more details
        about mutability.

        EXAMPLES:
            sage: A = Matrix(QQ['t','s'], 2, 2, range(4))
            sage: A.is_mutable()
            True
            sage: A.set_immutable()
            sage: A.is_mutable()
            False
        """
        return bool(self._mutability.is_mutable())

    ###########################################################
    # Entry access
    #    The first two must be overloaded in the derived class
    ###########################################################
    cdef set_unsafe(self, Py_ssize_t i, Py_ssize_t j, object x):
        """
        Set entry quickly without doing any bounds checking.  Calling
        this with invalid arguments is allowed to produce a
        segmentation fault.

        This is fast since it is a cdef function and there is no bounds checking.
        """
        raise NotImplementedError, "this must be defined in the derived class (type=%s)"%type(self)

    cdef get_unsafe(self, Py_ssize_t i, Py_ssize_t j):
        """
        Entry access, but fast since it might be without
        bounds checking.

        This is fast since it is a cdef function and there is no bounds checking.
        """
        raise NotImplementedError, "this must be defined in the derived type."

    def __iter__(self):
        return matrix_misc.row_iterator(self)

    def __getitem__(self, ij):
        """
        Return element or row of self.

        INPUT:
            ij -- tuple (i,j) with i, j integers
        or
            ij -- integer

        USAGE:
            A[i, j] -- the i,j of A, and
            A[i]    -- the i-th row of A.

        EXAMPLES:
            sage: A = Matrix(Integers(2006),2,2,[-1,2,3,4])
            sage: A[0,0]
            2005
            sage: A[0]
            (2005, 2)

            sage: a = MatrixSpace(ZZ,3)(range(9)); a
            [0 1 2]
            [3 4 5]
            [6 7 8]
            sage: a[1,2]
            5
            sage: a[0]
            (0, 1, 2)
            sage: a[4,7]
            Traceback (most recent call last):
            ...
            IndexError: index out of bounds
            sage: a[-1,0]
            Traceback (most recent call last):
            ...
            IndexError: index out of bounds
        """
        cdef Py_ssize_t i, j
        cdef object x

        if PyTuple_Check(ij):
            # ij is a tuple, so we get i and j efficiently, construct corresponding integer entry.
            if PyTuple_Size(ij) != 2:
                raise IndexError, "index must be an integer or pair of integers"
            i = <object> PyTuple_GET_ITEM(ij, 0)
            j = <object> PyTuple_GET_ITEM(ij, 1)
            self.check_bounds(i, j)
            return self.get_unsafe(i, j)
        else:
            # If ij is not a tuple, coerce to an integer and get the row.
            i = ij
            return self.row(i)

    def __getslice__(self,  Py_ssize_t i,  Py_ssize_t j):
        """
        Returns a submatrix of this matrix got from the i-th through j-th rows.

        USAGE:
            A[i:j] -- return submatrix from those rows.

        EXAMPLES:
            sage: n=10;a=matrix(QQ,n,range(n^2))
            sage: a[0:3]
            [ 0  1  2  3  4  5  6  7  8  9]
            [10 11 12 13 14 15 16 17 18 19]
            [20 21 22 23 24 25 26 27 28 29]
        """
        if i < 0: i = self._nrows + i
        if j < 0: j = self._nrows + j
        if i >= self._nrows:
            i = self._nrows - 1
        if j >= self._nrows:
            j = self._nrows - 1
        return self.matrix_from_rows(range(i,j))

    def __setitem__(self, ij, x):
        """
        Set position i,j of this matrix to x.

        INPUT:
            ij -- tuple (i,j), where i is the row and j the column
                  Alternatively, ij can be an integer, and the ij-th row is set.
            x -- something that can be coerced to the base ring of this matrix.

        USAGE:
            A[i, j] = x -- set the (i,j) entry of A
            A[i]    = x -- set the ith row of A

        EXAMPLES:
            sage: A = Matrix(Integers(2006),2,2,[-1,2,3,4]); A
            [2005    2]
            [   3    4]
            sage: A[0,0] = 5; A
            [5 2]
            [3 4]
            sage: A[0] = [2,3]
            sage: A
            [2 3]
            [3 4]
            sage: A.set_immutable()
            sage: A[0,0] = 7
            Traceback (most recent call last):
            ...
            ValueError: object is immutable; please change a copy instead.

            sage: a = matrix(ZZ,2,3, range(6)); a
            [0 1 2]
            [3 4 5]
            sage: a[0,0] = 10
            sage: a
            [10  1  2]
            [ 3  4  5]
        """
        cdef Py_ssize_t i, j

        if PyTuple_Check(ij):
            # ij is a tuple, so we get i and j efficiently, construct corresponding integer entry.
            if PyTuple_Size(ij) != 2:
                raise IndexError, "index must be an integer or pair of integers"
            i = <object> PyTuple_GET_ITEM(ij, 0)
            j = <object> PyTuple_GET_ITEM(ij, 1)
            self.check_bounds_and_mutability(i, j)
            self.set_unsafe(i, j, self._coerce_element(x))
        else:
            # If ij is not a tuple, coerce to an integer and set the whole row.
            i = ij
            if self._ncols == 0: # degenerate case
                return
            self.check_bounds_and_mutability(i, 0)
            for j from 0 <= j < self._ncols:
                self.set_unsafe(i, j, self._coerce_element(x[j]))

    cdef _coerce_element(self, x):
        """
        Return coercion of x into the base ring of self.
        """
        if PY_TYPE_CHECK(x, Element) and (<Element> x)._parent is self._base_ring:
            return x
        return self._base_ring(x)

    ###########################################################
    # Pickling
    ###########################################################
    def __reduce__(self):
        """
        EXAMPLES:
            sage: a = matrix(Integers(8),3,range(9))
            sage: a == loads(dumps(a))
            True
        """
        data, version = self._pickle()
        return unpickle, (self.__class__, self._parent, self._mutability,
                                          self._cache, data, version)

    def _pickle(self):
        raise NotImplementedError

    def _test_pickle(self):
        a, b = self.__reduce__()
        print "__reduce__:"
        print a
        print b
        print "Now call a with b:"
        c = a(*b)
        print "Got c = ", c
        if self == c:
            print "Pickle success."
        else:
            print "Pickle failure."

    ###########################################################
    # Base Change
    ###########################################################
    def base_ring(self):
        return self._base_ring

    def change_ring(self, ring):
        """
        Return the matrix obtained by coercing the entries of this
        matrix into the given ring.

        Always returns a copy (unless self is immutable, in which case
        returns self).

        EXAMPLES:
            sage: A = Matrix(QQ, 2, 2, [1/2, 1/3, 1/3, 1/4])
            sage: A.parent()
             Full MatrixSpace of 2 by 2 dense matrices over Rational Field
            sage: A.change_ring(GF(25,'a'))
            [3 2]
            [2 4]
            sage: A.change_ring(GF(25,'a')).parent()
             Full MatrixSpace of 2 by 2 dense matrices over Finite Field in a of size 5^2
            sage: A.change_ring(ZZ)
            Traceback (most recent call last):
            ...
            <type 'exceptions.TypeError'>: Unable to coerce rational (=1/2) to an Integer.
        """
        if ring is self._base_ring:
            if self._mutability._is_immutable:
                return self
            return self.copy()

        M = sage.matrix.matrix_space.MatrixSpace(ring, self._nrows, self._ncols, sparse=self.is_sparse())
        return M(self.list(), coerce=True, copy=False)

    def _matrix_(self, R):
        """
        EXAMPLES:
            sage: A = Matrix(ZZ[['t']], 2, 2, range(4))
            sage: A.parent()
            Full MatrixSpace of 2 by 2 dense matrices over Power Series Ring in t over Integer Ring
            sage: A._matrix_(QQ[['t']])
            [0 1]
            [2 3]
            sage: A._matrix_(QQ[['t']]).parent()
            Full MatrixSpace of 2 by 2 dense matrices over Power Series Ring in t over Rational Field
        """
        return self.change_ring(R)

    ###########################################################
    # Representation -- string, latex, etc.
    ###########################################################

    def __repr__(self):
        r"""
        EXAMPLES:
            sage: R = PolynomialRing(QQ,6,'z')
            sage: a = matrix(2,3, R.gens())
            sage: a.__repr__()
            '[z0 z1 z2]\n[z3 z4 z5]'
        """
        x = self.fetch('repr')
        if not x is None: return x
        cdef Py_ssize_t nr, nc, r, c
        nr = self._nrows
        nc = self._ncols

        if nr == 0 or nc == 0:
            return "[]"

        # compute column widths
        S = []
        for x in self.list():
            S.append(str(x))

        tmp = []
        for x in S:
            tmp.append(len(x))

        width = max(tmp)
        rows = []
        m = 0

        # compute rows
        for r from 0 <= r < nr:
            s = ""
            for c from 0 <= c < nc:
                if c == nc - 1:
                    sep=""
                else:
                    sep=" "
                entry = S[r*nc+c]
                if c == 0:
                    m = max(m, len(entry))
                entry = " "*(width-len(entry)) + entry
                s = s + entry + sep
            rows.append(s)

        # Put brackets around in a single string
        tmp = []
        for row in rows:
            tmp.append("[%s]"%row)
        s = "\n".join(tmp)
        self.cache('repr',s)
        return s

##     def _latex_sparse(self, variable="x"):
##         r"""
##         Return a latex string that represents this matrix as a sparse
##         matrix.  The rows are printed as sums $\sum a_i x_i$, where
##         $x$ is the variable.

##         EXAMPLES:

##         """
##         cdef Py_ssize_t nr, nc, i, j
##         nr = self._nrows
##         nc = self._ncols
##         s = "\\left(\\begin{align*}\n"
##         for i from 0 <= i < nr:
##             v = []
##             for j from 0 <= j < nc:
##                 x = self.get_unsafe(i, j)
##                 if x != 0:
##                     v.append((j, x))
##             for j from 0 <= j < len(v):
##                 s  = s + "%s*%s_{%s}"%(v[j][1], variable, v[j][0])
##                 if j == 0:
##                     s = s + "& + "
##                 elif j < len(v) - 1:
##                     s =  s + " + "
##                 else:
##                     s =  s + "\\\\\n"
##         s = s + "\n\\end{align*}"
##         return s

    def _latex_(self):
        """
        Return latex representation of this matrix.

        EXAMPLES:
            sage: R = PolynomialRing(QQ,4,'z')
            sage: a = matrix(2,2, R.gens())
            sage: b = a*a
            sage: latex(b)
            \left(\begin{array}{rr}
            z_{1}z_{2} + z_{0}^{2}&z_{1}z_{3} + z_{0}z_{1}\\
            z_{2}z_{3} + z_{0}z_{2}&z_{3}^{2} + z_{1}z_{2}
            \end{array}\right)
        """
        cdef Py_ssize_t nr, nc, r, c
        nr = self._nrows
        nc = self._ncols
        if nr == 0 or nc == 0:
            return "()"

        # compute column widths
        S = []
        for x in self.list():
            S.append(str(x))

        tmp = []
        for x in S:
            tmp.append(len(x))

        width = max(tmp)

        S = self.list()
        rows = []
        m = 0

        # compute rows
        latex = sage.misc.latex.latex
        for r from 0 <= r < nr:
            s = ""
            for c from 0 <= c < nc:
                if c == nc-1:
                    sep=""
                else:
                    sep="&"
                entry = latex(S[r*nc+c])
                if c == 0:
                    m = max(m, len(entry))
                s = s + entry + sep
            rows.append(s)

        # Put brackets around in a single string
        tmp = []
        for row in rows:
            tmp.append("%s"%row)
        s = "\\\\\n".join(tmp)
        return "\\left(\\begin{array}{%s}\n"%('r'*nc) + s + "\n\\end{array}\\right)"



    ###################################################
    # Coercion to Various Systems
    ###################################################

    def _pari_init_(self):
        """
        EXAMPLES:
            sage: R.<x> = QQ['x']
            sage: a = matrix(R,2,[x+1,2/3,  x^2/2, 1+x^3]); a
            [  x + 1     2/3]
            [1/2*x^2 x^3 + 1]
            sage: b = pari(a); b
            [x + 1, 2/3; 1/2*x^2, x^3 + 1]
            sage: a.determinant()
            sage: b.determinant()

        """
        w = self.list()
        cdef Py_ssize_t nr, nc, i, j
        nr = self._nrows
        nc = self._ncols
        v = []
        for i from 0 <= i < nr:
            tmp = []
            for j from 0 <= j < nc:
                tmp.append(w[i*nc + j]._pari_init_())
            v.append( ','.join(tmp))
        return 'Mat([%s])'%(';'.join(v))

    def _gap_init_(self):
        """
        EXAMPLES:
            sage: A = MatrixSpace(QQ,3)([1,2,3,4/3,5/3,6/4,7,8,9])
            sage: g = gap(A); g
            [ [ 1, 2, 3 ], [ 4/3, 5/3, 3/2 ], [ 7, 8, 9 ] ]
            sage: g.IsMatrix()
            true
        """
        cdef Py_ssize_t i, j
        v = []
        for i from 0 <= i < self._nrows:
            tmp = []
            for j from 0 <= j < self._ncols:
                tmp.append(self.get_unsafe(i,j)._gap_init_())
            v.append( '[%s]'%(','.join(tmp)) )
        return '[%s]'%(','.join(v))

    def _mathematica_init_(self):
       """
       EXAMPLES:
           sage: A = MatrixSpace(QQ,3)([1,2,3,4/3,5/3,6/4,7,8,9])
           sage: g = mathematica(A); g
       """
       cdef Py_ssize_t i, j
       v = []
       for i from 0 <= i < self._nrows:
           w = []
           for j from 0 <= j < self._ncols:
               w.append('{%s}'%self.get_unsafe(i, j))
           v.append(','.join(w))
       return '{%s}'%(','.join(v))

    def _magma_init_(self):
        r"""
        EXAMPLES:
        We first coerce a square matrix.
            sage: A = MatrixSpace(QQ,3)([1,2,3,4/3,5/3,6/4,7,8,9])
            sage: B = magma(A); B                       # optional
            [  1   2   3]
            [4/3 5/3 3/2]
            [  7   8   9]
            sage: B.Type()                              # optional
            AlgMatElt
            sage: B.Parent()                            # optional
            Full Matrix Algebra of degree 3 over Rational Field

        We coerce a non-square matrix over $\Z/8\Z$.
            sage: A = MatrixSpace(Integers(8),2,3)([-1,2,3,4,4,-2])
            sage: B = magma(A); B                       # optional
            [7 2 3]
            [4 4 6]
            sage: B.Type()                              # optional
            ModMatRngElt
            sage: B.Parent()                            # optional
            Full RMatrixSpace of 2 by 3 matrices over IntegerRing(8)
        """
        K = self._base_ring._magma_init_()
        if self._nrows != self._ncols:
            s = 'MatrixAlgebra(%s, %s)'%(K, self.nrows())
        else:
            s = 'RMatrixSpace(%s, %s, %s)'%(K, self.nrows(), self.ncols())
        v = []
        for x in self.list():
            v.append(x._magma_init_())
        return s + '![%s]'%(','.join(v))

    def _singular_(self, singular=None):
        """
        Tries to coerce this matrix to a singular matrix.
        """
        if singular is None:
            from sage.interfaces.all import singular as singular_default
            singular = singular_default
        try:
            self.base_ring()._singular_(singular)
        except (NotImplementedError, AttributeError):
            raise TypeError, "Cannot coerce to Singular"

        return singular.matrix(self.nrows(),self.ncols(),singular(self.list()))

    def numeric(self, typecode=None):
        """
        Return the Numeric array associated to this matrix (if possible).
        All entries must be coercible to the given typecode.

        INPUT:
            typecode -- optional (default: Numeric.Float64)
        """
        import Numeric
        if typecode is None:
            typecode = Numeric.Float64
        A = Numeric.array(self.list(), typecode=typecode)
        return Numeric.resize(A,(self._nrows, self._ncols))


    ###################################################
    # Construction functions
    ###################################################

    def matrix_over_field(self):
        """
        Return this matrix, but with entries viewed as elements of the
        fraction field of the base ring (assuming it is defined).

        EXAMPLES:
            sage: A = MatrixSpace(IntegerRing(),2)([1,2,3,4])
            sage: B = A.matrix_over_field()
            sage: B
            [1 2]
            [3 4]
            sage: B.parent()
            Full MatrixSpace of 2 by 2 dense matrices over Rational Field
        """
        return self.change_ring(self.base_ring().fraction_field())


    def lift(self):
        """
        EXAMPLES:
            sage: M = Matrix(ZZ/7, 2, 2, [5, 9, 13, 15]) ; M
            [5 2]
            [6 1]
            sage: M.lift()
            [5 2]
            [6 1]
            sage: parent(M.lift())
            Full MatrixSpace of 2 by 2 dense matrices over Integer Ring
        """
        return self.change_ring(self._base_ring.cover_ring())

    #############################################################################################
    # rows, columns, sparse_rows, sparse_columns, dense_rows, dense_columns, row, column
    #############################################################################################

    def columns(self, copy=True):
        """
        Return a list of the columns of self.

        INPUT:
            copy -- (default: True) if True, return a copy of the list of
                    columns, which is safe to change.

        If self is sparse, returns columns as sparse vectors, and if self
        is dense returns them as dense vectors.
        """
        x = self.fetch('columns')
        if not x is None:
            if copy: return list(x)
            return x
        if self.is_sparse():
            columns = self.sparse_columns(copy=copy)
        else:
            columns = self.dense_columns(copy=copy)
        self.cache('columns', columns)
        if copy: return list(columns)
        return columns

    def rows(self, copy=True):
        """
        Return a list of the rows of self.

        INPUT:
            copy -- (default: True) if True, return a copy of the list of rows, which is safe to change.

        If self is sparse, returns rows as sparse vectors, and if self
        is dense returns them as dense vectors.
        """
        x = self.fetch('rows')
        if not x is None:
            if copy: return list(x)
            return x
        if self.is_sparse():
            rows = self.sparse_rows(copy=copy)
        else:
            rows = self.dense_rows(copy=copy)
        self.cache('rows', rows)
        if copy: return list(rows)
        return rows

    def dense_columns(self, copy=True):
        """
        Return list of the dense columns of self.

        INPUT:
            copy -- (default: True) if True, return a copy so you can modify it safely

        EXAMPLES:
        An example over the integers:
            sage: a = matrix(3,3,range(9)); a
            [0 1 2]
            [3 4 5]
            [6 7 8]
            sage: a.dense_columns()
            [(0, 3, 6), (1, 4, 7), (2, 5, 8)]

        We do an example over a polynomial ring:
            sage: R.<x> = QQ[ ]
            sage: a = matrix(R, 2, [x,x^2, 2/3*x,1+x^5]); a
            [      x     x^2]
            [  2/3*x x^5 + 1]
            sage: a.dense_columns()
            [(x, 2/3*x), (x^2, x^5 + 1)]
            sage: a = matrix(R, 2, [x,x^2, 2/3*x,1+x^5], sparse=True)
            sage: c = a.dense_columns(); c
            [(x, 2/3*x), (x^2, x^5 + 1)]
            sage: parent(c[1])
            Ambient free module of rank 2 over the principal ideal domain Univariate Polynomial Ring in x over Rational Field
        """
        x = self.fetch('dense_columns')
        if not x is None:
            if copy: return list(x)
            return x

        F = sage.modules.free_module.FreeModule(self._base_ring, self._nrows, sparse=False)
        C = []
        cdef Py_ssize_t i, j
        cdef object v
        for j from 0 <= j < self._ncols:
            v = PyList_New(self._nrows)
            for i from 0 <= i < self._nrows:
                o = self.get_unsafe(i,j)
                Py_INCREF(o)  # since we are about to set it, which doesn't increment the ref count.
                PyList_SET_ITEM(v, i, o)
            C.append(F(v, coerce=False,copy=False,check=False))
        # cache result
        self.cache('dense_columns', C)
        if copy:
            return list(C)
        else:
            return C

    def dense_rows(self, copy=True):
        """
        Return list of the dense rows of self.

        INPUT:
            copy -- (default: True) if True, return a copy so you can modify it safely

        EXAMPLES:
            sage: m = Mat(ZZ,3,3,dense=True)(range(9)); m
            [0 1 2]
            [3 4 5]
            [6 7 8]
            sage: v = m.dense_rows(); v
            [(0, 1, 2), (3, 4, 5), (6, 7, 8)]
            sage: v is m.dense_rows()
            True
            sage: m[0,0] = 10
            sage: m.dense_rows()
            [(10, 1, 2), (3, 4, 5), (6, 7, 8)]
        """
        x = self.fetch('dense_rows')
        if not x is None:
            if copy: return list(x)
            return x

        F = sage.modules.free_module.FreeModule(self._base_ring, self._ncols, sparse=False)
        R = []
        cdef Py_ssize_t i, j
        cdef object o
        cdef object v
        for i from 0 <= i < self._nrows:
            v = PyList_New(self._ncols)
            for j from 0 <= j < self._ncols:
                o = self.get_unsafe(i,j)
                Py_INCREF(o)  # since we are about to set it.
                PyList_SET_ITEM(v, j, o)
            R.append(F(v, coerce=False,copy=False,check=False))
        # cache result
        self.cache('dense_rows', R)
        if copy:
            return list(R)
        else:
            return R


    def sparse_columns(self, copy=True):
        """
        Return list of the sparse columns of self.

        INPUT:
             copy -- (default: True) if True, return a copy so you can modify it safely

        EXAMPLES:
            sage: a = matrix(2,3,range(6)); a
            [0 1 2]
            [3 4 5]
            sage: v = a.sparse_columns(); v
            [(0, 3), (1, 4), (2, 5)]
            sage: v[1].is_sparse()
            True
        """
        x = self.fetch('sparse_columns')
        if not x is None:
            if copy: return list(x)
            return x

        F = sage.modules.free_module.FreeModule(self._base_ring, self._nrows, sparse=True)

        C = []
        k = 0
        entries = {}
        cdef Py_ssize_t i, j

        for i, j in self.nonzero_positions(copy=False, column_order=True):
            if j > k:
                # new column -- emit vector
                while len(C) < k:
                    C.append(F(0))
                C.append(F(entries, coerce=False, copy=False, check=False))
                entries = {}
                k = j
            entries[i] = self.get_unsafe(i, j)

        # finish up
        while len(C) < k:
            C.append(F(0))
        C.append(F(entries, coerce=False, copy=False, check=False))
        while len(C) < self._ncols:
            C.append(F(0))

        # cache result
        self.cache('sparse_columns', C)
        if copy:
            return list(C)
        else:
            return C

    def sparse_rows(self, copy=True):
        """
        Return list of the sparse rows of self.

        INPUT:
            copy -- (default: True) if True, return a copy so you can modify it safely

        EXAMPLES:
            sage: m = Mat(ZZ,3,3,sparse=True)(range(9)); m
            [0 1 2]
            [3 4 5]
            [6 7 8]
            sage: v = m.sparse_rows(); v
            [(0, 1, 2), (3, 4, 5), (6, 7, 8)]
            sage: v is m.sparse_rows()
            True
            sage: v[1].is_sparse()
            True
            sage: m[0,0] = 10
            sage: m.sparse_rows()
            [(10, 1, 2), (3, 4, 5), (6, 7, 8)]
        """
        x = self.fetch('sparse_rows')
        if not x is None:
            if copy: return list(x)
            return x

        F = sage.modules.free_module.FreeModule(self._base_ring, self._ncols, sparse=True)

        R = []
        k = 0
        entries = {}
        cdef Py_ssize_t i, j

        for i, j in self.nonzero_positions(copy=False):
            if i > k:
                # new row -- emit vector
                while len(R) < k:
                    R.append(F(0))
                R.append(F(entries, coerce=False, copy=False, check=False))
                entries = {}
                k = i
            entries[j] = self.get_unsafe(i, j)

        # finish up
        while len(R) < k:
            R.append(F(0))
        R.append(F(entries, coerce=False, copy=False, check=False))
        while len(R) < self._ncols:
            R.append(F(0))

        # cache result
        self.cache('sparse_rows', R)
        if copy:
            return list(R)
        else:
            return R

    def column(self, Py_ssize_t i, from_list=False):
        """
        Return the i-th column of this matrix as a vector.

        This column is a dense vector if and only if the matrix is a
        dense matrix.

        INPUT:
            i -- integer
            from_list -- bool (default: False); if true, returns the
                         ith element of self.columns(), which may be
                         faster, but requires building a list of all
                         columns the first time it is called after an
                         entry of the matrix is changed.

        EXAMPLES:
            sage: a = matrix(2,3,range(6)); a
            [0 1 2]
            [3 4 5]
            sage: a.column(1)
            (1, 4)

        If the column is negative, it wraps around, just like with list
        indexing, e.g., -1 gives the right-most column:
            sage: a.column(-1)
            (2, 5)
        """
        i = i % self._ncols
        if i < 0:
            i = i + self._ncols
        if from_list:
            return self.columns(copy=False)[i]
        cdef Py_ssize_t j
        V = sage.modules.free_module.FreeModule(self._base_ring,
                                     self._nrows, sparse=self.is_sparse())
        tmp = []
        for j from 0 <= j < self._nrows:
            tmp.append(self.get_unsafe(j,i))
        return V(tmp, coerce=False, copy=False, check=False)

    def row(self, Py_ssize_t i, from_list=False):
        """
        Return the i-th row of this matrix as a vector.

        This row is a dense vector if and only if the matrix is a
        dense matrix.

        INPUT:
            i -- integer
            from_list -- bool (default: False); if true, returns the
                         ith element of self.rows(), which may be
                         faster, but requires building a list of all
                         rows the first time it is called after an
                         entry of the matrix is changed.

        EXAMPLES:
            sage: a = matrix(2,3,range(6)); a
            [0 1 2]
            [3 4 5]
            sage: a.row(0)
            (0, 1, 2)
            sage: a.row(1)
            (3, 4, 5)
            sage: a.row(-1)  # last row
            (3, 4, 5)
        """
        i = i % self._nrows
        if i < 0:
            i = i + self._nrows
        if from_list:
            return self.rows(copy=False)[i]
        cdef Py_ssize_t j
        V = sage.modules.free_module.FreeModule(self._base_ring,
                                      self._ncols, sparse=self.is_sparse())
        tmp = []
        for j from 0 <= j < self._ncols:
            tmp.append(self.get_unsafe(i,j))
        return V(tmp, coerce=False, copy=False, check=False)


    ############################################################################################
    # Building matrices out of other matrices, rows, or columns
    ############################################################################################
    def stack(self, Matrix other):
        """
        Return the augmented matrix self on top of other:
           [ self  ]
           [ other ]

        EXAMPLES:
            sage: M = Matrix(QQ, 2, 3, range(6))
            sage: N = Matrix(QQ, 1, 3, [10,11,12])
            sage: M.stack(N)
            [ 0  1  2]
            [ 3  4  5]
            [10 11 12]
        """
        cdef Py_ssize_t r, c

        if not (self._base_ring is other.base_ring()):
            raise TypeError, "base rings must be the same"
        if self._ncols != other._ncols:
            raise TypeError, "number of columns must be the same"

        v = self.list() + other.list()
        Z = self.new_matrix(nrows = self._nrows + other._nrows, entries=v, coerce=False, copy=False)
        return Z

    def matrix_from_columns(self, columns):
        """
        Return the matrix constructed from self using columns with
        indices in the columns list.


        EXAMPLES:
            sage: M = MatrixSpace(Integers(8),3,3)
            sage: A = M(range(9)); A
            [0 1 2]
            [3 4 5]
            [6 7 0]
            sage: A.matrix_from_columns([2,1])
            [2 1]
            [5 4]
            [0 7]
        """
        if not isinstance(columns, (list, tuple)):
            raise TypeError, "columns (=%s) must be a list of integers"%columns
        cdef Matrix A
        A = self.new_matrix(ncols = len(columns))
        k = 0
        for i in columns:
            i = int(i)
            if i < 0 or i >= self.ncols():
                raise IndexError, "column %s out of range"%i
            for r in xrange(self.nrows()):
                A.set_unsafe(r,k, self.get_unsafe(r,i))
            k = k + 1
        return A

    def matrix_from_rows(self, rows):
        """
        Return the matrix constructed from self using rows with indices
        in the rows list.

        EXAMPLES:
            sage: M = MatrixSpace(Integers(8),3,3)
            sage: A = M(range(9)); A
            [0 1 2]
            [3 4 5]
            [6 7 0]
            sage: A.matrix_from_rows([2,1])
            [6 7 0]
            [3 4 5]
        """
        if not isinstance(rows, (list, tuple)):
            raise TypeError, "rows must be a list of integers"
        cdef Matrix A
        A = self.new_matrix(nrows = len(rows))
        k = 0
        for i in rows:
            i = int(i)
            if i < 0 or i >= self.nrows():
                raise IndexError, "row %s out of range"%i
            for c in xrange(self.ncols()):
                A.set_unsafe(k,c, self.get_unsafe(i,c))
            k = k + 1
        return A

    def matrix_from_rows_and_columns(self, rows, columns):
        """
        Return the matrix constructed from self from the given
        rows and columns.

        EXAMPLES:
            sage: M = MatrixSpace(Integers(8),3,3)
            sage: A = M(range(9)); A
            [0 1 2]
            [3 4 5]
            [6 7 0]
            sage: A.matrix_from_rows_and_columns([1], [0,2])
            [3 5]
            sage: A.matrix_from_rows_and_columns([1,2], [1,2])
            [4 5]
            [7 0]

        Note that row and column indices can be reordered or repeated:
            sage: A.matrix_from_rows_and_columns([2,1], [2,1])
            [0 7]
            [5 4]

        For example here we take from row 1 columns 2 then 0 twice,
        and do this 3 times.
            sage: A.matrix_from_rows_and_columns([1,1,1],[2,0,0])
            [5 3 3]
            [5 3 3]
            [5 3 3]

        AUTHOR:
            -- Jaap Spies (2006-02-18)
        """
        if not isinstance(rows, list):
            raise TypeError, "rows must be a list of integers"
        if not isinstance(columns, list):
            raise TypeError, "columns must be a list of integers"
        cdef Matrix A
        A = self.new_matrix(nrows = len(rows), ncols = len(columns))
        r = 0
        c = len(columns)
        tmp = []
        for j in columns:
            if j >= 0 and j < self.ncols():
                tmp.append(int(j))
        columns = tmp
        if c != len(columns):
            raise IndexError, "column index out of range"
        for i in rows:
            i = int(i)
            if i < 0 or i >= self.nrows():
                raise IndexError, "row %s out of range"%i
            k = 0
            for j in columns:
                A.set_unsafe(r,k, self.get_unsafe(i,j))
                k = k + 1
            r = r + 1
        return A

    ####################################################################################
    # Change of representation between dense and sparse.
    ####################################################################################

    def dense_matrix(self):
        """
        If this matrix is sparse, return a dense matrix with the same
        entries.  If this matrix is dense, return this matrix (not a
        copy).

        NOTE: The definition of"dense" and "sparse" in SAGE have
        nothing to do with the number of nonzero entries.  Sparse
        and dense are properties of the underlying representation
        of the matrix.

        EXAMPLES:
            sage: A = MatrixSpace(QQ,2, sparse=True)([1,2,0,1])
            sage: A.is_sparse()
            True
            sage: B = A.dense_matrix()
            sage: B.is_sparse()
            False
            sage: A*B
            [1 4]
            [0 1]
            sage: A.parent()
            Full MatrixSpace of 2 by 2 sparse matrices over Rational Field
            sage: B.parent()
            Full MatrixSpace of 2 by 2 dense matrices over Rational Field
            sage: (A*B).parent()
            Full MatrixSpace of 2 by 2 sparse matrices over Rational Field
            sage: (B*A).parent()
            Full MatrixSpace of 2 by 2 dense matrices over Rational Field
        """
        if self.is_dense():
            return self
        return self.new_matrix(self._nrows, self._ncols, entries = self.list(), coerce=False,
                               copy = False, sparse=False)

    def sparse_matrix(self):
        """
        If this matrix is dense, return a sparse matrix with
        the same entries.  If this matrix is sparse, return this
        matrix (not a copy).

        NOTE: The definition of "dense" and "sparse" in SAGE have
        nothing to do with the number of nonzero entries.  Sparse
        and dense are properties of the underlying representation
        of the matrix.

        EXAMPLES:
            sage: A = MatrixSpace(QQ,2, sparse=False)([1,2,0,1])
            sage: A.is_sparse()
            False
            sage: B = A.sparse_matrix()
            sage: B.is_sparse()
            True
            sage: A
            [1 2]
            [0 1]
            sage: B
            [1 2]
            [0 1]
            sage: A*B
            [1 4]
            [0 1]
            sage: A.parent()
            Full MatrixSpace of 2 by 2 dense matrices over Rational Field
            sage: B.parent()
            Full MatrixSpace of 2 by 2 sparse matrices over Rational Field
            sage: (A*B).parent()
            Full MatrixSpace of 2 by 2 dense matrices over Rational Field
            sage: (B*A).parent()
            Full MatrixSpace of 2 by 2 sparse matrices over Rational Field
        """
        if self.is_sparse():
            return self
        return self.new_matrix(self._nrows, self._ncols, entries = self.dict(), coerce=False,
                               copy = False, sparse=True)

    def matrix_space(self, nrows=None, ncols=None, sparse=None):
        if nrows is None:
            nrows = self._nrows
        if ncols is None:
            ncols = self._ncols
        if sparse is None:
            sparse = self.is_sparse()
        return self.parent().matrix_space(nrows, ncols, sparse=sparse)

    def new_matrix(self, nrows=None, ncols=None, entries=0,
                   coerce=True, copy=True, sparse=None):
        """
        Create a matrix in the parent of this space with the given
        number of rows, columns, etc.  The default parameters are
        the same as for self.

        WARNING: This function called with no arguments returns the 0
        matrix by default.
        """
        return self.matrix_space(nrows, ncols, sparse=sparse)(entries=entries,
                                             coerce=coerce, copy=copy)

    def augment(self, Matrix other):
        """
        Return the augmented matrix of the form [self | other].

        EXAMPLES:
            sage: M = MatrixSpace(QQ,2,2)
            sage: A = M([1,2, 3,4])
            sage: A
            [1 2]
            [3 4]
            sage: N = MatrixSpace(QQ,2,1)
            sage: B = N([9,8])
            sage: B
            [9]
            [8]
            sage: A.augment(B)
            [1 2 9]
            [3 4 8]
            sage: B.augment(A)
            [9 1 2]
            [8 3 4]
            sage: M = MatrixSpace(QQ,3,4)
            sage: A = M([1,2,3,4, 0,9,8,7, 2/3,3/4,4/5,9/8])
            sage: A
            [  1   2   3   4]
            [  0   9   8   7]
            [2/3 3/4 4/5 9/8]
            sage: N = MatrixSpace(QQ,3,2)
            sage: B = N([1,2, 3,4, 4,5])
            sage: B
            [1 2]
            [3 4]
            [4 5]
            sage: A.augment(B)
            [  1   2   3   4   1   2]
            [  0   9   8   7   3   4]
            [2/3 3/4 4/5 9/8   4   5]
            sage: B.augment(A)
            [  1   2   1   2   3   4]
            [  3   4   0   9   8   7]
            [  4   5 2/3 3/4 4/5 9/8]

        AUTHORS:
            -- Naqi Jaffery (2006-01-24): examples
        """
        if not (self._base_ring is other.base_ring()):
            raise TypeError, "base rings must be the same"
        if self._nrows != other._nrows:
            raise TypeError, "number of rows must be the same"

        cdef Matrix Z
        Z = self.new_matrix(ncols = self._ncols + other._ncols)

        cdef Py_ssize_t r, c
        for r from 0 <= r < self._nrows:
            for c from 0 <= c < self._ncols:
                Z.set_unsafe(r,c, self.get_unsafe(r,c))
        nc = self.ncols()

        for r from 0 <= r < other._nrows:
            for c from 0 <= c < other._ncols:
                Z.set_unsafe(r, c+nc, other.get_unsafe(r,c))

        return Z

    def block_sum(self, Matrix other):
        """
        Return the block matrix that has self and other on the diagonal:
        [self |    0  ]
        [  0  | other ]


        EXAMPLES:
            sage: A = Matrix(QQ[['t']], 2, 2, range(4))
            sage: A.block_sum(100*A)
            [  1   2   0   0]
            [  3   4   0   0]
            [  0   0 100 200]
            [  0   0 300 400]
        """
        if not isinstance(other, Matrix):
            raise TypeError, "other must be a Matrix"
        top = self.augment(self.new_matrix(ncols=other._ncols))
        bottom = other.new_matrix(ncols=self._ncols).augment(other)
        return top.stack(bottom)

    def adjoint(self):
        """
        Returns the adjoint matrix of self (matrix of cofactors).

        INPUT:
            M -- a square matrix

        OUTPUT:
            N -- the adjoint matrix, such that
                N * M = M * N = M.parent(M.det())

        ALGORITHM:
            Use PARI

        EXAMPLES:
            sage: M = Matrix(ZZ,2,2,[5,2,3,4]) ; M
            [5 2]
            [3 4]
            sage: N = M.adjoint() ; N
            [ 4 -2]
            [-3  5]
            sage: M * N
            [14  0]
            [ 0 14]
            sage: N * M
            [14  0]
            [ 0 14]
            sage: M = Matrix(QQ,2,2,[5/3,2/56,33/13,41/10]) ; M
            [  5/3  1/28]
            [33/13 41/10]
            sage: N = M.adjoint() ; N
            [ 41/10  -1/28]
            [-33/13    5/3]
            sage: M * N
            [7363/1092         0]
            [        0 7363/1092]

        BUGS:
            only implemented for matrices over ZZ or QQ
            PARI can deal with more general base rings
        """
        if self._nrows != self._ncols:
            raise ArithmeticError, "matrix must be square"
        raise NotImplementedError

    ####################################################################################
    # LLL
    ####################################################################################

    def lllgram(self):
        """
        LLL reduction of the lattice whose gram matrix is self.

        INPUT:
            M -- gram matrix of a definite quadratic form

        OUTPUT:
            U -- unimodular transformation matrix such that

                U.transpose() * M * U

            is LLL-reduced

        ALGORITHM:
            Use PARI

        EXAMPLES:
            sage: M = Matrix(ZZ, 2, 2, [-5,3,3,-2]) ; M
            [-5  3]
            [ 3 -2]
            sage: U = M.lllgram() ; U
            [1 1]
            [1 2]
            sage: U.transpose() * M * U
            [-1  0]
            [ 0 -1]
            sage: M = Matrix(QQ,2,2,[269468, -199019/2, -199019/2, 36747]) ; M
            [   269468 -199019/2]
            [-199019/2     36747]
            sage: U = M.lllgram() ; U
            [-113  -24]
            [-306  -65]
            sage: U.transpose() * M * U
            [  2 1/2]
            [1/2   3]

        Semidefinite and indefinite forms raise a ValueError:

            sage: Matrix(ZZ,2,2,[2,6,6,3]).lllgram()
            Traceback (most recent call last):
            ...
            ValueError: not a definite matrix
            sage: Matrix(ZZ,2,2,[1,0,0,-1]).lllgram()
            Traceback (most recent call last):
            ...
            ValueError: not a definite matrix

        BUGS:
            should work for semidefinite forms (PARI is ok)
        """
        if self._nrows != self._ncols:
            raise ArithmeticError, "matrix must be square"
        raise NotImplementedError


    ###################################################
    ## Basic Properties
    ###################################################
    def ncols(self):
        """
        Return the number of rows of this matrix.

        EXAMPLES:
            sage: M = MatrixSpace(QQ, 2, 3)
            sage: A = M([1,2,3, 4,5,6])
            sage: A
            [1 2 3]
            [4 5 6]
            sage: A.ncols()
            3
            sage: A.nrows()
            2

        AUTHORS:
            -- Naqi Jaffery (2006-01-24): examples
        """
        return self._ncols

    def nrows(self):
        r"""
        Return the number of rows of this matrix.

        EXAMPLES:
            sage: M = MatrixSpace(QQ,6,7)
            sage: A = M([1,2,3,4,5,6,7, 22,3/4,34,11,7,5,3, 99,65,1/2,2/3,3/5,4/5,5/6, 9,8/9, 9/8,7/6,6/7,76,4, 0,9,8,7,6,5,4, 123,99,91,28,6,1024,1])
            sage: A
            [   1    2    3    4    5    6    7]
            [  22  3/4   34   11    7    5    3]
            [  99   65  1/2  2/3  3/5  4/5  5/6]
            [   9  8/9  9/8  7/6  6/7   76    4]
            [   0    9    8    7    6    5    4]
            [ 123   99   91   28    6 1024    1]
            sage: A.ncols()
            7
            sage: A.nrows()
            6

        AUTHORS:
            -- Naqi Jaffery (2006-01-24): examples
        """
        return self._nrows
    ###################################################
    # Functions
    ###################################################
    def act_on_polynomial(self, f):
        """
        Returns the polynomial f(self*x).

        INPUT:
            self -- an nxn matrix
            f -- a polynomial in n variables x=(x1,...,xn)

        OUTPUT:
            The polynomial f(self*x).

        EXAMPLES:
            sage: R.<x,y> = QQ[]
            sage: x, y = R.gens()
            sage: f = x**2 - y**2
            sage: M = MatrixSpace(QQ, 2)
            sage: A = M([1,2,3,4])
            sage: A.act_on_polynomial(f)
            -12*y^2 - 20*x*y - 8*x^2
        """
        cdef Py_ssize_t i, j, n

        if self._nrows != self._ncols:
            raise ArithmeticError, "self must be square"

        F = f.base_ring()
        vars = f.parent().gens()
        n = len(self.rows())
        ans = []
        for i from 0 <= i < n:
            tmp = []
            for j from 0 <= j < n:
                tmp.append(self.get_unsafe(i,j)*vars[j])
            ans.append( sum(tmp) )
        return f(tuple(ans))

    ###################################################
    # Arithmetic
    ###################################################
    def commutator(self, other):
        """
        Return the commutator self*other - other*self.

        EXAMPLES:
            sage: A = Matrix(QQ[['t']], 2, 2, range(4))
        """
        return self*other - other*self

    ###################################################
    # Row and column operations
    # The _c versions do no bounds checking and all
    # assume input values have parent that is self._base_ring.
    ###################################################
    cdef check_row_bounds_and_mutability(self, Py_ssize_t r1, Py_ssize_t r2):
        if self._mutability._is_immutable:
            raise ValueError, "matrix is immutable; please change a copy instead (use self.copy())."
        else:
            self._cache = {}
        if r1<0 or r1 >= self._nrows or r2<0 or r2 >= self._nrows:
            raise IndexError, "matrix row index out of range"

    cdef check_column_bounds_and_mutability(self, Py_ssize_t c1, Py_ssize_t c2):
        if self._mutability._is_immutable:
            raise ValueError, "matrix is immutable; please change a copy instead (use self.copy())."
        else:
            self._cache = {}
        if c1<0 or c1 >= self._ncols or c2<0 or c2 >= self._ncols:
            raise IndexError, "matrix column index out of range"

    def swap_columns(self, Py_ssize_t c1, Py_ssize_t c2):
        """
        Swap columns c1 and c2 of self.

        EXAMPLES:
            sage: M = MatrixSpace(QQ,3,3)
            sage: A = M([1,9,-7,4/5,4,3,6,4,3])
            sage: A
            [  1   9  -7]
            [4/5   4   3]
            [  6   4   3]
            sage: A.swap_columns(1,2); A
            [  1  -7   9]
            [4/5   3   4]
            [  6   3   4]
        """
        self.check_column_bounds_and_mutability(c1, c2)
        if c1 != c2:
            self.swap_columns_c(c1, c2)

    cdef swap_columns_c(self, Py_ssize_t c1, Py_ssize_t c2):
        cdef Py_ssize_t r
        for r from 0 <= r < self._nrows:
            a = self.get_unsafe(r, c2)
            self.set_unsafe(r, c2, self.get_unsafe(r,c1))
            self.set_unsafe(r, c1, a)

    def swap_rows(self, r1, r2):
        """
        Swap rows r1 and r2 of self.

        EXAMPLES:
            sage: M = MatrixSpace(QQ,3,3)
            sage: A = M([1,9,-7,4/5,4,3,6,4,3])
            sage: A
            [  1   9  -7]
            [4/5   4   3]
            [  6   4   3]
            sage: A.swap_rows(0,2); A
            [  6   4   3]
            [4/5   4   3]
            [  1   9  -7]
        """
        self.check_row_bounds_and_mutability(r1, r2)
        if r1 != r2:
            self.swap_rows_c(r1, r2)

    cdef swap_rows_c(self, Py_ssize_t r1, Py_ssize_t r2):
        cdef Py_ssize_t c
        for c from 0 <= c < self._ncols:
            a = self.get_unsafe(r2, c)
            self.set_unsafe(r2, c, self.get_unsafe(r1, c))
            self.set_unsafe(r1, c, a)


    def add_multiple_of_row(self, Py_ssize_t i, Py_ssize_t j,    s,   Py_ssize_t col_start=0):
        """
        Add s times row j to row i.

        EXAMPLES:
            sage: a = matrix(2,3,range(6)); a
            [0 1 2]
            [3 4 5]
            sage: a.add_multiple_of_row(1,0,-3)
            sage: a
            [ 0  1  2]
            [ 3  1 -1]
        """
        self.check_row_bounds_and_mutability(i,j)
        s = self._coerce_element(s)
        self.add_multiple_of_row_c(i, j, s, col_start)

    cdef add_multiple_of_row_c(self, Py_ssize_t i, Py_ssize_t j,    s,   Py_ssize_t col_start):
        cdef Py_ssize_t c
        for c from col_start <= c < self._ncols:
            self.set_unsafe(i, c, self.get_unsafe(i, c) + s*self.get_unsafe(j, c))

    def add_multiple_of_column(self, Py_ssize_t i, Py_ssize_t j, s, Py_ssize_t row_start=0):
        """
        Add s times column j to column i.

        EXAMPLES:
            sage: a = matrix(QQ,2,3,range(6)); a
            [0 1 2]
            [3 4 5]
            sage: a.add_multiple_of_column(1,2,-1/2)
            sage: a
            [  0   0   2]
            [  3 3/2   5]
        """
        self.check_column_bounds_and_mutability(i,j)
        s = self._coerce_element(s)
        self.add_multiple_of_column_c(i, j, s, row_start)

    cdef add_multiple_of_column_c(self, Py_ssize_t i, Py_ssize_t j, s, Py_ssize_t row_start):
        cdef Py_ssize_t r
        for r from row_start <= r < self._nrows:
            self.set_unsafe(r, i, self.get_unsafe(r, i) + s*self.get_unsafe(r, j))

    def rescale_row(self, Py_ssize_t i, s, Py_ssize_t start_col=0):
        """
        Replace i-th row of self by s times i-th row of self.

        start_row -- only rescale enries at that column and to the right

        EXAMPLES:
            sage: a = matrix(2,3,range(6)); a
            [0 1 2]
            [3 4 5]
            sage: a.add_multiple_of_row(1,0,-3); a
            [ 0  1  2]
            [ 3  1 -1]
        """
        self.check_row_bounds_and_mutability(i, i)
        s = self._coerce_element(s)
        self.rescale_row_c(i, s, start_col)

    cdef rescale_row_c(self, Py_ssize_t i, s, Py_ssize_t start_col):
        cdef Py_ssize_t j
        for j from start_col <= j < self._ncols:
            self.set_unsafe(i, j, self.get_unsafe(i, j)*s)


    def rescale_col(self, Py_ssize_t i, s, Py_ssize_t start_row=0):
        """
        Replace i-th col of self by s times i-th col of self.

        INPUT:
            i -- ith column
            s -- scalar
            start_row -- only rescale enries at this row and lower

        EXAMPLES:
        We rescale the last column of a matrix over the rational numbers:

            sage: a = matrix(QQ,2,3,range(6)); a
            [0 1 2]
            [3 4 5]
            sage: a.rescale_col(2,1/2); a
            [  0   1   1]
            [  3   4 5/2]
            sage: R.<x> = QQ[]

        We rescale a matrix over a polynomial ring.
            sage: a = matrix(R,2,3,[1,x,x^2,x^3,x^4,x^5]); a
            [  1   x x^2]
            [x^3 x^4 x^5]
            sage: a.rescale_col(2,1/2); a
            [      1       x 1/4*x^2]
            [    x^3     x^4 1/4*x^5]

        We try and fail to rescale a matrix over the integers by a non-integer:
            sage: a = matrix(ZZ,2,3,[0,1,2, 3,4,4]); a
            [0 1 2]
            [3 4 4]
            sage: a.rescale_col(2,1/2); a
            Traceback (most recent call last):
            ...
            TypeError: Unable to coerce rational (=1/2) to an Integer.

        We rescale the integer matrix's column 2 column by $-1$, which is an integer.
            sage: a.rescale_col(2,-1); a
            [ 0  1 -2]
            [ 3  4 -4]

        To rescale the matrix by 1/2, you must change the base ring to the rationals:
            sage: b = a.change_ring(QQ); b
            [ 0  1 -2]
            [ 3  4 -4]
            sage: b.rescale_col(2, 1/2); b
            [ 0  1 -1]
            [ 3  4 -2]
        """
        self.check_column_bounds_and_mutability(i, i)
        s = self._coerce_element(s)
        self.rescale_col_c(i, s, start_row)

    cdef rescale_col_c(self, Py_ssize_t i, s, Py_ssize_t start_row):
        cdef Py_ssize_t j
        for j from start_row <= j < self._nrows:
            self.set_unsafe(j, i, self.get_unsafe(j, i)*s)

    def set_row_to_multiple_of_row(self, i, j, s):
        """
        Set row i equal to s times row j.

        EXAMPLES:
            sage: a = matrix(QQ,2,3,range(6)); a
            [0 1 2]
            [3 4 5]
            sage: a.set_row_to_multiple_of_row(1,2,-3)
            sage: a
            [ 0  1  2]
            [ 0 -3 -6]
        """
        self[i] = s*self[j]

    def _set_row_to_negative_of_row_of_A_using_subset_of_columns(self, Py_ssize_t i, Matrix A,
                                                                 Py_ssize_t r, cols):
        """
        Set row i of self to -(row r of A), but where we only take
        the given column positions in that row of A:

        INPUT:
            i -- integer, index into the rows of self
            A -- a matrix
            r -- integer, index into rows of A
            cols -- a *sorted* list of integers.

        EXAMPLES:
            sage: a = matrix(QQ,2,3,range(6)); a
            [0 1 2]
            [3 4 5]
            sage: a._set_row_to_negative_of_row_of_A_using_subset_of_columns(0,a,1,[1,2])
            sage: a
            [-4 -5  2]
            [ 3  4  5]
        """
        # this function exists just because it is useful for modular symbols presentations.
        cdef Py_ssize_t l
        z = self._base_ring(0)
        l = 0
        for k in cols:
            self[i,l] = -A[r,k]
            l = l + 1

    ###################################################
    # Matrix-vector multiply
    ###################################################
    def linear_combination_of_rows(self, v):
        """
        Return the linear combination of the rows of self given by the coefficients in
        the list v.

        INPUT:
            v -- list

        EXAMPLES:
            sage: a = matrix(QQ,2,3,range(6)); a
            [0 1 2]
            [3 4 5]
            sage: a.linear_combination_of_rows([1,2])
            (6, 9, 12)
        """
        cdef Py_ssize_t i
        R = self.rows()
        s = 0
        for i from 0 <= i < len(v):
            s = s + v[i] * R[i]
        return s

    def linear_combination_of_columns(self, v):
        """
        Return the linear combination of the columns of self given by the coefficients in
        the list v.

        INPUT:
            v -- list

        EXAMPLES:
            sage: a = matrix(QQ,2,3,range(6)); a
            [0 1 2]
            [3 4 5]
            sage: a.linear_combination_of_columns([1,1,1])
            (3, 12)
        """
        cdef Py_ssize_t i

        C = self.columns()
        s = 0
        for i from 0 <= i < len(v):
            s = s + v[i]*C[i]
        return s

    ###################################################
    # Predicates
    ###################################################

    def is_dense(self):
        """
        Returns True if this is a dense matrix.

        In SAGE, being dense is a property of the underlying
        representation, not the number of nonzero entries.

        EXAMPLES:
            sage: matrix(QQ,2,2,range(4)).is_dense()
            True
            sage: matrix(QQ,2,2,range(4),sparse=True).is_dense()
            False
        """
        return self.is_dense_c()

    def is_sparse(self):
        """
        Return True if this is a sparse matrix.

        In SAGE, being sparse is a property of the underlying
        representation, not the number of nonzero entries.

        EXAMPLES:
            sage: matrix(QQ,2,2,range(4)).is_sparse()
            False
            sage: matrix(QQ,2,2,range(4),sparse=True).is_sparse()
            True
        """
        return self.is_sparse_c()

    def is_square(self):
        """
        Return True precisely if this matrix is square, i.e., has the same
        number of rows and columns.

        EXAMPLES:
            sage: matrix(QQ,2,2,range(4)).is_square()
            True
            sage: matrix(QQ,2,3,range(6)).is_square()
            False
        """
        return bool(self._nrows == self._ncols)

    def is_invertible(self):
        r"""
        Return True if this matrix is invertible.

        EXAMPLES:
        The following matrix is invertible over $\Q$ but not over $\Z$.
            sage: A = MatrixSpace(IntegerRing(), 2)(range(4))
            sage: A.is_invertible()
            False
            sage: A.matrix_over_field().is_invertible()
            True

        The inverse function is a constructor for matrices over the
        fraction field, so it can work even if A is not invertible.
            sage: ~A   # inverse of A
            [-3/2  1/2]
            [   1    0]

        The next matrix is invertible over $\Z$.
            sage: A = MatrixSpace(IntegerRing(),2)([1,10,0,-1])
            sage: A.is_invertible()
            True
            sage: ~A                # compute the inverse
            [ 1 10]
            [ 0 -1]

        The following nontrivial matrix is invertible over $\Z[x]$.
            sage: R.<x> = PolynomialRing(IntegerRing())
            sage: A = MatrixSpace(R,2)([1,x,0,-1])
            sage: A.is_invertible()
            True
            sage: ~A
            [ 1  x]
            [ 0 -1]
        """
        return self.is_square() and self.determinant().is_unit()

    ###################################################
    # Invariants of a matrix
    ###################################################

    def pivots(self):
        x = self.fetch('pivots')
        if not x is None: return x
        self.echelon_form()
        x = self.fetch('pivots')
        if x is None:
            raise RuntimeError, "bug in matrix pivots functions, matrix parent = '%s'"%self.parent()
        return x

    def rank(self):
        x = self.fetch('rank')
        if not x is None: return x
        r = len(self.pivots())
        self.cache('rank', r)
        return r

    cdef _set_pivots(self, X):
        self.cache('pivots', X)

    def nonpivots(self):
        """
        Return the list of i such that the i-th column of self
        is NOT a pivot column of the reduced row echelon form
        of self.

        OUTPUT:
            list -- sorted list of (Python) integers

        EXAMPLES:
            sage: a = matrix(QQ,3,3,range(9)); a
            [0 1 2]
            [3 4 5]
            [6 7 8]
            sage: a.echelon_form()
            [ 1  0 -1]
            [ 0  1  2]
            [ 0  0  0]
            sage: a.nonpivots()
            [2]
        """
        x = self.fetch('nonpivots')
        if not x is None: return x

        X = set(self.pivots())
        np = []
        for j in xrange(self.ncols()):
            if not (j in X):
                np.append(j)
        self.cache('nonpivots',np)
        return np

    def nonzero_positions(self, copy=True, column_order=False):
        """
        Returns the sorted list of pairs (i,j) such that self[i,j] != 0.

        INPUT:
            copy -- (default: True) It is safe to change the resulting
                    list (unless you give the option copy=False).
            column_order -- (default: False)  If true, returns the list of pairs (i,j)
                    such that self[i,j] != 0, but sorted by columns, i.e.,
                    column j=0 entries occur first, then column j=1 entries, etc.

        EXAMPLES:
            sage: a = matrix(QQ, 2,3, [1,2,0,2,0,0]); a
            [1 2 0]
            [2 0 0]
            sage: a.nonzero_positions()
            [(0, 0), (0, 1), (1, 0)]
            sage: a.nonzero_positions(copy=False)
            [(0, 0), (0, 1), (1, 0)]
            sage: a.nonzero_positions(column_order=True)
            [(0, 0), (1, 0), (0, 1)]
            sage: a = matrix(QQ, 2,3, [1,2,0,2,0,0], sparse=True); a
            [1 2 0]
            [2 0 0]
            sage: a.nonzero_positions()
            [(0, 0), (0, 1), (1, 0)]
            sage: a.nonzero_positions(copy=False)
            [(0, 0), (0, 1), (1, 0)]
            sage: a.nonzero_positions(column_order=True)
            [(0, 0), (1, 0), (0, 1)]
        """
        if column_order:
            return self._nonzero_positions_by_column(copy)
        else:
            return self._nonzero_positions_by_row(copy)

    def _nonzero_positions_by_row(self, copy=True):
        x = self.fetch('nonzero_positions')
        if not x is None:
            if copy:
                return list(x)
            return x
        cdef Py_ssize_t i, j
        z = self._base_ring(0)
        nzp = []
        for i from 0 <= i < self._nrows:
           for j from 0 <= j < self._ncols:
                if self.get_unsafe(i,j) != z:
                    nzp.append((i,j))
        self.cache('nonzero_positions', nzp)
        if copy:
            return list(nzp)
        return nzp

    def _nonzero_positions_by_column(self, copy=True):
        """
        Returns the list of pairs (i,j) such that self[i,j] != 0, but sorted by columns, i.e.,
        column j=0 entries occur first, then column j=1 entries, etc.

        It is safe to change the resulting list (unless you give the option copy=False).
        """
        x = self.fetch('nonzero_positions_by_column')
        if not x is None:
            if copy:
                return list(x)
            return x
        cdef Py_ssize_t i, j
        z = self._base_ring(0)
        nzp = []
        for j from 0 <= j < self._ncols:
            for i from 0 <= i < self._nrows:
                if self.get_unsafe(i,j) != z:
                    nzp.append((i,j))
        self.cache('nonzero_positions_by_column', nzp)
        if copy:
            return list(nzp)
        return nzp

    def nonzero_positions_in_column(self, Py_ssize_t i):
        """
        Return a sorted list of the integers j such that self[j,i] is
        nonzero, i.e., such that the j-th position of the i-th column
        is nonzero.

        INPUT:
            i -- an integer

        OUTPUT:
            list

        EXAMPLES:
            sage: a = matrix(QQ, 3,2, [1,2,0,2,0,0]); a
            [1 2]
            [0 2]
            [0 0]
            sage: a.nonzero_positions_in_column(0)
            [0]
            sage: a.nonzero_positions_in_column(1)
            [0, 1]

        You'll get an IndexError, if you select an invalid column:
            sage: a.nonzero_positions_in_column(2)
            Traceback (most recent call last):
            ...
            IndexError: matrix column index out of range
        """
        cdef Py_ssize_t j
        z = self._base_ring(0)
        tmp = []

        if i<0 or i >= self._ncols:
            raise IndexError, "matrix column index out of range"
        for j from 0 <= j < self._nrows:
            if self.get_unsafe(j,i) != z:
                tmp.append(j)
        return tmp

    def nonzero_positions_in_row(self, Py_ssize_t i):
        """
        Return the integers j such that self[i,j] is nonzero, i.e.,
        such that the j-th position of the i-th row is nonzero.

        INPUT:
            i -- an integer

        OUTPUT:
            list

        EXAMPLES:
            sage: a = matrix(QQ, 3,2, [1,2,0,2,0,0]); a
            [1 2]
            [0 2]
            [0 0]
            sage: a.nonzero_positions_in_row(0)
            [0, 1]
            sage: a.nonzero_positions_in_row(1)
            [1]
            sage: a.nonzero_positions_in_row(2)
            []
        """
        cdef Py_ssize_t j

        if i<0 or i >= self._nrows:
            raise IndexError, "matrix row index out of range"

        z = self._base_ring(0)
        tmp = []

        for j from 0 <= j < self._ncols:
            if self.get_unsafe(i,j) != z:
                tmp.append(j)
        return tmp

    def prod_of_row_sums(self, cols):
        r"""
        Calculate the product of all row sums of a submatrix of $A$ for a
        list of selected columns \code{cols}.

        EXAMPLES:
            sage: a = matrix(QQ, 2,2, [1,2,3,2]); a
            [1 2]
            [3 2]
            sage: a.prod_of_row_sums([0,1])
            15

        Another example:
            sage: a = matrix(QQ, 2,3, [1,2,3,2,5,6]); a
            [1 2 3]
            [2 5 6]
            sage: a.prod_of_row_sums([1,2])
            55

        AUTHOR:
            -- Jaap Spies (2006-02-18)
        """
        cdef Py_ssize_t c, row
        pr = 1
        for row from 0 <= row < self._nrows:
            tmp = []
            for c in cols:
                if c<0 or c >= self._ncols:
                    raise IndexError, "matrix column index out of range"
                tmp.append(self.get_unsafe(row, c))
            pr = pr * sum(tmp)
        return pr

    def permanent(self):
        r"""
        Calculate and return the permanent of this $m \times n$ matrix using
        Ryser's algorithm.

        Let $A = (a_{i,j})$ be an $m \times n$ matrix over any
        commutative ring, with $m \le n$.   The permanent of $A$ is
        \[
        \text{per}(A) = \sum_\pi a_{1,\pi(1)}a_{2,\pi(2)} \cdots a_{m\,pi(m)}
        \]
        where the summation extends over all one-to-one functions $\pi$ from
        $\{1, \ldots, m\}$ to $\{1, \ldots, n\}$.

        The product $ a_{1,\pi(1)}a_{2,\pi(2)} \cdots a_{m,\pi(m)}$ is called
        diagonal product. So the permanent of an $m \times n$ matrix $A$ is the
        sum of all the diagonal products of $A$.

        Modification of theorem 7.1.1. from Brualdi and Ryser:
        Combinatorial Matrix Theory.
        Instead of deleting columns from $A$, we choose columns from $A$ and
        calculate the product of the row sums of the selected submatrix.

        INPUT:
            A -- matrix of size m x n with m <= n

        OUTPUT:
            permanent of matrix A

        EXAMPLES:
            sage: M = MatrixSpace(ZZ,4,4)
            sage: A = M([1,1,1,1,1,1,1,1,1,1,1,1,1,1,1,1])
            sage: A.permanent()
            24

            sage: M = MatrixSpace(QQ,3,6)
            sage: A = M([1,1,1,1,0,0,0,1,1,1,1,0,0,0,1,1,1,1])
            sage: A.permanent()
            36

            sage: M = MatrixSpace(RR,3,6)
            sage: A = M([1.0,1.0,1.0,1.0,0,0,0,1.0,1.0,1.0,1.0,0,0,0,1.0,1.0,1.0,1.0])
            sage: A.permanent()
            36.000000000000000

        See Sloane's sequence OEIS A079908(3) = 36, "The Dancing School Problems"

            sage: print sloane_sequence(79908)                # optional (internet connection)
            Searching Sloane's online database...
            [79908, 'Solution to the Dancing School Problem with 3 girls: f(3,n).', [1, 4, 14, 36, 76, 140, 234, 364, 536, 756, 1030, 1364, 1764, 2236, 2786, 3420, 4144, 4964, 5886, 6916, 8060, 9324, 10714, 12236, 13896, 15700, 17654, 19764, 22036, 24476, 27090, 29884, 32864, 36036, 39406, 42980, 46764, 50764, 54986, 59436]]

            sage: M = MatrixSpace(ZZ,4,5)
            sage: A = M([1,1,0,1,1,0,1,1,1,1,1,0,1,0,1,1,1,0,1,0])
            sage: A.permanent()
            32

            See Minc: Permanents, Example 2.1, p. 5.

            sage: M = MatrixSpace(QQ,2,2)
            sage: A = M([1/5,2/7,3/2,4/5])
            sage: A.permanent()
            103/175

            sage: R.<a> = PolynomialRing(IntegerRing())
            sage: A = MatrixSpace(R,2)([[a,1], [a,a+1]])
            sage: A.permanent()
            a^2 + 2*a

            sage: R.<x,y> = MPolynomialRing(IntegerRing(),2)
            sage: A = MatrixSpace(R,2)([x, y, x^2, y^2])
            sage: A.permanent()
            x0*x1^2 + x0^2*x1


        AUTHOR:
            -- Jaap Spies (2006-02-16)
                Copyright (C) 2006 Jaap Spies <j.spies@hccnet.nl>
                Copyright (C) 2006 William Stein <wstein@gmail.com>
            -- Jaap Spies (2006-02-21): added definition of permanent

        NOTES:
            -- Currently optimized for dense matrices over QQ.
        """
        cdef Py_ssize_t m, n, r

        perm = 0
        m = self._nrows
        n = self._ncols
        if not m <= n:
            raise ValueError, "must have m <= n, but m (=%s) and n (=%s)"%(m,n)

        from   sage.structure.sequence import _combinations
        from sage.rings.arith import binomial
        for r from 1 <= r < m+1:
            lst = _combinations(range(n), r)
            tmp = []
            for cols in lst:
                tmp.append(self.prod_of_row_sums(cols))
            s = sum(tmp)
            perm = perm + (-1)**(m-r) * binomial(n-r, m-r) * s
        return perm

    def permanental_minor(self, Py_ssize_t k):
        r"""
        Calculates the permanental $k$-minor of a $m \times n$ matrix.

        This is the sum of the permanents of all possible $k$ by $k$
        submatices of $A$.

        See Brualdi and Ryser: Combinatorial Matrix Theory, p. 203.
        Note the typo $p_0(A) = 0$ in that reference!  For
        applications see Theorem 7.2.1 and Theorem 7.2.4.

        Note that the permanental $m$-minor equals $per(A)$.

        For a (0,1)-matrix $A$ the permanental $k$-minor counts the
        number of different selections of $k$ 1's of $A$ with no two
        of the 1's on the same line.

        INPUT:
            self -- matrix of size m x n with m <= n

        OUTPUT:
            permanental k-minor of matrix A

        EXAMPLES:
            sage: M = MatrixSpace(ZZ,4,4)
            sage: A = M([1,0,1,0,1,0,1,0,1,0,10,10,1,0,1,1])
            sage: A.permanental_minor(2)
            114

            sage: M = MatrixSpace(ZZ,3,6)
            sage: A = M([1,1,1,1,0,0,0,1,1,1,1,0,0,0,1,1,1,1])
            sage: A.permanental_minor(0)
            1
            sage: A.permanental_minor(1)
            12
            sage: A.permanental_minor(2)
            40
            sage: A.permanental_minor(3)
            36

        Note that if k == m the permanental k-minor equals per(A)

            sage: A.permanent()
            36

            sage: A.permanental_minor(5)
            0

        For C the "complement" of A:

            sage: M = MatrixSpace(ZZ,3,6)
            sage: C = M([0,0,0,0,1,1,1,0,0,0,0,1,1,1,0,0,0,0])
            sage: m, n = 3, 6
            sage: sum([(-1)^k * C.permanental_minor(k)*factorial(n-k)/factorial(n-m) for k in range(m+1)])
            36

            See Theorem 7.2.1 of Brualdi: and Ryser: Combinatorial Matrix Theory: per(A)

        AUTHOR:
            - Jaap Spies (2006-02-19)
        """
        m = self._nrows
        n = self._ncols
        if not m <= n:
            raise ValueError, "must have m <= n, but m (=%s) and n (=%s)"%(m,n)

        R = self._base_ring
        if k == 0:
            return R(1)
        if k > m:
            return R(0)

        k = int(k)
        pm = 0
        for cols in _combinations(range(n),k):
            for rows in _combinations(range(m),k):
                pm = pm + self.matrix_from_rows_and_columns(rows, cols).permanent()
        return pm

    def rook_vector(self, check = False):
        r"""
        Returns rook vector of this matrix.

        Let $A$ be a general $m$ by $n$ (0,1)-matrix with $m \le n$.
        We identify $A$ with a chessboard where rooks can be placed on
        the fields corresponding with $a_{ij} = 1$. The number $r_k =
        p_k(A)$ (the permanental $k$-minor) counts the number of ways
        to place $k$ rooks on this board so that no two rooks can
        attack another.

        The rook vector is the list consisting of $r_0, r_1, \ldots, r_m$.

        The rook polynomial is defined by $r(x) = \sum_{k=0}^m r_k x^k$.

        INPUT:
            self -- m by n matrix with m <= n
            check -- True or False (default), optional

        OUTPUT:
            rook vector

        EXAMPLES:
            sage: M = MatrixSpace(ZZ,3,6)
            sage: A = M([1,1,1,1,0,0,0,1,1,1,1,0,0,0,1,1,1,1])
            sage: A.rook_vector()
            [1, 12, 40, 36]

            sage: R.<x> = PolynomialRing(ZZ)
            sage: rv = A.rook_vector()
            sage: rook_polynomial = sum([rv[k] * x^k for k in range(len(rv))])
            sage: rook_polynomial
            36*x^3 + 40*x^2 + 12*x + 1

        AUTHOR:
            - Jaap Spies (2006-02-24)
        """
        m = self._nrows
        n = self._ncols
        if not m <= n:
            raise ValueError, "must have m <= n, but m (=%s) and n (=%s)"%(m,n)

        if check:
            # verify that self[i, j] in {0, 1}
            for i in range(m):
                for j in range(n):
                    x = self.get_unsafe(i, j)
                    if not (x == 0 or x == 1):
                        raise ValueError, "must have zero or one, but we have (=%s)"%x

        tmp = []
        for k in range(m+1):
            tmp.append(self.permanental_minor(k))
        return tmp


    def determinant(self):
        r"""
        Return the determinant of self.

        ALGORITHM: This is computed using the very stupid expansion by
        minors stupid \emph{naive generic algorithm}.  For matrices
        over more most rings more sophisticated algorithms can be
        used.  (Type \code{A.determinant?} to see what is done for a
        specific matrix A.)

        EXAMPLES:
            sage: A = MatrixSpace(Integers(8),3)([1,7,3, 1,1,1, 3,4,5])
            sage: A.determinant()
            6
            sage: A.determinant() is A.determinant()
            False
            sage: A.set_immutable()
            sage: A.determinant() is A.determinant()
            True

        We compute the determinant of the arbitrary 3x3 matrix:
            sage: R = PolynomialRing(QQ,9,'x')
            sage: A = matrix(R,3,R.gens())
            sage: A
            [x0 x1 x2]
            [x3 x4 x5]
            [x6 x7 x8]
            sage: A.determinant()
            -1*x2*x4*x6 + x2*x3*x7 + x1*x5*x6 - x1*x3*x8 - x0*x5*x7 + x0*x4*x8

        We create a matrix over $\Z[x,y]$ and compute its determinant.
            sage: R.<x,y> = MPolynomialRing(IntegerRing(),2)
            sage: A = MatrixSpace(R,2)([x, y, x**2, y**2])
            sage: A.determinant()
            x0*x1^2 - x0^2*x1
        """
        if self._nrows != self._ncols:
            raise ValueError, "self must be square"

        d = self.fetch('det')
        if not d is None: return d

        cdef Py_ssize_t i, n

        # if charpoly known, then det is easy.
        D = self.fetch('charpoly')
        if not D is None:
            c = D.iteritems()[0][1][0]
            if self._nrows % 2:
                c = -c
            d = self._coerce_element(c)
            self.cache('det', d)
            return d

        # if over an integral domain, get the det by computing charpoly.
        if self._base_ring.is_integral_domain():
            c = self.charpoly('x')[0]
            if self._nrows % 2:
                c = -c
            d = self._coerce_element(c)
            self.cache('det', d)
            return d

        # fall back to very very stupid algorithm
        # TODO: surely there is something much better, even in total generality...
        # this is ridiculous.
        n = self._ncols
        R = self.parent().base_ring()
        if n == 0:
            d = R(1)
            self.cache('det', d)
            return d

        elif n == 1:
            d = self.get_unsafe(0,0)
            self.cache('det', d)
            return d

        d = R(0)
        s = R(1)
        A = self.matrix_from_rows(range(1, n))
        sgn = R(-1)
        for i from 0 <= i < n:
            v = range(0,i) + range(i+1,n)
            B = A.matrix_from_columns(v)
            d = d + s*self.get_unsafe(0,i) * B.determinant()
            s = s*sgn

        self.cache('det', d)
        return d


    # shortcuts
    def det(self, *args, **kwds):
        """
        Synonym for self.determinant(...).

        EXAMPLES:
            sage: A = MatrixSpace(Integers(8),3)([1,7,3, 1,1,1, 3,4,5])
            sage: A.det()
            6
        """
        return self.determinant(*args, **kwds)

    def __abs__(self):
        """
        Synonym for self.determinant(...).

        EXAMPLES:
            sage: a = matrix(QQ, 2,2, [1,2,3,4]); a
            [1 2]
            [3 4]
            sage: abs(a)
            -2
        """
        return self.determinant()

    def characteristic_polynomial(self, *args, **kwds):
        """
        Synonym for self.charpoly(...).

        EXAMPLES:
            sage: a = matrix(QQ, 2,2, [1,2,3,4]); a
            [1 2]
            [3 4]
            sage: a.characteristic_polynomial('T')
            T^2 - 5*T - 2
        """
        return self.charpoly(*args, **kwds)

    def charpoly(self, var, algorithm="hessenberg"):
        r"""
        Return the characteristic polynomial of self, as a polynomial
        over the base ring.

        ALGORITHM: Compute the Hessenberg form of the matrix and read
        off the characteristic polynomial from that.  The result is
        cached.

        INPUT:
            var -- a variable name
            algorithm -- string:
                  'hessenberg' -- default (use Hessenberg form of matrix)

        EXAMPLES:
        First a matrix over $\Z$:
            sage: A = MatrixSpace(ZZ,2)( [1,2,  3,4] )
            sage: f = A.charpoly('x')
            sage: f
            x^2 - 5*x - 2
            sage: f.parent()
            Univariate Polynomial Ring in x over Integer Ring
            sage: f(A)
            [0 0]
            [0 0]

        An example over $\Q$:
            sage: A = MatrixSpace(QQ,3)(range(9))
            sage: A.charpoly('x')
            x^3 - 12*x^2 - 18*x
            sage: A.trace()
            12
            sage: A.determinant()
            0

        We compute the characteristic polynomial of a matrix over
        the polynomial ring $\Z[a]$:
            sage: R.<a> = PolynomialRing(ZZ)
            sage: M = MatrixSpace(R,2)([a,1,  a,a+1]); M
            [    a     1]
            [    a a + 1]
            sage: f = M.charpoly('x'); f
            x^2 + (-2*a - 1)*x + a^2
            sage: f.parent()
            Univariate Polynomial Ring in x over Univariate Polynomial Ring in a over Integer Ring
            sage: M.trace()
            2*a + 1
            sage: M.determinant()
            a^2

        We compute the characteristic polynomial of a matrix over the
        multi-variate polynomial ring $\Z[x,y]$:
            sage: R.<x,y> = MPolynomialRing(ZZ,2)
            sage: A = MatrixSpace(R,2)([x, y, x^2, y^2])
            sage: f = A.charpoly('x'); f
            x^2 + (-1*x1^2 - x0)*x + x0*x1^2 - x0^2*x1

        It's a little difficult to distinguish the variables.  To fix this,
        we temporarily view the indeterminate as $Z$:
            sage: with localvars(f.parent(), 'Z'): print f
            Z^2 + (-1*x1^2 - x0)*Z + x0*x1^2 - x0^2*x1

        We could also compute f in terms of Z from the start:
            sage: A.charpoly('Z')
            Z^2 + (-1*x1^2 - x0)*Z + x0*x1^2 - x0^2*x1
        """
        D = self.fetch('charpoly')
        if not D is None:
            if D.has_key(var):
                return D[var]
        else:
            D = {}
            self.cache('charpoly',D)

        f = self._charpoly_hessenberg(var)
        D[var] = f   # this caches it.
        return f


    def fcp(self, var):
        """
        Return the factorization of the characteristic polynomial of
        self.

        INPUT:
            var -- name of variable of charpoly

        EXAMPLES:
            sage: M = MatrixSpace(QQ,3,3)
            sage: A = M([1,9,-7,4/5,4,3,6,4,3])
            sage: A.fcp('x')
            (x^3 - 8*x^2 + 209/5*x - 286)
            sage: A = M([3, 0, -2, 0, -2, 0, 0, 0, 0])
            sage: A.fcp('x')
            (x - 3) * x * (x + 2)
        """
        return self.charpoly(var).factor()

##     def minimal_polynomial(self, var, algorithm=''):
##         """
##         Synonym for self.charpoly(...).

##         EXAMPLES:
##             sage: ???
##         """
##         return self.minpoly(*args, **kwds)

##     def minpoly(self, *args, **kwds):
##         """
##         EXAMPLES:
##             sage: ???
##         """
##         raise NotImplementedError

    def denominator(self):
        r"""
        Return the least common multiple of the denominators of the
        elements of self.

        If there is no denominator function for the base field, or no
        LCM function for the denominators, raise a TypeError.

        EXAMPLES:
            sage: A = MatrixSpace(QQ,2)(['1/2', '1/3', '1/5', '1/7'])
            sage: A.denominator()
            210

        Denominators are note defined for real numbers:
            sage: A = MatrixSpace(RealField(),2)([1,2,3,4])
            sage: A.denominator()
            Traceback (most recent call last):
            ...
            TypeError: denominator not defined for elements of the base ring

        We can even compute the denominator of matrix over the fraction field
        of $\Z[x]$.
            sage: K.<x> = FractionField(PolynomialRing(IntegerRing()))
            sage: A = MatrixSpace(K,2)([1/x, 2/(x+1), 1, 5/(x^3)])
            sage: A.denominator()
            x^4 + x^3

        Here's an example involving a cyclotomic field:
            sage: K.<z> = CyclotomicField(3)
            sage: M = MatrixSpace(K,3,sparse=True)
            sage: A = M([(1+z)/3,(2+z)/3,z/3,1,1+z,-2,1,5,-1+z])
            sage: print A
            [1/3*z + 1/3 1/3*z + 2/3       1/3*z]
            [          1       z + 1          -2]
            [          1           5       z - 1]
            sage: print A.denominator()
            3
        """
        if self.nrows() == 0 or self.ncols() == 0:
            return integer.Integer(1)
        R = self.base_ring()
        x = self.list()
        try:
            d = x[0].denominator()
        except AttributeError:
            raise TypeError, "denominator not defined for elements of the base ring"
        try:
            for y in x:
                d = d.lcm(y.denominator())
        except AttributeError:
            raise TypeError, "lcm function not defined for elements of the base ring"
        return d


    def trace(self):
        """
        Return the trace of self, which is the sum of the
        diagonal entries of self.

        INPUT:
            self -- a square matrix
        OUTPUT:
            element of the base ring of self
        EXAMPLES:
        """
        if self._nrows != self._ncols:
            raise ArithmeticError, "matrix must be square"
        R = self._base_ring
        cdef Py_ssize_t i
        cdef object s
        s = R(0)
        for i from 0 <= i < self._nrows:
            s = s + self.get_unsafe(i,i)
        return s

    ###################################################
    # Arithmetic
    ###################################################
    cdef Vector _vector_times_matrix_c_impl(self, Vector v):
        """
        Returns the vector times matrix product.

        INPUT:
             v -- a free module element.

        OUTPUT:
            The the vector times matrix product v*A.

        EXAMPLES:
            sage: MS = MatrixSpace(QQ, 2,2)
            sage: B = MS.matrix([1,2,1,2])
            sage: V = VectorSpace(QQ, 2)
            sage: v = V([1,2])
            sage: B.vector_matrix_multiply(v)     # computes v*B
            (3, 6)
            sage: Bt = B.transpose()
            sage: Bt.vector_matrix_multiply(v)    # computes B*v
            (5, 5)
        """
        M = sage.modules.free_module.FreeModule(self._base_ring, self.ncols())
        if not PY_TYPE_CHECK(v, sage.modules.free_module_element.FreeModuleElement):
            v = M(v)
        if self.nrows() != v.degree():
            raise ArithmeticError, "number of rows of matrix must equal degree of vector"
        s = M(0)
        for i in xrange(self.nrows()):
            if v[i] != 0:
                s = s + v[i]*self.row(i)
        return s

    cdef Vector _matrix_times_vector_c_impl(self, Vector v):
        M = sage.modules.free_module.FreeModule(self._base_ring, self.ncols())
        if not PY_TYPE_CHECK(v, sage.modules.free_module_element.FreeModuleElement):
            v = M(v)
        if self.nrows() != v.degree():
            raise ArithmeticError, "number of rows of matrix must equal degree of vector"
        s = M(0)
        for i in xrange(self.nrows()):
            if v[i] != 0:
                s = s + self.column(i, from_list=True)*v[i]
        return s


    def iterates(self, v, n):
        """
        Let $A$ be this matrix and $v$ be a free module element.
        Return a vector whose rows are the entries of the following
        vectors:
        $$
           v, v A, v A^2, \ldots, v A^{n-1}.
        $$

        INPUT:
            v -- free module element
            n -- nonnegative integer

        EXAMPLES:
            sage: A = MatrixSpace(IntegerRing(), 2)([1,1,3,5]); A
            [1 1]
            [3 5]
            sage: v = FreeModule(IntegerRing(), 2)([1,0])
            sage: A.iterates(v,0)
            []
            sage: A.iterates(v,5)
            [  1   0]
            [  1   1]
            [  4   6]
            [ 22  34]
            [124 192]
        """
        n = int(n)
        if n >= 2 and self.nrows() != self.ncols():
            raise ArithmeticError, "matrix must be square if n >= 2."
        if n == 0:
            return self.matrix_space(n, self.ncols())(0)
        M = sage.modules.free_module.FreeModule(self._base_ring, self.ncols())
        if not PY_TYPE_CHECK(v, sage.modules.free_module_element.FreeModuleElement):
            v = M(v)
        X = [v]
        for _ in range(n-1):
            X.append(X[len(X)-1]*self)
        MS = self.matrix_space(n, self.ncols())
        return MS(X)

    cdef ModuleElement _add_c_impl(self, ModuleElement right):
        """
        Add two matrices with the same parent.

        EXAMPLES:
            sage:
        """
        cdef Py_ssize_t i, j
        cdef Matrix A
        A = self.new_matrix()
        for i from 0 <= i < self._nrows:
            for j from 0 <= j < self._ncols:
                A.set_unsafe(i,j, self.get_unsafe(i,j) + (<Matrix>right).get_unsafe(i,j))
        return A

    cdef ModuleElement _sub_c_impl(self, ModuleElement right):
        """
        Subtract two matrices with the same parent.

        EXAMPLES:
            sage: R.<x,y> = FreeAlgebra(QQ,2)
            sage: a = matrix(2,2, [1,2,x*y,y*x])
            sage: b = matrix(2,2, [1,2,y*x,y*x])


        """
        return self._add_c_impl(right._left_scalar_multiply(-1))

##         cdef Py_ssize_t i, j
##         cdef Matrix A
##         A = self.new_matrix()
##         for i from 0 <= i < self._nrows:
##             for j from 0 <= j < self._ncols:
##                 A.set_unsafe(i,j, self.get_unsafe(i,j) - (<Matrix>right).get_unsafe(i,j))
##         return A

##     def _div_(self, right):
##         """
##         EXAMPLES:
##             sage: ???
##         """
##         # TODO TODO
##         raise NotImplementedError


    def __mod__(self, p):
        r"""
        Return matrix mod $p$, returning again a matrix over the same
        base ring.

        \note{Use \code{A.Mod(p)} to obtain a matrix over the residue
        class ring modulo $p$.}

        EXAMPLES:
            sage: M = Matrix(ZZ, 2, 2, [5, 9, 13, 15])
            sage: M % 7
            [5 2]
            [6 1]
            sage: parent(M % 7)
            Full MatrixSpace of 2 by 2 dense matrices over Integer Ring
        """
        cdef Py_ssize_t i
        v = self.list()
        for i from 0 <= i < len(v):
            v[i] = v[i] % p
        return self.new_matrix(entries = v, copy=False, coerce=True)

    def mod(self, p):
        """
        Return matrix mod $p$, over the reduced ring.

        EXAMPLES:
            sage: M = matrix(ZZ, 2, 2, [5, 9, 13, 15])
            sage: M.mod(7)
            [5 2]
            [6 1]
            sage: parent(M.mod(7))
            Full MatrixSpace of 2 by 2 dense matrices over Finite Field of size 7
        """
        return self.change_ring(self._base_ring.quotient_ring(p))


    def _scalar_multiply(self, x):
        """
        EXAMPLES:
            sage: a = matrix(QQ,2,range(6))
            sage: a._scalar_multiply(3/4)
            [   0  3/4  3/2]
            [ 9/4    3 15/4]
        """
        cdef Py_ssize_t i

        if not x in self._base_ring:
            x = self._base_ring(x)

        v = self.list()
        for i from 0 <= i < len(v):
            v[i] = x * v[i]
        return self.new_matrix(entries = v, copy=False, coerce=False)

    def _right_scalar_multiply(self, x):
        """
        EXAMPLES:
        A simple example in which the base ring is commutative:
            sage: a = matrix(QQ,2,range(6))
            sage: a._right_scalar_multiply(3/4)
            [   0  3/4  3/2]
            [ 9/4    3 15/4]

        An example in which the base ring is not commutative:
            sage: F.<x,y> = FreeAlgebra(QQ,2)
            sage: a = matrix(2,[x,y,x^2,y^2]); a
            [  x   y]
            [x^2 y^2]
            sage: a._scalar_multiply(x)
            [  x^2   x*y]
            [  x^3 x*y^2]
            sage: a._right_scalar_multiply(x)
            [  x^2   y*x]
            [  x^3 y^2*x]
            sage: a._right_scalar_multiply(y)
            [  x*y   y^2]
            [x^2*y   y^3]
        """
        cdef Py_ssize_t i

        if not x in self._base_ring:
            x = self._base_ring(x)

        v = self.list()
        for i from 0 <= i < len(v):
            v[i] = v[i]*x
        return self.new_matrix(entries = v, copy=False, coerce=False)

    def _left_scalar_multiply(self, x):
        """
        EXAMPLES:
            sage: R.<x,y> = QQ[]
            sage: a = matrix(R,2,3,[1,x,y,-x*y,x+y,x-y]); a
            [       1        x        y]
            [  -1*x*y    y + x -1*y + x]
            sage: a._left_scalar_multiply(x*y)
            [             x*y            x^2*y            x*y^2]
            [      -1*x^2*y^2    x*y^2 + x^2*y -1*x*y^2 + x^2*y]
            sage: R.<x,y> = FreeAlgebra(ZZ,2)
            sage: a = matrix(R,2,3,[1,x,y,-x*y,x+y,x-y]); a
            [    1     x     y]
            [ -x*y x + y x - y]
            sage: a._left_scalar_multiply(x*y)
            [          x*y         x*y*x         x*y^2]
            [     -x*y*x*y x*y*x + x*y^2 x*y*x - x*y^2]
            sage: a._right_scalar_multiply(x*y)
            [          x*y         x^2*y         y*x*y]
            [     -x*y*x*y x^2*y + y*x*y x^2*y - y*x*y]
        """
        return self._scalar_multiply(x)

    cdef sage.structure.element.Matrix _matrix_times_matrix_c_impl(self, sage.structure.element.Matrix right):
        r"""
        Return the product of two matrices, a vector*matrix and
        matrix*vector product, or a scalar*matrix or matrix*scalar
        product.

        EXAMPLE of matrix times matrix over same base ring:
        We multiply matrices over $\QQ[x,y]$.
            sage: R.<x,y> = QQ[]
            sage: a = matrix(R,2,3,[1,x,y,-x*y,x+y,x-y]); a
            [       1        x        y]
            [  -1*x*y    y + x -1*y + x]
            sage: b = a.transpose(); b
            [       1   -1*x*y]
            [       x    y + x]
            [       y -1*y + x]
            sage: a*b
            [          1 + y^2 + x^2      -1*y^2 + x*y + x^2]
            [     -1*y^2 + x*y + x^2 2*y^2 + 2*x^2 + x^2*y^2]
            sage: b*a
            [        1 + x^2*y^2   x - x*y^2 - x^2*y   y + x*y^2 - x^2*y]
            [  x - x*y^2 - x^2*y y^2 + 2*x*y + 2*x^2  -1*y^2 + x*y + x^2]
            [  y + x*y^2 - x^2*y  -1*y^2 + x*y + x^2 2*y^2 - 2*x*y + x^2]

        We verify that the matrix multiplies are correct by comparing them
        with what PARI gets:
            sage: gp(a)*gp(b) - gp(a*b)
            [0, 0; 0, 0]
            sage: gp(b)*gp(a) - gp(b*a)
            [0, 0, 0; 0, 0, 0; 0, 0, 0]

        EXAMPLE of matrix times matrix over different base rings:
            sage: a = matrix(ZZ,2,2,range(4))
            sage: b = matrix(GF(7),2,2,range(4))
            sage: c = matrix(QQ,2,2,range(4))
            sage: d = a*b; d
            [2 3]
            [6 4]
            sage: parent(d)
            Full MatrixSpace of 2 by 2 dense matrices over Finite Field of size 7
            sage: parent(b*a)
            Full MatrixSpace of 2 by 2 dense matrices over Finite Field of size 7
            sage: d = a*c; d
            [ 2  3]
            [ 6 11]
            sage: parent(d)
            Full MatrixSpace of 2 by 2 dense matrices over Rational Field
            sage: d = b*c; d
            Traceback (most recent call last):
            ...
            TypeError: unsupported operand parent(s) for '*': 'Finite Field of size 7' and 'Rational Field'
            sage: d = b*c.change_ring(GF(7)); d
            [2 3]
            [6 4]


        EXAMPLE of matrix times matrix where one matrix is sparse and
        the other is dense (in such mixed cases, the result is always
        dense):
            sage: a = matrix(ZZ,2,2,range(4),sparse=True)
            sage: b = matrix(GF(7),2,2,range(4),sparse=False)
            sage: c = a*b; c
            [2 3]
            [6 4]
            sage: parent(c)
            Full MatrixSpace of 2 by 2 dense matrices over Finite Field of size 7
            sage: c = b*a; c
            [2 3]
            [6 4]
            sage: parent(c)
            Full MatrixSpace of 2 by 2 dense matrices over Finite Field of size 7

        EXAMPLE of matrix multiplication over a noncommutative base ring:
            sage: R.<x,y> = FreeAlgebra(QQ,2)
            sage: x*y - y*x
            x*y - y*x
            sage: a = matrix(2,2, [1,2,x,y])
            sage: b = matrix(2,2, [x,y,x^2,y^2])
            sage: a*b
            [  x + 2*x^2   y + 2*y^2]
            [x^2 + y*x^2   x*y + y^3]
            sage: b*a
            [    x + y*x   2*x + y^2]
            [x^2 + y^2*x 2*x^2 + y^3]

        EXAMPLE of row vector times matrix (vectors are row vectors, so
        matrices act from the right):
            sage: a = matrix(2,3, range(6)); a
            [0 1 2]
            [3 4 5]
            sage: V = ZZ^2
            sage: v = V([-2,3]); v
            (-2, 3)
            sage: v*a
            (9, 10, 11)

        This is not allowed, since v is a {\em row} vector:
            sage: a*v
            Traceback (most recent call last):
            ...
            TypeError: incompatible dimensions

        This illustrates how coercion works:
            sage: V = QQ^2
            sage: v = V([-2,3]); v
            (-2, 3)
            sage: parent(v*a)
            Vector space of dimension 3 over Rational Field

        EXAMPLE of matrix times column vector:
          (column vectors are not implemented yet)  TODO TODO

        EXAMPLE of scalar times matrix:
            sage: a = matrix(2,3, range(6)); a
            [0 1 2]
            [3 4 5]
            sage: b = 3*a; b
            [ 0  3  6]
            [ 9 12 15]
            sage: parent(b)
            Full MatrixSpace of 2 by 3 dense matrices over Integer Ring
            sage: b = (2/3)*a; b
            [   0  2/3  4/3]
            [   2  8/3 10/3]
            sage: parent(b)
            Full MatrixSpace of 2 by 3 dense matrices over Rational Field

        EXAMPLE of matrix times scalar:
            sage: a = matrix(2,3, range(6)); a
            [0 1 2]
            [3 4 5]
            sage: b = a*3; b
            [ 0  3  6]
            [ 9 12 15]
            sage: parent(b)
            Full MatrixSpace of 2 by 3 dense matrices over Integer Ring
            sage: b = a*(2/3); b
            [   0  2/3  4/3]
            [   2  8/3 10/3]
            sage: parent(b)
            Full MatrixSpace of 2 by 3 dense matrices over Rational Field

        EXAMPLE of scalar multiplication in the noncommutative case:
            sage: R.<x,y> = FreeAlgebra(ZZ,2)
            sage: a = matrix(2,[x,y,x^2,y^2])
            sage: a * x
            [  x^2   y*x]
            [  x^3 y^2*x]
            sage: x * a
            [  x^2   x*y]
            [  x^3 x*y^2]
            sage: a*x - x*a
            [             0     -x*y + y*x]
            [             0 -x*y^2 + y^2*x]
        """
        # Both self and right are matrices with compatible dimensions and base ring.
        if self._will_use_strassen(right):
            return self._multiply_strassen(right)
        else:
            return self._multiply_classical(right)

    cdef ModuleElement _rmul_c_impl(right, RingElement left):
        """
        The product left * right, where right is a matrix and left is
        guaranteed to be in the base ring.
        """
        return right._scalar_multiply(left)

    cdef ModuleElement _lmul_c_impl(left, RingElement right):
        """
        The product left * right, where left is a matrix and right is
        guaranteed to be in the base ring.
        """
        return left._right_scalar_multiply(right)

    cdef int _will_use_strassen(self, Matrix right) except -2:
        """
        Whether or not matrix multiplication of self by right should
        be done using Strassen.

        Overload this in derived classes to not use Strassen by default.
        """
        cdef int n
        n = self._strassen_default_cutoff(right)
        if n == -1:
            return 0  # do not use Strassen
        if self._nrows > n and self._ncols > n and right._nrows > n and right._ncols > n:
            return 1
        return 0

    cdef int _will_use_strassen_echelon(self) except -2:
        """
        Whether or not matrix multiplication of self by right should
        be done using Strassen.

        Overload this in derived classes to not use Strassen by default.
        """
        cdef int n
        n = self._strassen_default_echelon_cutoff()
        if n == -1:
            return 0  # do not use Strassen
        if self._nrows > n and self._ncols > n:
            return 1
        return 0

    def __neg__(self):
        """
        Return the negative of self.

        EXAMPLES:
            sage: a = matrix(ZZ,2,range(4))
            sage: a.__neg__()
            [ 0 -1]
            [-2 -3]
            sage: -a
            [ 0 -1]
            [-2 -3]
        """
        return self._left_scalar_multiply(self._base_ring(-1))

    def __invert__(self):
        r"""
        Return this inverse of this matrix, as a matrix over the
        fraction field.

        Raises a \code{ZeroDivisionError} if the matrix has zero
        determinant, and raises an \code{ArithmeticError}, if the
        inverse doesn't exist because the matrix is nonsquare.  Also,
        note, e.g., that the inverse of a matrix over $\ZZ$ is always
        a matrix defined over $\Q$ (even if the entries are integers).

        EXAMPLES:
            sage: A = MatrixSpace(ZZ, 2)([1,1,3,5])
            sage: ~A
            [ 5/2 -1/2]
            [-3/2  1/2]
            sage: A.__invert__()
            [ 5/2 -1/2]
            [-3/2  1/2]

        Even if the inverse lies in the base field, the result is still a matrix
        over the fraction field.
            sage: I = MatrixSpace(ZZ,2)(1)  # identity matrix
            sage: ~I
            [1 0]
            [0 1]
            sage: (~I).parent()
            Full MatrixSpace of 2 by 2 dense matrices over Rational Field

        This is analogous to the situation for ring elements, e.g., for $\ZZ$ we have:
            sage: parent(~1)
            Rational Field
        """
        if not self.base_ring().is_field():
            return ~self.matrix_over_field()
        if not self.is_square():
            raise ArithmeticError, "self must be a square matrix"
        A = self.augment(self.parent().identity_matrix())
        B = A.echelon_form()
        if B[self._nrows - 1,  self._ncols - 1] != 1:
            raise ZeroDivisionError, "self is not invertible"
        return B.matrix_from_columns(range(self._ncols, 2*self._ncols))

    def __pos__(self):
        """
        Return +self, which is just self, of course.

        EXAMPLES:
            sage: a = matrix(ZZ,2,range(4))
            sage: +a
            [0 1]
            [2 3]
            sage: a.__pos__()
            [0 1]
            [2 3]
        """
        return self

    def __pow__(self, n, ignored):
        """
        EXAMPLES:
            sage: MS = MatrixSpace(QQ, 3, 3)
            sage: A = MS([0, 0, 1, 1, 0, '-2/11', 0, 1, '-3/11'])
            sage: A * A^(-1) == 1
            True
            sage: A^4
            [      -3/11     -13/121   1436/1331]
            [    127/121   -337/1331 -4445/14641]
            [    -13/121   1436/1331 -8015/14641]
            sage: A.__pow__(4)
            [      -3/11     -13/121   1436/1331]
            [    127/121   -337/1331 -4445/14641]
            [    -13/121   1436/1331 -8015/14641]
        """
        if not self.is_square():
            raise ArithmeticError, "self must be square"
        n = int(sage.rings.integer.Integer(n))    # coerce to integer so fractions give error.
        if n == 0:
            return self.parent()(1)
        if n < 0:
            return (~self)**(-n)
        ans = self.parent()(1)
        apow = self
        while n != 0:
            if n%2 != 0:
                ans = ans * apow
            n = n/2
            if n == 0:  # to not waste time doing an extra multiplication/increment
                break
            apow = apow * apow
        return ans


    ###################################################
    # Comparison
    ###################################################
    cdef long _hash(self) except -1:
        raise NotImplementedError

    cdef int _cmp_c_impl(left,Element right) except -2:
        """
        Compare two matrices.

        Matrices are compared in lexicographic order on the underlying
        list of coefficients.   A dense matrix and a sparse matrix
        are equal if their coefficients are the same.

        EXAMPLES:
        EXAMPLE cmparing sparse and dense matrices:
            sage:
            sage: matrix(QQ,2,range(4)) == matrix(QQ,2,range(4),sparse=True)
            True
            sage: matrix(QQ,2,range(4)) == matrix(QQ,2,range(4),sparse=True)
            True

        Dictionary order:
            sage: matrix(ZZ,2,[1,2,3,4]) < matrix(ZZ,2,[3,2,3,4])
            True
            sage: matrix(ZZ,2,[1,2,3,4]) > matrix(ZZ,2,[3,2,3,4])
            False
            sage: matrix(ZZ,2,[0,2,3,4]) < matrix(ZZ,2,[0,3,3,4], sparse=True)
            True
        """
        raise NotImplementedError  # this is defined in the derived classes

    def __nonzero__(self):
        """
        EXAMPLES:
            sage: M = Matrix(ZZ, 2, 2, [0, 0, 0, 0])
            sage: bool(M)
            False
            sage: M = Matrix(ZZ, 2, 2, [1, 2, 3, 5])
            sage: bool(M)
            True
        """
        z = self._base_ring(0)
        cdef Py_ssize_t i, j
        for i from 0 <= i < self._nrows:
            for j from 0 <= j < self._ncols:
                if self.get_unsafe(i,j) != z:
                    return True
        return False

    #####################################################################################
    # Generic Hessenberg Form and charpoly algorithm
    #####################################################################################
    def hessenberg_form(self):
        """
        Return Hessenberg form of self.

        If the base ring is merely an integral domain (and not a
        field), the Hessenberg form will (in general) only be defined
        over the fraction field of the base ring.

        EXAMPLES:
            sage: A = matrix(ZZ,4,[2, 1, 1, -2, 2, 2, -1, -1, -1,1,2,3,4,5,6,7])
            sage: h = A.hessenberg_form(); h
            [    2  -7/2 -19/5    -2]
            [    2   1/2 -17/5    -1]
            [    0  25/4  15/2   5/2]
            [    0     0  58/5     3]
            sage: parent(h)
            Full MatrixSpace of 4 by 4 dense matrices over Rational Field
            sage: A.hessenbergize()
            Traceback (most recent call last):
            ...
            TypeError: Hessenbergize only possible for matrices over a field
        """
        X = self.fetch('hessenberg_form')
        if not X is None:
            return X
        R = self._base_ring
        if not R.is_field():
            try:
                K = self._base_ring.fraction_field()
                H = self.change_ring(K)
                H.hessenbergize()
            except TypeError, msg:
                raise TypeError, "%s\nHessenberg form only possible for matrices over a field"%msg
        else:
            H = self.copy()
            H.hessenbergize()
        #end if
        self.cache('hessenberg_form', H)
        return H

    def hessenbergize(self):
        """
        Tranform self to Hessenberg form.

        The hessenberg form of a matrix $A$ is a matrix that is
        similar to $A$, so has the same characteristic polynomial as
        $A$, and is upper triangular except possible for entries right
        below the diagonal.

        ALGORITHM: See Henri Cohen's first book.

        EXAMPLES:
            sage: A = MatrixSpace(QQ,3)([2, 1, 1, -2, 2, 2, -1, -1, -1])
            sage: A.hessenberg_form()
            [  2 3/2   1]
            [ -2   3   2]
            [  0  -3  -2]

            sage: A = MatrixSpace(QQ,4)([2, 1, 1, -2, 2, 2, -1, -1, -1,1,2,3,4,5,6,7])
            sage: A.hessenberg_form()
            [    2  -7/2 -19/5    -2]
            [    2   1/2 -17/5    -1]
            [    0  25/4  15/2   5/2]
            [    0     0  58/5     3]
        """
        tm = verbose("Computing Hessenberg Normal Form of %sx%s matrix"%(n,n))

        if not self.is_square():
            raise TypeError, "self must be square"

        if not self._base_ring.is_field():
            raise TypeError, "Hessenbergize only possible for matrices over a field"

        self.check_mutability()

        cdef Py_ssize_t i, j, m, n, r
        zero = self._base_ring(0)
        one = self._base_ring(1)
        n = self._nrows
        for m from 1 <= m < n-1:
            # Search for a non-zero entry in column m-1
            i = -1
            for r from m+1 <= r < n:
                if self.get_unsafe(r, m-1) != zero:
                    i = r
                    break
            if i != -1:
                # Found a nonzero entry in column m-1 that is strictly below row m
                # Now set i to be the first nonzero position >= m in column m-1
                if self.get_unsafe(m,m-1) != zero:
                    i = m
                t = self.get_unsafe(i,m-1)
                t_inv = None
                if i > m:
                    self.swap_rows_c(i,m)
                    # We must do the corresponding column swap to
                    # maintain the characteristic polynomial (which is
                    # an invariant of Hessenberg form)
                    self.swap_columns_c(i,m)
                # Now the nonzero entry in position (m,m-1) is t.
                # Use t to clear the entries in column m-1 below m.
                for j from m+1 <= j < n:
                    x = self.get_unsafe(j, m-1)
                    if x != zero:
                        if t_inv is None:
                            t_inv = one / t
                        u = x * t_inv
                        self.add_multiple_of_row_c(j, m, -u, 0)
                        # To maintain charpoly, do the corresponding column operation,
                        # which doesn't mess up the matrix, since it only changes
                        # column m, and we're only worried about column m-1 right now.
                        # Add u*column_j to column_m.
                        self.add_multiple_of_column_c(m, j, u, 0)
        verbose("Finished Hessenberg Normal Form of %sx%s matrix"%(n,n),tm)


    def _charpoly_hessenberg(self, var):
        """
        Transforms self in place to its Hessenberg form then computes
        and returns the coefficients of the characteristic polynomial of
        this matrix.

        INPUT:
            var -- name of the indeterminate of the charpoly.

        The characteristic polynomial is represented as a vector of
        ints, where the constant term of the characteristic polynomial
        is the 0th coefficient of the vector.

        EXAMPLES:
            sage: matrix(QQ,3,range(9))._charpoly_hessenberg('Z')
            Z^3 - 12*Z^2 - 18*Z
            sage: matrix(ZZ,3,range(9))._charpoly_hessenberg('Z')
            Z^3 - 12*Z^2 - 18*Z
            sage: matrix(GF(7),3,range(9))._charpoly_hessenberg('Z')
            Z^3 + 2*Z^2 + 3*Z
            sage: matrix(QQ['x'],3,range(9))._charpoly_hessenberg('Z')
            Z^3 + (-12)*Z^2 + (-18)*Z
            sage: matrix(ZZ['ZZ'],3,range(9))._charpoly_hessenberg('Z')
            Z^3 + (-12)*Z^2 + (-18)*Z
        """
        if self._nrows != self._ncols:
            raise ArithmeticError, "charpoly not defined for non-square matrix."

        # Replace self by its Hessenberg form
        cdef Matrix H
        H = self.hessenberg_form()

        # We represent the intermediate polynomials that come up in
        # the calculations as rows of an (n+1)x(n+1) matrix, since
        # we've implemented basic arithmetic with such a matrix.
        # Please see the generic implementation of charpoly in
        # matrix.py to see more clearly how the following algorithm
        # actually works.  (The implementation is clearer (but slower)
        # if one uses polynomials to represent polynomials instead of
        # using the rows of a matrix.)  Also see Cohen's first GTM,
        # Algorithm 2.2.9.

        cdef Py_ssize_t i, m, n,
        n = self._nrows

        cdef Matrix c
        c = H.new_matrix(nrows=n+1,ncols=n+1)    # the 0 matrix
        one = H._coerce_element(1)
        c.set_unsafe(0,0,one)

        for m from 1 <= m <= n:
            # Set the m-th row of c to (x - H[m-1,m-1])*c[m-1] = x*c[m-1] - H[m-1,m-1]*c[m-1]
            # We do this by hand by setting the m-th row to c[m-1]
            # shifted to the right by one.  We then add
            # -H[m-1,m-1]*c[m-1] to the resulting m-th row.
            for i from 1 <= i <= n:
                c.set_unsafe(m, i, c.get_unsafe(m-1,i-1))
            c.add_multiple_of_row_c(m, m-1, -H.get_unsafe(m-1, m-1), 0)
            t = one
            for i from 1 <= i < m:
                t = t * H.get_unsafe(m-i,m-i-1)
                # Set the m-th row of c to c[m] - t*H[m-i-1,m-1]*c[m-i-1]
                c.add_multiple_of_row_c(m, m-i-1, - t*H.get_unsafe(m-i-1,m-1), 0)

        # The answer is now the n-th row of c.
        v = PyList_New(n+1)     # this is really sort of v = []..."
        for i from 0 <= i <= n:
            # Finally, set v[i] = c[n,i]
            o = c.get_unsafe(n,i)
            Py_INCREF(o); PyList_SET_ITEM(v, i, o)

        R = self._base_ring[var]    # polynomial ring over the base ring
        return R(v)

    #####################################################################################
    # Decomposition: kernel, image, decomposition
    #####################################################################################
    def nullity(self):
        """
        Return the nullity of this matrix, which is the dimension
        of the kernel.

        EXAMPLES:
            sage: A = matrix(QQ,3,range(9))
            sage: A.nullity()
            1

            sage: A = matrix(ZZ,3,range(9))
            sage: A.nullity()
            1
        """
        # Use that rank + nullity = number of columns
        return self.ncols() - self.rank()

    def kernel(self, *args, **kwds):
        r"""
        Return the kernel of this matrix, as a vector space.

        INPUT:
            -- all additional arguments to the kernel function
               are passed directly onto the echelon call.

        \algorithm{Elementary row operations don't change the kernel,
        since they are just right multiplication by an invertible
        matrix, so we instead compute kernel of the column echelon
        form.  More precisely, there is a basis vector of the kernel
        that corresponds to each non-pivot row.  That vector has a 1
        at the non-pivot row, 0's at all other non-pivot rows, and for
        each pivot row, the negative of the entry at the non-pivot row
        in the column with that pivot element.}

        \note{Since we view matrices as acting on the right, but have
        functions for reduced \emph{row} echelon forms, we instead
        compute the reduced row echelon form of the transpose of this
        matrix, which is the reduced column echelon form.}

        EXAMPLES:

        A kernel of dimension one over $\Q$:
            sage: A = MatrixSpace(QQ, 3)(range(9))
            sage: A.kernel()
            Vector space of degree 3 and dimension 1 over Rational Field
            Basis matrix:
            [ 1 -2  1]

        A trivial kernel:
            sage: A = MatrixSpace(QQ, 2)([1,2,3,4])
            sage: A.kernel()
            Vector space of degree 2 and dimension 0 over Rational Field
            Basis matrix:
            []

        Kernel of a zero matrix:
            sage: A = MatrixSpace(QQ, 2)(0)
            sage: A.kernel()
            Vector space of degree 2 and dimension 2 over Rational Field
            Basis matrix:
            [1 0]
            [0 1]

        Kernel of a non-square matrix:
            sage: A = MatrixSpace(QQ,3,2)(range(6))
            sage: A.kernel()
            Vector space of degree 3 and dimension 1 over Rational Field
            Basis matrix:
            [ 1 -2  1]

        The 2-dimensional kernel of a matrix over a cyclotomic field:
            sage: K = CyclotomicField(12); a=K.0
            sage: M = MatrixSpace(K,4,2)([1,-1, 0,-2, 0,-a**2-1, 0,a**2-1])
            sage: M
            [             1             -1]
            [             0             -2]
            [             0 -zeta12^2 - 1]
            [             0  zeta12^2 - 1]
            sage: M.kernel()
            Vector space of degree 4 and dimension 2 over Cyclotomic Field of order 12 and degree 4
            Basis matrix:
            [               0                1                0     -2*zeta12^2]
            [               0                0                1 -2*zeta12^2 + 1]

        A nontrivial kernel over a complicated base field.
            sage: K = FractionField(MPolynomialRing(QQ, 2, 'x'))
            sage: M = MatrixSpace(K, 2)([[K.1, K.0], [K.1, K.0]])
            sage: M
            [x1 x0]
            [x1 x0]
            sage: M.kernel()
            Vector space of degree 2 and dimension 1 over Fraction Field of Polynomial Ring in x0, x1 over Rational Field
            Basis matrix:
            [ 1 -1]
        """
        K = self.fetch('kernel')
        if not K is None:
            return K
        R = self._base_ring

        if self._nrows == 0:    # from a 0 space
            V = sage.modules.free_module.VectorSpace(R, self._nrows)
            Z = V.zero_subspace()
            self.cache('kernel', Z)
            return Z

        elif self._ncols == 0:  # to a 0 space
            Z = sage.modules.free_module.VectorSpace(R, self._nrows)
            self.cache('kernel', Z)
            return Z

        if is_NumberField(R):
            A = self._pari_().mattranspose()
            B = A.matker()
            n = self._nrows
            V = sage.modules.free_module.VectorSpace(R, n)
            basis = eval('[V([R(x) for x in b]) for b in B]', {'V':V, 'B':B, 'R':R})
            Z = V.subspace(basis)
            self.cache('kernel', Z)
            return Z

        E = self.transpose().echelon_form(*args, **kwds)
        pivots = E.pivots()
        pivots_set = set(pivots)
        basis = []
        VS = sage.modules.free_module.VectorSpace
        V = VS(R, self.nrows())
        ONE = R(1)
        for i in xrange(self._nrows):
            if not (i in pivots_set):
                v = V(0)
                v[i] = ONE
                for r in range(len(pivots)):
                    v[pivots[r]] = -E[r,i]
                basis.append(v)
        W = V.subspace(basis)
        if W.dimension() != len(basis):
            raise RuntimeError, "bug in kernel function in matrix.pyx -- basis got from echelon form not a basis."
        self.cache('kernel', W)
        return W



    def decomposition(self, is_diagonalizable=False, dual=False):
        """
        Returns the decomposition of the free module on which this
        matrix acts from the right, along with whether this matrix
        acts irreducibly on each factor.  The factors are guaranteed
        to be sorted in the same way as the corresponding factors of
        the characteristic polynomial.

        Let A be the matrix acting from the on the vector space V of
        column vectors.  Assume that A is square.  This function
        computes maximal subspaces W_1, ..., W_n corresponding to
        Galois conjugacy classes of eigenvalues of A.  More precisely,
        let f(X) be the characteristic polynomial of A.  This function
        computes the subspace $W_i = ker(g_(A)^n)$, where g_i(X) is an
        irreducible factor of f(X) and g_i(X) exactly divides f(X).
        If the optional parameter is_diagonalizable is True, then we
        let W_i = ker(g(A)), since then we know that ker(g(A)) =
        $ker(g(A)^n)$.

        If dual is True, also returns the corresponding decomposition
        of V under the action of the transpose of A.  The factors are
        guarenteed to correspond.

        OUTPUT:
            Sequence -- list of pairs (V,t), where V is a vector spaces
                    and t is a bool, and t is True exactly when the
                    charpoly of self on V is irreducible.

            (optional) list -- list of pairs (W,t), where W is a vector
                    space and t is a bool, and t is True exactly
                    when the charpoly of the transpose of self on W
                    is irreducible.

        EXAMPLES:
            sage: MS1 = MatrixSpace(ZZ,4)
            sage: MS2 = MatrixSpace(QQ,6)
            sage: A = MS1.matrix([3,4,5,6,7,3,8,10,14,5,6,7,2,2,10,9])
            sage: B = MS2(range(36))
            sage: B*11   # random output
            [-11  22 -11 -11 -11 -11]
            [ 11 -22 -11 -22  11  11]
            [-11 -11 -11 -22 -22 -11]
            [-22  22 -22  22 -11  11]
            [ 22 -11  11 -22  11  22]
            [ 11  11  11 -22  22  22]
            sage: decomposition(A)
            [
            (Ambient free module of rank 4 over the principal ideal domain Integer Ring, 1)
            ]
            sage: decomposition(B)
            [
            (Vector space of degree 6 and dimension 2 over Rational Field
            Basis matrix:
            [ 1  0 -1 -2 -3 -4]
            [ 0  1  2  3  4  5], 1),
            (Vector space of degree 6 and dimension 4 over Rational Field
            Basis matrix:
            [ 1  0  0  0 -5  4]
            [ 0  1  0  0 -4  3]
            [ 0  0  1  0 -3  2]
            [ 0  0  0  1 -2  1], 0)
            ]
        """
        if not self.is_square():
            raise ArithmeticError, "self must be a square matrix"

        if self.nrows() == 0:
            return decomp_seq([])

        f = self.charpoly('x')
        E = decomp_seq([])

        # Idea: For optimization, could compute powers of self
        #       up to max degree of any factor.  Then get g(self)
        #       by taking a linear combination.

        if dual:
            Edual = decomp_seq([])
        F = f.factor()
        if len(F) == 1:
            V = sage.modules.free_module.FreeModule(
                              self.base_ring(), self.nrows())
            m = F[0][1]
            if dual:
                return decomp_seq([(V,m==1)]), decomp_seq([(V,m==1)])
            else:
                return decomp_seq([(V,m==1)])
        F.sort()
        for g, m in f.factor():
            if is_diagonalizable:
                B = g(self)
            else:
                B = g(self) ** m
            E.append((B.kernel(), m==1))
            if dual:
                Edual.append((B.transpose().kernel(), m==1))
        if dual:
            return E, Edual
        return E

    def decomposition_of_subspace(self, M, is_diagonalizable=False):
        """
        Suppose the right action of self on M leaves M
        invariant. Return the decomposition of M as a list of pairs
        (W, is_irred) where is_irred is True if the charpoly of self
        acting on the factor W is irreducible.

        EXAMPLES:
            sage: t = matrix(QQ, 3, [3, 0, -2, 0, -2, 0, 0, 0, 0]); t
            [ 3  0 -2]
            [ 0 -2  0]
            [ 0  0  0]
            sage: t.fcp('X')   # factored charpoly
            (X - 3) * X * (X + 2)
            sage: v = kernel(t*(t+2)); v   # an invariant subspace
            Vector space of degree 3 and dimension 2 over Rational Field
            Basis matrix:
            [0 1 0]
            [0 0 1]
            sage: D = t.decomposition_of_subspace(v); D
            [
            (Vector space of degree 3 and dimension 1 over Rational Field
            Basis matrix:
            [0 0 1], 1),
            (Vector space of degree 3 and dimension 1 over Rational Field
            Basis matrix:
            [0 1 0], 1)
            ]
            sage: t.restrict(D[0][0])
            [0]
            sage: t.restrict(D[1][0])
            [-2]
        """
        if not sage.modules.free_module.is_FreeModule(M):
            raise TypeError, "M must be a free module."
        if not self.is_square():
            raise ArithmeticError, "matrix must be square"
        if M.base_ring() != self.base_ring():
            raise ArithmeticError, "base rings are incompatible"
        if M.degree() != self.ncols():
            raise ArithmeticError, \
               "M must be a subspace of an %s-dimensional space"%self.ncols()

        time = verbose(t=0)

        # 1. Restrict
        B = self.restrict(M)
        time0 = verbose("restrict -- ", time)

        # 2. Decompose restriction
        D = B.decomposition(is_diagonalizable=is_diagonalizable, dual=False)

        assert sum(eval('[A.dimension() for A,_ in D]',{'D':D})) == M.dimension(), \
               "bug in decomposition; " + \
               "the sum of the dimensions of the factors must equal the dimension of the acted on space."

        # 3. Lift decomposition to subspaces of ambient vector space.
        # Each basis vector for an element of D defines a linear combination
        # of the basis of W, and these linear combinations define the
        # corresponding subspaces of the ambient space M.

        verbose("decomposition -- ", time0)
        C = M.basis_matrix()
        Z = M.ambient_vector_space()

        D = eval('[(Z.subspace([x*C for x in W.basis()]), is_irred) for W, is_irred in D]',\
                 {'C':C, 'D':D, 'Z':Z})
        D = decomp_seq(D)

        verbose(t=time)
        return D

    def restrict(self, V, check=True):
        """
        Returns the matrix that defines the action of self on the
        chosen basis for the invariant subspace V.  If V is an
        ambient, returns self (not a copy of self).

        INPUT:
            V -- vector subspace
            check -- (optional) default: True; if False may not check
                     that V is invariant (hence can be faster).
        OUTPUT:
            a matrix

        WARNING:
        This function returns an nxn matrix, where V has dimension n.
        It does \emph{not} check that V is in fact invariant under
        self, unless check is True (not the default).

        EXAMPLES:
            sage: V = VectorSpace(QQ, 3)
            sage: M = MatrixSpace(QQ, 3)
            sage: A = M([1,2,0, 3,4,0, 0,0,0])
            sage: W = V.subspace([[1,0,0], [0,1,0]])
            sage: A.restrict(W)
            [1 2]
            [3 4]
            sage: A.restrict(W, check=True)
            [1 2]
            [3 4]

        We illustrate the warning about invariance not being checked
        by default, by giving a non-invariant subspace.  With the default
        check=False this function returns the 'restriction' matrix, which
        is meaningless as check=True reveals.
            sage: W2 = V.subspace([[1,0,0], [0,1,1]])
            sage: A.restrict(W2, check=False)
            [1 2]
            [3 4]
            sage: A.restrict(W2, check=True)
            Traceback (most recent call last):
            ...
            ArithmeticError: subspace is not invariant under matrix
        """
        if not isinstance(V, sage.modules.free_module.FreeModule_generic):
            raise TypeError, "V must be a Vector Space"
        if V.base_field() != self.base_ring():
            raise TypeError, "base rings must be the same"
        if V.degree() != self.nrows():
            raise IndexError, "degree of V (=%s) must equal number of rows of self (=%s)"%(\
                V.degree(), self.nrows())
        if V.rank() == 0:
            return self.new_matrix(nrows=0, ncols=0)

        if not check and V.base_ring().is_field() and not V.has_user_basis():
            B = V.echelonized_basis_matrix()
            P = B.pivots()
            return B*self.matrix_from_columns(P)
        else:
            n = V.rank()
            try:
                # todo optimize so only involves matrix multiplies ?
                C = eval('[V.coordinate_vector(b*self) for b in V.basis()]',{'V':V, 'self':self})
            except ArithmeticError:
                raise ArithmeticError, "subspace is not invariant under matrix"
            return self.new_matrix(n, n, C, sparse=False)

    def restrict_domain(self, V):
        """
        Compute the matrix relative to the basis for V on the domain
        obtained by restricting self to V, but not changing the
        codomain of the matrix.  This is the matrix whose rows are the
        images of the basis for V.

        INPUT:
            V -- vector space (subspace of ambient space on which self acts)

        SEE ALSO: restrict()

        EXAMPLES:
            sage: V = VectorSpace(QQ, 3)
            sage: M = MatrixSpace(QQ, 3)
            sage: A = M([1,2,0, 3,4,0, 0,0,0])
            sage: W = V.subspace([[1,0,0], [1,2,3]])
            sage: A.restrict_domain(W)
            [1 2 0]
            [3 4 0]
            sage: W2 = V.subspace_with_basis([[1,0,0], [1,2,3]])
            sage: A.restrict_domain(W2)
            [ 1  2  0]
            [ 7 10  0]
        """
        e = eval('[b*self for b in V.basis()]', {'self':self, 'V':V})
        return self.new_matrix(V.dimension(), self.ncols(), e)

    def eigenspaces(self, var='a'):
        """
        Return a list of pairs
             (e, V)
        where e runs through all eigenvalues (up to Galois conjugation)
        of this matrix, and V is the corresponding eigenspace.

        INPUT:
            var -- variable name used to represent elements of
                   the root field of each irreducible factor of
                   the characteristic polynomial
                   I.e., if var='a', then the root fields
                   will be in terms of a0, a1, a2, ..., ak.

        WARNING: Uses a somewhat naive algorithm (simply factors the
        characteristic polynomial and computes kernels directly over
        the extension field).  TODO: Implement the better algorithm
        that is in dual_eigenvector in sage/hecke/module.py.

        EXAMPLES:
        We compute the eigenspaces of the matrix of the Hecke operator
        $T_2$ on level 43 modular symbols.
            sage: # A = ModularSymbols(43).T(2).matrix()
            sage: A = matrix(QQ, 7, [3, 0, 0, 0, 0, 0, -1, 0, -2, 1, 0, 0, 0, 0, 0, -1, 1, 1, 0, -1, 0, 0, -1, 0, -1, 2, -1, 1, 0, -1, 0, 1, 1, -1, 1, 0, 0, -2, 0, 2, -2, 1, 0, 0, -1, 0, 1, 0, -1]); A
            [ 3  0  0  0  0  0 -1]
            [ 0 -2  1  0  0  0  0]
            [ 0 -1  1  1  0 -1  0]
            [ 0 -1  0 -1  2 -1  1]
            [ 0 -1  0  1  1 -1  1]
            [ 0  0 -2  0  2 -2  1]
            [ 0  0 -1  0  1  0 -1]
            sage: A.eigenspaces()
            [
            (3, [
            (1, 0, 1/7, 0, -1/7, 0, -2/7)
            ]),
            (-2, [
            (0, 1, 0, 1, -1, 1, -1),
            (0, 0, 1, 0, -1, 2, -1)
            ]),
            (a, [
            (0, 1, 0, -1, -a - 1, 1, -1),
            (0, 0, 1, 0, -1, 0, -a + 1)
            ])
            ]

        Next we compute the eigenspaces over the finite field
        of order 11:

            sage: # A = ModularSymbols(43, base_ring=GF(11), sign=1).T(2).matrix()
            sage: A = matrix(QQ, 4, [3, 9, 0, 0, 0, 9, 0, 1, 0, 10, 9, 2, 0, 9, 0, 2])
            sage: A.eigenspaces()
            [
            (9, [
            (0, 0, 1, 5)
            ]),
            (3, [
            (1, 6, 0, 6)
            ]),
            (x, [
            (0, 1, 0, 5*x + 10)
            ])
            ]

        Finally, we compute the eigenspaces of a $3\times 3$ matrix.

            sage: A = Matrix(QQ,3,3,range(9))
            sage: A.eigenspaces()
            [
            (0, [
            (1, -2, 1)
            ]),
            (a, [
            (1, 1/15*a + 2/5, 2/15*a - 1/5)
            ])
            ]
        """
        x = self.fetch('eigenvectors')
        if not x is None:
            return x
        f = self.charpoly('x')
        G = f.factor()
        V = []
        i = 0
        for h, e in G:
            F = h.root_field('%s%s'%(var,i))
            i = i + 1
            W = (self.change_ring(F) - F.gen(0)).kernel()
            V.append((F.gen(0), W.basis()))
        V = sage.structure.sequence.Sequence(V, cr=True)
        self.cache('eigenvectors', V)
        return V

    #####################################################################################
    # Generic Echelon Form
    ###################################################################################
    def echelonize(self, algorithm="default", cutoff=0):
        r"""
        Transform self into a matrix in echelon form over the same
        base ring as self.

        INPUT:
            algorithm -- string, which algorithm to use (default: 'default')
                   'default' -- use a default algorithm, chosen by SAGE
                   'strassen' -- use a Strassen divide and conquer algorithm (if available)
            cutoff -- integer; only used if the Strassen algorithm is selected.

        EXAMPLES:
            sage: a = matrix(QQ,3,range(9)); a
            [0 1 2]
            [3 4 5]
            [6 7 8]
            sage: a.echelonize()
            sage: a
            [ 1  0 -1]
            [ 0  1  2]
            [ 0  0  0]

        An immutable matrix cannot be transformed into echelon form.
        Use \code{self.echelon_form()} instead:

            sage: a = matrix(QQ,3,range(9)); a.set_immutable()
            sage: a.echelonize()
            Traceback (most recent call last):
            ...
            ValueError: matrix is immutable; please change a copy instead (use self.copy()).
            sage: a.echelon_form()
            [ 1  0 -1]
            [ 0  1  2]
            [ 0  0  0]

        Echelon form over the integers is what is also classically often known as
        Hermite normal form:
            sage: a = matrix(ZZ,3,range(9))
            sage: a.echelonize(); a
            [ 3  0 -3]
            [ 0  1  2]
            [ 0  0  0]

        Echelon form is not defined for any integral domain; you may have to explicitly
        base extend to the fraction field, if that is what you want.
            sage: R.<x,y> = QQ[]
            sage: a = matrix(R, 2, [x,y,x,y])
            sage: a.echelonize()
            Traceback (most recent call last):
            ...
            ValueError: Echelon form not defined over this base ring.
            sage: b = a.change_ring(R.fraction_field())
            sage: b.echelon_form()
            [  1 y/x]
            [  0   0]

        Echelon form is not defined over arbitrary rings:
            sage: a = matrix(Integers(9),3,range(9))
            sage: a.echelon_form()
            Traceback (most recent call last):
            ...
            ValueError: Echelon form not defined over this base ring.
        """
        self.check_mutability()
        if algorithm == 'default':
            if self._will_use_strassen_echelon():
                algorithm = 'strassen'
            else:
                algorithm = 'classical'
        try:
            if algorithm == 'classical':
                self._echelon_in_place_classical()
            elif algorithm == 'strassen':
                self._echelon_strassen(cutoff)
            else:
                raise ValueError, "Unknown algorithm '%s'"%algorithm
        except ArithmeticError, msg:
            print msg
            raise ValueError, "Echelon form not defined over this base ring."

    def echelon_form(self, algorithm="default", cutoff=0):
        """
        Return the echelon form of self.

        INPUT:
            matrix -- an element A of a MatrixSpace

        OUTPUT:
            matrix -- The reduced row echelon form of A, as an
            immutable matrix.  Note that self is *not* changed by this
            command.  Use A.echelonize() to change A in place.

        EXAMPLES:
           sage: MS = MatrixSpace(QQ,2,3)
           sage: C = MS.matrix([1,2,3,4,5,6])
           sage: C.rank()
           2
           sage: C.nullity()
           1
           sage: C.echelon_form()
           [ 1  0 -1]
           [ 0  1  2]
        """
        x = self.fetch('echelon_form')
        if not x is None:
            return x
        E = self.copy()
        E.echelonize(algorithm = algorithm, cutoff=cutoff)
        E.set_immutable()  # so we can cache the echelon form.
        self.cache('echelon_form', E)
        self.cache('pivots', E.pivots())
        return E

    def _echelon_classical(self):
        """
        Return the echelon form of self.
        """
        E = self.fetch('echelon_classical')
        if not E is None:
            return E
        E = self.copy()
        E._echelon_in_place_classical()
        self.cache('echelon_classical', E)
        return E

    def _echelon_in_place_classical(self):
        """
        Return the echelon form of self and set the pivots of self.
        """
        cdef Py_ssize_t start_row, c, r, nr, nc, i
        if self.fetch('in_echelon_form'):
            return

        if not self._base_ring.is_field():
            raise ValueError, "Echelon form not defined over this base ring."

        self.check_mutability()

        start_row = 0
        nr = self._nrows
        nc = self._ncols
        pivots = []

        for c from 0 <= c < nc:
            if PyErr_CheckSignals(): raise KeyboardInterrupt
            for r from start_row <= r < nr:
                if self.get_unsafe(r, c) != 0:
                    pivots.append(c)
                    a_inverse = ~self.get_unsafe(r,c)
                    self.rescale_row(r, a_inverse, c)
                    self.swap_rows(r, start_row)
                    for i from 0 <= i < nr:
                        if i != start_row:
                            if self.get_unsafe(i,c) != 0:
                                minus_b = -self.get_unsafe(i, c)
                                self.add_multiple_of_row(i, start_row, minus_b, c)
                    start_row = start_row + 1
                    break
        self.cache('pivots', pivots)
        self.cache('in_echelon_form', True)

    #####################################################################################
    # Windowed Strassen Matrix Multiplication and Echelon
    # Precise algorithms invented and implemented by David Harvey and Robert Bradshaw
    # at William Stein's MSRI 2006 Summer Workshop on Modular Forms.
    #####################################################################################
    cdef int _strassen_default_cutoff(self, Matrix right) except -2:
        return -1

    cdef int _strassen_default_echelon_cutoff(self) except -2:
        return -1

    def _multiply_strassen(self, Matrix right, int cutoff=0):
        """
        Multiply self by the matrix right using a Strassen-based
        asymptotically fast arithmetic algorithm.

        ALGORITHM: Custom algorithm for arbitrary size matrices
        designed by David Harvey and Robert Bradshaw, based on
        Strassen's algorithm.

        INPUT:
            cutoff -- integer (default: 0 -- let class decide).

        EXAMPLES:
        sage: a = matrix(ZZ,4,range(16))
        sage: a._multiply_strassen(a,2)
        [ 56  62  68  74]
        [152 174 196 218]
        [248 286 324 362]
        [344 398 452 506]
        """
        if self._ncols != right._nrows:
            raise ArithmeticError, "Number of columns of self must equal number of rows of right."
        if not self._base_ring is right.base_ring():
            raise TypeError, "Base rings must be the same."

        if cutoff == 0:
            cutoff = self._strassen_default_cutoff(right)

        if cutoff <= 0:
            raise ValueError, "cutoff must be at least 1"

        output = self.new_matrix(self._nrows, right._ncols)

        self_window   = self.matrix_window()
        right_window  = right.matrix_window()
        output_window = output.matrix_window()

        strassen.strassen_window_multiply(output_window, self_window, right_window, cutoff)
        return output

    def _echelon_strassen(self, int cutoff=0):
        """
        In place Strassen echelon of self, and sets the pivots.

        ALGORITHM: Custom algorithm for arbitrary size matrices
        designed by David Harvey and Robert Bradshaw, based on
        Strassen's algorithm.

        EXAMPLES:
            sage: ?
        """
        self.check_mutability()

        if not self._base_ring.is_field():
            raise ValueError, "Echelon form not defined over this base ring."

        if cutoff == 0:
            cutoff = self._strassen_default_echelon_cutoff()

        if cutoff <= 0:
            raise ValueError, "cutoff must be at least 1"

        if self._nrows < cutoff or self._ncols < cutoff:
            self._echelon_in_place_classical()
            return

        pivots = strassen.strassen_echelon(self.matrix_window(), cutoff)
        self._set_pivots(pivots)


    def matrix_window(self, Py_ssize_t row=0, Py_ssize_t col=0,
                      Py_ssize_t nrows=-1, Py_ssize_t ncols=-1):
        """
        Return the requested matrix window.

        EXAMPLES:

        """
        if nrows == -1:
            nrows = self._nrows
            ncols = self._ncols
        return matrix_window.MatrixWindow(self, row, col, nrows, ncols)

#######################
# Unpickling
#######################

def unpickle(cls, parent, mutability, cache, data, version):
    r"""
    Unpickle a matrix.  This is only used internally by SAGE.
    Users should never call this function directly.

    EXAMPLES:
    We illustrating saving and loading several different types of matrices.

    OVER $\ZZ$:
        sage: A = matrix(ZZ,2,range(4))
        sage: loads(dumps(A))
        [0 1]
        [2 3]

    Sparse OVER $\QQ$:

    Dense over $\QQ[x,y]$:

    Dense over finite field.

    """
    cdef Matrix A
    A = cls.__new__(cls, parent, 0,0,0)
    A._parent = parent  # make sure -- __new__ doesn't have to set it, but unpickle may need to know.
    A._nrows = parent.nrows()
    A._ncols = parent.ncols()
    A._mutability = mutability
    A._base_ring = parent.base_ring()
    A._cache = cache
    if version >= 0:
        A._unpickle(data, version)
    else:
        A._unpickle_generic(data, version)
    return A
=======
    return IS_INSTANCE(x, Matrix)
>>>>>>> 405a2227

cdef class Matrix(matrix2.Matrix):
    pass

# This is pretty nasty low level stuff. The idea is to speed up construction
# of EuclideanDomainElements (in particular Integers) by skipping some tp_new
# calls up the inheritance tree.
PY_SET_TP_NEW(Matrix, matrix2.Matrix)<|MERGE_RESOLUTION|>--- conflicted
+++ resolved
@@ -23,4590 +23,7 @@
         sage: is_Matrix(matrix([[1,2],[3,4]]))
         True
     """
-<<<<<<< HEAD
-    return isinstance(x, Matrix)
-
-cdef class Matrix(sage.structure.element.Matrix):
-    r"""
-    A generic matrix.
-
-    The \class{Matrix} class is the base class for all matrix classes.
-    To create a \class{Matrix}, first create a \class{MatrixSpace},
-    then coerce a list of elements into the \class{MatrixSpace}.  See
-    the documentation of \class{MatrixSpace} for more details.
-
-    EXAMPLES:
-
-    We illustrate matrices and matrix spaces.  Note that no actual
-    matrix that you make should have class Matrix; the class should
-    always be derived from Matrix.
-
-        sage: M = MatrixSpace(CDF,2,3); M
-        Full MatrixSpace of 2 by 3 dense matrices over Complex Double Field
-        sage: a = M([1,2,3,  4,5,6]); a
-        [1.0 2.0 3.0]
-        [4.0 5.0 6.0]
-        sage: type(a)
-        <type 'sage.matrix.matrix_field.Matrix_field'>
-        sage: parent(a)
-        Full MatrixSpace of 2 by 3 dense matrices over Complex Double Field
-
-        sage: matrix(CDF, 2,3, [1,2,3, 4,5,6])
-        [1.0 2.0 3.0]
-        [4.0 5.0 6.0]
-        sage: Mat(CDF,2,3)(range(1,7))
-        [1.0 2.0 3.0]
-        [4.0 5.0 6.0]
-
-        sage: Q.<i,j,k> = QuaternionAlgebra(QQ, -1,-1)
-        sage: matrix(Q,2,1,[1,2])
-        [1]
-        [2]
-    """
-    def __init__(self, parent):
-        """
-        EXAMPLES:
-            sage: import sage.matrix.matrix
-            sage: A = sage.matrix.matrix.Matrix(MatrixSpace(QQ,2))
-            sage: type(A)
-            <type 'matrix.Matrix'>
-        """
-        self._parent = parent
-        self._base_ring = parent.base_ring()
-        self._nrows = parent.nrows()
-        self._ncols = parent.ncols()
-        self._mutability = Mutability(False)
-        self._cache = {}
-
-    def copy(self):
-        """
-        Make a copy of self.  If self is immutable, the copy will be mutable.
-
-        WARNING: The individual elements aren't themselves copied
-        (though the list is copied).    This shouldn't matter, since ring
-        elements are (almost!) always immutable in SAGE.
-
-        EXAMPLES:
-            sage: R.<x> = QQ['x']
-            sage: a = matrix(R,2,[x+1,2/3,  x^2/2, 1+x^3]); a
-            [  x + 1     2/3]
-            [1/2*x^2 x^3 + 1]
-            sage: b = a.copy()
-            sage: b[0,0] = 5
-            sage: b
-            [      5     2/3]
-            [1/2*x^2 x^3 + 1]
-            sage: a
-            [  x + 1     2/3]
-            [1/2*x^2 x^3 + 1]
-
-            sage: b = copy(a)
-            sage: f = b[0,0]; f[0] = 10
-            error
-
-            sage: b
-            [ x + 10     2/3]
-            [1/2*x^2 x^3 + 1]
-        """
-        return self.__copy__()
-
-    def list(self):
-        """
-        List of elements of self.  It is safe to change the returned list.
-
-        EXAMPLES:
-            sage: R.<x,y> = QQ[]
-            sage: a = matrix(R,2,[x,y,x*y, y,x,2*x+y]); a
-            sage: v = a.list(); v
-
-        Notice that changing the returned list does not change a (the
-        list is a copy):
-            sage: v[0] = 25
-            sage: a
-        """
-        return list(self._list())
-
-    def _list(self):
-        """
-        Unsafe version of the list method, mainly for internal use.
-        This may return the list of elements, but as an *unsafe*
-        reference to the underlying list of the object.  It is might
-        be dangerous if you change entries of the returned list.
-
-        EXAMPLES:
-        Using _list is potentially fast and memory efficient, but
-        very dangerous (at least for generic dense matrices).
-
-            sage: a = matrix(QQ['x,y'],2,range(6)); a
-            [0 1 2]
-            [3 4 5]
-            sage: v = a._list(); v
-            [0, 1, 2, 3, 4, 5]
-
-        If you change an entry of the list, the corresponding entry
-        of the matrix will be changed (but without clearing any caches
-        of computing information about the matrix):
-            sage: v[0] = -2/3; v
-            [-2/3, 1, 2, 3, 4, 5]
-            sage: a._list()
-            [-2/3, 1, 2, 3, 4, 5]
-
-        Now the 0,0 entry of the matrix is $-2/3$, which is weird.
-            sage: a[0,0]
-            -2/3
-
-        But the matrix doesn't know the entry changed, so it returns
-        the cached version of its print representation:
-            sage: a
-            [0 1 2]
-            [3 4 5]
-
-        If we change an entry, the cache is cleared, and the correct print
-        representation appears:
-            sage: a[1,2]=10
-            sage: a
-            [-2/3    1    2]
-            [   8    4   10]
-        """
-        cdef Py_ssize_t i, j
-
-        x = self.fetch('list')
-        if not x is None:
-            return x
-        x = []
-        for i from 0 <= i < self._nrows:
-            for j from 0 <= j < self._ncols:
-                x.append(self.get_unsafe(i, j))
-        self.cache('list', x)
-        return x
-
-    def dict(self):
-        """
-        Dictionary of the elements of self with keys pairs (i,j) and
-        values the nonzero entries of self.
-
-        It is safe to change the returned dictionary.
-
-        EXAMPLES:
-            sage: R.<x,y> = QQ[]
-            sage: a = matrix(R,2,[x,y,0, 0,0,2*x+y]); a
-            sage: d = a.dict(); d
-
-        Notice that changing the returned list does not change a (the
-        list is a copy):
-            sage: d[0,0] = 25
-            sage: a
-        """
-        return dict(self._dict())
-
-    def _dict(self):
-        """
-        Unsafe version of the dict method, mainly for internal use.
-        This may return the dict of elements, but as an *unsafe*
-        reference to the underlying dict of the object.  It is might
-        be dangerous if you change entries of the returned dict.
-
-        EXAMPLES:
-        Using _dict is potentially fast and memory efficient, but
-        very dangerous (at least for generic sparse matrices).
-
-            sage: a = matrix(QQ['x,y'],2,range(6), sparse=True); a
-            [0 1 2]
-            [3 4 5]
-            sage: v = a._dict(); v
-            {(0, 1): 1, (1, 2): 5, (1, 0): 3, (0, 2): 2, (1, 1): 4}
-
-        If you change a key of the dictionary, the corresponding entry
-        of the matrix will be changed (but without clearing any caches
-        of computing information about the matrix):
-            sage: v[0,1] = -2/3; v
-            {(0, 1): -2/3, (1, 2): 5, (1, 0): 3, (0, 2): 2, (1, 1): 4}
-            sage: a._dict()
-            {(0, 1): -2/3, (1, 2): 5, (1, 0): 3, (0, 2): 2, (1, 1): 4}
-            sage: a[0,1]
-            -2/3
-
-        But the matrix doesn't know the entry changed, so it returns the cached
-        version of its print representation:
-
-            sage: a
-            [0 1 2]
-            [3 4 5]
-
-        If we change an entry, the cache is cleared, and the correct print
-        representation appears:
-            sage: a[1,2]=10
-            sage: a
-            [   0 -2/3    2]
-            [   3    4   10]
-        """
-        d = self.fetch('dict')
-        if not d is None:
-            return d
-
-        cdef Py_ssize_t i, j
-        d = {}
-        for i from 0 <= i < self._nrows:
-            for j from 0 <= j < self._ncols:
-                x = self.get_unsafe(i, j)
-                if x != 0:
-                    d[(int(i),int(j))] = x
-        self.cache('dict', d)
-        return d
-
-    ###########################################################
-    # Cache
-    ###########################################################
-    cdef clear_cache(self):
-        """
-        Clear the properties cache.
-        """
-        self._cache = {}
-
-    cdef fetch(self, key):
-        """
-        Try to get an element from the cache; if there isn't anything there, return None.
-        """
-        try:
-            return self._cache[key]
-        except KeyError:
-            return None
-
-    cdef cache(self, key, x):
-        """
-        Record x in the cache with given key.
-        """
-        self._cache[key] = x
-
-    ###########################################################
-    # Mutability and bounds checking
-    ###########################################################
-
-    cdef check_bounds(self, Py_ssize_t i, Py_ssize_t j):
-        """
-        This function gets called when you're about to access the i,j
-        entry of this matrix.  If i, j are out of range, and
-        IndexError is raised.
-        """
-        if i<0 or i >= self._nrows or j<0 or j >= self._ncols:
-            raise IndexError, "matrix index out of range"
-
-    cdef check_mutability(self):
-        """
-        This function gets called when you're about to change this matrix.
-
-        If self is immutable, a ValueError is raised, since you should
-        never change a mutable matrix.
-
-        If self is mutable, the cache of results about self is deleted.
-        """
-        if self._mutability._is_immutable:
-            raise ValueError, "matrix is immutable; please change a copy instead (use self.copy())."
-        else:
-            self._cache = {}
-
-    cdef check_bounds_and_mutability(self, Py_ssize_t i, Py_ssize_t j):
-        """
-        This function gets called when you're about to set the i,j
-        entry of this matrix.  If i or j is out of range, an
-        IndexError exception is raised.
-
-        If self is immutable, a ValueError is raised, since you should
-        never change a mutable matrix.
-
-        If self is mutable, the cache of results about self is deleted.
-        """
-        if self._mutability._is_immutable:
-            raise ValueError, "matrix is immutable; please change a copy instead (use self.copy())."
-        else:
-            self._cache = {}
-
-        if i<0 or i >= self._nrows or j<0 or j >= self._ncols:
-            raise IndexError, "matrix index out of range"
-
-
-    def set_immutable(self):
-        r"""
-        Call this function to matrix a matrix immutable.
-
-        Matrices are always mutable by default, i.e., you can change
-        their entries using \code{A[i,j] = x}.  However, mutable
-        matrices aren't hasheable, so can't be used as keys in
-        dictionaries, etc.  Also, often when implementing a class, you
-        might compute a matrix associated to it, e.g., the matrix of a
-        Hecke operator.  If you return this matrix to the user you're
-        really returning a reference and the user could then change an
-        entry; this could be confusing. Thus you shoulds set such a
-        matrix immutable.
-
-        EXAMPLES:
-            sage: A = Matrix(QQ, 2, 2, range(4))
-            sage: A.is_mutable()
-            True
-            sage: A[0,0] = 10
-            sage: A
-            [10   1]
-            [ 2   3]
-
-        Mutable matrices are not hasheable, so can't be used as keys for dictionaries:
-            sage: hash(A)
-            boom
-            sage: v = {A:1}
-            boom
-
-        If we make A immutable it suddenly is hasheable.
-            sage: A.set_immutable()
-            sage: A.is_mutable()
-            False
-            sage: A[0,0] = 10
-            Traceback (most recent call last):
-            ...
-            <type 'exceptions.ValueError'>: matrix is immutable; please change a copy instead (use self.copy())
-            sage: hash(A)
-            ...
-            sage: v = {A:1}; v
-        """
-        self._mutability.set_immutable()
-
-    def is_immutable(self):
-        """
-        Return True if this matrix is immutable.
-
-        See the documentation for self.set_immutable for more details
-        about mutability.
-
-        EXAMPLES:
-            sage: A = Matrix(QQ['t','s'], 2, 2, range(4))
-            sage: A.is_immutable()
-            False
-            sage: A.set_immutable()
-            sage: A.is_immutable()
-            True
-        """
-        return bool(self._mutability._is_immutable)
-
-    def is_mutable(self):
-        """
-        Return True if this matrix is mutable.
-
-        See the documentation for self.set_immutable for more details
-        about mutability.
-
-        EXAMPLES:
-            sage: A = Matrix(QQ['t','s'], 2, 2, range(4))
-            sage: A.is_mutable()
-            True
-            sage: A.set_immutable()
-            sage: A.is_mutable()
-            False
-        """
-        return bool(self._mutability.is_mutable())
-
-    ###########################################################
-    # Entry access
-    #    The first two must be overloaded in the derived class
-    ###########################################################
-    cdef set_unsafe(self, Py_ssize_t i, Py_ssize_t j, object x):
-        """
-        Set entry quickly without doing any bounds checking.  Calling
-        this with invalid arguments is allowed to produce a
-        segmentation fault.
-
-        This is fast since it is a cdef function and there is no bounds checking.
-        """
-        raise NotImplementedError, "this must be defined in the derived class (type=%s)"%type(self)
-
-    cdef get_unsafe(self, Py_ssize_t i, Py_ssize_t j):
-        """
-        Entry access, but fast since it might be without
-        bounds checking.
-
-        This is fast since it is a cdef function and there is no bounds checking.
-        """
-        raise NotImplementedError, "this must be defined in the derived type."
-
-    def __iter__(self):
-        return matrix_misc.row_iterator(self)
-
-    def __getitem__(self, ij):
-        """
-        Return element or row of self.
-
-        INPUT:
-            ij -- tuple (i,j) with i, j integers
-        or
-            ij -- integer
-
-        USAGE:
-            A[i, j] -- the i,j of A, and
-            A[i]    -- the i-th row of A.
-
-        EXAMPLES:
-            sage: A = Matrix(Integers(2006),2,2,[-1,2,3,4])
-            sage: A[0,0]
-            2005
-            sage: A[0]
-            (2005, 2)
-
-            sage: a = MatrixSpace(ZZ,3)(range(9)); a
-            [0 1 2]
-            [3 4 5]
-            [6 7 8]
-            sage: a[1,2]
-            5
-            sage: a[0]
-            (0, 1, 2)
-            sage: a[4,7]
-            Traceback (most recent call last):
-            ...
-            IndexError: index out of bounds
-            sage: a[-1,0]
-            Traceback (most recent call last):
-            ...
-            IndexError: index out of bounds
-        """
-        cdef Py_ssize_t i, j
-        cdef object x
-
-        if PyTuple_Check(ij):
-            # ij is a tuple, so we get i and j efficiently, construct corresponding integer entry.
-            if PyTuple_Size(ij) != 2:
-                raise IndexError, "index must be an integer or pair of integers"
-            i = <object> PyTuple_GET_ITEM(ij, 0)
-            j = <object> PyTuple_GET_ITEM(ij, 1)
-            self.check_bounds(i, j)
-            return self.get_unsafe(i, j)
-        else:
-            # If ij is not a tuple, coerce to an integer and get the row.
-            i = ij
-            return self.row(i)
-
-    def __getslice__(self,  Py_ssize_t i,  Py_ssize_t j):
-        """
-        Returns a submatrix of this matrix got from the i-th through j-th rows.
-
-        USAGE:
-            A[i:j] -- return submatrix from those rows.
-
-        EXAMPLES:
-            sage: n=10;a=matrix(QQ,n,range(n^2))
-            sage: a[0:3]
-            [ 0  1  2  3  4  5  6  7  8  9]
-            [10 11 12 13 14 15 16 17 18 19]
-            [20 21 22 23 24 25 26 27 28 29]
-        """
-        if i < 0: i = self._nrows + i
-        if j < 0: j = self._nrows + j
-        if i >= self._nrows:
-            i = self._nrows - 1
-        if j >= self._nrows:
-            j = self._nrows - 1
-        return self.matrix_from_rows(range(i,j))
-
-    def __setitem__(self, ij, x):
-        """
-        Set position i,j of this matrix to x.
-
-        INPUT:
-            ij -- tuple (i,j), where i is the row and j the column
-                  Alternatively, ij can be an integer, and the ij-th row is set.
-            x -- something that can be coerced to the base ring of this matrix.
-
-        USAGE:
-            A[i, j] = x -- set the (i,j) entry of A
-            A[i]    = x -- set the ith row of A
-
-        EXAMPLES:
-            sage: A = Matrix(Integers(2006),2,2,[-1,2,3,4]); A
-            [2005    2]
-            [   3    4]
-            sage: A[0,0] = 5; A
-            [5 2]
-            [3 4]
-            sage: A[0] = [2,3]
-            sage: A
-            [2 3]
-            [3 4]
-            sage: A.set_immutable()
-            sage: A[0,0] = 7
-            Traceback (most recent call last):
-            ...
-            ValueError: object is immutable; please change a copy instead.
-
-            sage: a = matrix(ZZ,2,3, range(6)); a
-            [0 1 2]
-            [3 4 5]
-            sage: a[0,0] = 10
-            sage: a
-            [10  1  2]
-            [ 3  4  5]
-        """
-        cdef Py_ssize_t i, j
-
-        if PyTuple_Check(ij):
-            # ij is a tuple, so we get i and j efficiently, construct corresponding integer entry.
-            if PyTuple_Size(ij) != 2:
-                raise IndexError, "index must be an integer or pair of integers"
-            i = <object> PyTuple_GET_ITEM(ij, 0)
-            j = <object> PyTuple_GET_ITEM(ij, 1)
-            self.check_bounds_and_mutability(i, j)
-            self.set_unsafe(i, j, self._coerce_element(x))
-        else:
-            # If ij is not a tuple, coerce to an integer and set the whole row.
-            i = ij
-            if self._ncols == 0: # degenerate case
-                return
-            self.check_bounds_and_mutability(i, 0)
-            for j from 0 <= j < self._ncols:
-                self.set_unsafe(i, j, self._coerce_element(x[j]))
-
-    cdef _coerce_element(self, x):
-        """
-        Return coercion of x into the base ring of self.
-        """
-        if PY_TYPE_CHECK(x, Element) and (<Element> x)._parent is self._base_ring:
-            return x
-        return self._base_ring(x)
-
-    ###########################################################
-    # Pickling
-    ###########################################################
-    def __reduce__(self):
-        """
-        EXAMPLES:
-            sage: a = matrix(Integers(8),3,range(9))
-            sage: a == loads(dumps(a))
-            True
-        """
-        data, version = self._pickle()
-        return unpickle, (self.__class__, self._parent, self._mutability,
-                                          self._cache, data, version)
-
-    def _pickle(self):
-        raise NotImplementedError
-
-    def _test_pickle(self):
-        a, b = self.__reduce__()
-        print "__reduce__:"
-        print a
-        print b
-        print "Now call a with b:"
-        c = a(*b)
-        print "Got c = ", c
-        if self == c:
-            print "Pickle success."
-        else:
-            print "Pickle failure."
-
-    ###########################################################
-    # Base Change
-    ###########################################################
-    def base_ring(self):
-        return self._base_ring
-
-    def change_ring(self, ring):
-        """
-        Return the matrix obtained by coercing the entries of this
-        matrix into the given ring.
-
-        Always returns a copy (unless self is immutable, in which case
-        returns self).
-
-        EXAMPLES:
-            sage: A = Matrix(QQ, 2, 2, [1/2, 1/3, 1/3, 1/4])
-            sage: A.parent()
-             Full MatrixSpace of 2 by 2 dense matrices over Rational Field
-            sage: A.change_ring(GF(25,'a'))
-            [3 2]
-            [2 4]
-            sage: A.change_ring(GF(25,'a')).parent()
-             Full MatrixSpace of 2 by 2 dense matrices over Finite Field in a of size 5^2
-            sage: A.change_ring(ZZ)
-            Traceback (most recent call last):
-            ...
-            <type 'exceptions.TypeError'>: Unable to coerce rational (=1/2) to an Integer.
-        """
-        if ring is self._base_ring:
-            if self._mutability._is_immutable:
-                return self
-            return self.copy()
-
-        M = sage.matrix.matrix_space.MatrixSpace(ring, self._nrows, self._ncols, sparse=self.is_sparse())
-        return M(self.list(), coerce=True, copy=False)
-
-    def _matrix_(self, R):
-        """
-        EXAMPLES:
-            sage: A = Matrix(ZZ[['t']], 2, 2, range(4))
-            sage: A.parent()
-            Full MatrixSpace of 2 by 2 dense matrices over Power Series Ring in t over Integer Ring
-            sage: A._matrix_(QQ[['t']])
-            [0 1]
-            [2 3]
-            sage: A._matrix_(QQ[['t']]).parent()
-            Full MatrixSpace of 2 by 2 dense matrices over Power Series Ring in t over Rational Field
-        """
-        return self.change_ring(R)
-
-    ###########################################################
-    # Representation -- string, latex, etc.
-    ###########################################################
-
-    def __repr__(self):
-        r"""
-        EXAMPLES:
-            sage: R = PolynomialRing(QQ,6,'z')
-            sage: a = matrix(2,3, R.gens())
-            sage: a.__repr__()
-            '[z0 z1 z2]\n[z3 z4 z5]'
-        """
-        x = self.fetch('repr')
-        if not x is None: return x
-        cdef Py_ssize_t nr, nc, r, c
-        nr = self._nrows
-        nc = self._ncols
-
-        if nr == 0 or nc == 0:
-            return "[]"
-
-        # compute column widths
-        S = []
-        for x in self.list():
-            S.append(str(x))
-
-        tmp = []
-        for x in S:
-            tmp.append(len(x))
-
-        width = max(tmp)
-        rows = []
-        m = 0
-
-        # compute rows
-        for r from 0 <= r < nr:
-            s = ""
-            for c from 0 <= c < nc:
-                if c == nc - 1:
-                    sep=""
-                else:
-                    sep=" "
-                entry = S[r*nc+c]
-                if c == 0:
-                    m = max(m, len(entry))
-                entry = " "*(width-len(entry)) + entry
-                s = s + entry + sep
-            rows.append(s)
-
-        # Put brackets around in a single string
-        tmp = []
-        for row in rows:
-            tmp.append("[%s]"%row)
-        s = "\n".join(tmp)
-        self.cache('repr',s)
-        return s
-
-##     def _latex_sparse(self, variable="x"):
-##         r"""
-##         Return a latex string that represents this matrix as a sparse
-##         matrix.  The rows are printed as sums $\sum a_i x_i$, where
-##         $x$ is the variable.
-
-##         EXAMPLES:
-
-##         """
-##         cdef Py_ssize_t nr, nc, i, j
-##         nr = self._nrows
-##         nc = self._ncols
-##         s = "\\left(\\begin{align*}\n"
-##         for i from 0 <= i < nr:
-##             v = []
-##             for j from 0 <= j < nc:
-##                 x = self.get_unsafe(i, j)
-##                 if x != 0:
-##                     v.append((j, x))
-##             for j from 0 <= j < len(v):
-##                 s  = s + "%s*%s_{%s}"%(v[j][1], variable, v[j][0])
-##                 if j == 0:
-##                     s = s + "& + "
-##                 elif j < len(v) - 1:
-##                     s =  s + " + "
-##                 else:
-##                     s =  s + "\\\\\n"
-##         s = s + "\n\\end{align*}"
-##         return s
-
-    def _latex_(self):
-        """
-        Return latex representation of this matrix.
-
-        EXAMPLES:
-            sage: R = PolynomialRing(QQ,4,'z')
-            sage: a = matrix(2,2, R.gens())
-            sage: b = a*a
-            sage: latex(b)
-            \left(\begin{array}{rr}
-            z_{1}z_{2} + z_{0}^{2}&z_{1}z_{3} + z_{0}z_{1}\\
-            z_{2}z_{3} + z_{0}z_{2}&z_{3}^{2} + z_{1}z_{2}
-            \end{array}\right)
-        """
-        cdef Py_ssize_t nr, nc, r, c
-        nr = self._nrows
-        nc = self._ncols
-        if nr == 0 or nc == 0:
-            return "()"
-
-        # compute column widths
-        S = []
-        for x in self.list():
-            S.append(str(x))
-
-        tmp = []
-        for x in S:
-            tmp.append(len(x))
-
-        width = max(tmp)
-
-        S = self.list()
-        rows = []
-        m = 0
-
-        # compute rows
-        latex = sage.misc.latex.latex
-        for r from 0 <= r < nr:
-            s = ""
-            for c from 0 <= c < nc:
-                if c == nc-1:
-                    sep=""
-                else:
-                    sep="&"
-                entry = latex(S[r*nc+c])
-                if c == 0:
-                    m = max(m, len(entry))
-                s = s + entry + sep
-            rows.append(s)
-
-        # Put brackets around in a single string
-        tmp = []
-        for row in rows:
-            tmp.append("%s"%row)
-        s = "\\\\\n".join(tmp)
-        return "\\left(\\begin{array}{%s}\n"%('r'*nc) + s + "\n\\end{array}\\right)"
-
-
-
-    ###################################################
-    # Coercion to Various Systems
-    ###################################################
-
-    def _pari_init_(self):
-        """
-        EXAMPLES:
-            sage: R.<x> = QQ['x']
-            sage: a = matrix(R,2,[x+1,2/3,  x^2/2, 1+x^3]); a
-            [  x + 1     2/3]
-            [1/2*x^2 x^3 + 1]
-            sage: b = pari(a); b
-            [x + 1, 2/3; 1/2*x^2, x^3 + 1]
-            sage: a.determinant()
-            sage: b.determinant()
-
-        """
-        w = self.list()
-        cdef Py_ssize_t nr, nc, i, j
-        nr = self._nrows
-        nc = self._ncols
-        v = []
-        for i from 0 <= i < nr:
-            tmp = []
-            for j from 0 <= j < nc:
-                tmp.append(w[i*nc + j]._pari_init_())
-            v.append( ','.join(tmp))
-        return 'Mat([%s])'%(';'.join(v))
-
-    def _gap_init_(self):
-        """
-        EXAMPLES:
-            sage: A = MatrixSpace(QQ,3)([1,2,3,4/3,5/3,6/4,7,8,9])
-            sage: g = gap(A); g
-            [ [ 1, 2, 3 ], [ 4/3, 5/3, 3/2 ], [ 7, 8, 9 ] ]
-            sage: g.IsMatrix()
-            true
-        """
-        cdef Py_ssize_t i, j
-        v = []
-        for i from 0 <= i < self._nrows:
-            tmp = []
-            for j from 0 <= j < self._ncols:
-                tmp.append(self.get_unsafe(i,j)._gap_init_())
-            v.append( '[%s]'%(','.join(tmp)) )
-        return '[%s]'%(','.join(v))
-
-    def _mathematica_init_(self):
-       """
-       EXAMPLES:
-           sage: A = MatrixSpace(QQ,3)([1,2,3,4/3,5/3,6/4,7,8,9])
-           sage: g = mathematica(A); g
-       """
-       cdef Py_ssize_t i, j
-       v = []
-       for i from 0 <= i < self._nrows:
-           w = []
-           for j from 0 <= j < self._ncols:
-               w.append('{%s}'%self.get_unsafe(i, j))
-           v.append(','.join(w))
-       return '{%s}'%(','.join(v))
-
-    def _magma_init_(self):
-        r"""
-        EXAMPLES:
-        We first coerce a square matrix.
-            sage: A = MatrixSpace(QQ,3)([1,2,3,4/3,5/3,6/4,7,8,9])
-            sage: B = magma(A); B                       # optional
-            [  1   2   3]
-            [4/3 5/3 3/2]
-            [  7   8   9]
-            sage: B.Type()                              # optional
-            AlgMatElt
-            sage: B.Parent()                            # optional
-            Full Matrix Algebra of degree 3 over Rational Field
-
-        We coerce a non-square matrix over $\Z/8\Z$.
-            sage: A = MatrixSpace(Integers(8),2,3)([-1,2,3,4,4,-2])
-            sage: B = magma(A); B                       # optional
-            [7 2 3]
-            [4 4 6]
-            sage: B.Type()                              # optional
-            ModMatRngElt
-            sage: B.Parent()                            # optional
-            Full RMatrixSpace of 2 by 3 matrices over IntegerRing(8)
-        """
-        K = self._base_ring._magma_init_()
-        if self._nrows != self._ncols:
-            s = 'MatrixAlgebra(%s, %s)'%(K, self.nrows())
-        else:
-            s = 'RMatrixSpace(%s, %s, %s)'%(K, self.nrows(), self.ncols())
-        v = []
-        for x in self.list():
-            v.append(x._magma_init_())
-        return s + '![%s]'%(','.join(v))
-
-    def _singular_(self, singular=None):
-        """
-        Tries to coerce this matrix to a singular matrix.
-        """
-        if singular is None:
-            from sage.interfaces.all import singular as singular_default
-            singular = singular_default
-        try:
-            self.base_ring()._singular_(singular)
-        except (NotImplementedError, AttributeError):
-            raise TypeError, "Cannot coerce to Singular"
-
-        return singular.matrix(self.nrows(),self.ncols(),singular(self.list()))
-
-    def numeric(self, typecode=None):
-        """
-        Return the Numeric array associated to this matrix (if possible).
-        All entries must be coercible to the given typecode.
-
-        INPUT:
-            typecode -- optional (default: Numeric.Float64)
-        """
-        import Numeric
-        if typecode is None:
-            typecode = Numeric.Float64
-        A = Numeric.array(self.list(), typecode=typecode)
-        return Numeric.resize(A,(self._nrows, self._ncols))
-
-
-    ###################################################
-    # Construction functions
-    ###################################################
-
-    def matrix_over_field(self):
-        """
-        Return this matrix, but with entries viewed as elements of the
-        fraction field of the base ring (assuming it is defined).
-
-        EXAMPLES:
-            sage: A = MatrixSpace(IntegerRing(),2)([1,2,3,4])
-            sage: B = A.matrix_over_field()
-            sage: B
-            [1 2]
-            [3 4]
-            sage: B.parent()
-            Full MatrixSpace of 2 by 2 dense matrices over Rational Field
-        """
-        return self.change_ring(self.base_ring().fraction_field())
-
-
-    def lift(self):
-        """
-        EXAMPLES:
-            sage: M = Matrix(ZZ/7, 2, 2, [5, 9, 13, 15]) ; M
-            [5 2]
-            [6 1]
-            sage: M.lift()
-            [5 2]
-            [6 1]
-            sage: parent(M.lift())
-            Full MatrixSpace of 2 by 2 dense matrices over Integer Ring
-        """
-        return self.change_ring(self._base_ring.cover_ring())
-
-    #############################################################################################
-    # rows, columns, sparse_rows, sparse_columns, dense_rows, dense_columns, row, column
-    #############################################################################################
-
-    def columns(self, copy=True):
-        """
-        Return a list of the columns of self.
-
-        INPUT:
-            copy -- (default: True) if True, return a copy of the list of
-                    columns, which is safe to change.
-
-        If self is sparse, returns columns as sparse vectors, and if self
-        is dense returns them as dense vectors.
-        """
-        x = self.fetch('columns')
-        if not x is None:
-            if copy: return list(x)
-            return x
-        if self.is_sparse():
-            columns = self.sparse_columns(copy=copy)
-        else:
-            columns = self.dense_columns(copy=copy)
-        self.cache('columns', columns)
-        if copy: return list(columns)
-        return columns
-
-    def rows(self, copy=True):
-        """
-        Return a list of the rows of self.
-
-        INPUT:
-            copy -- (default: True) if True, return a copy of the list of rows, which is safe to change.
-
-        If self is sparse, returns rows as sparse vectors, and if self
-        is dense returns them as dense vectors.
-        """
-        x = self.fetch('rows')
-        if not x is None:
-            if copy: return list(x)
-            return x
-        if self.is_sparse():
-            rows = self.sparse_rows(copy=copy)
-        else:
-            rows = self.dense_rows(copy=copy)
-        self.cache('rows', rows)
-        if copy: return list(rows)
-        return rows
-
-    def dense_columns(self, copy=True):
-        """
-        Return list of the dense columns of self.
-
-        INPUT:
-            copy -- (default: True) if True, return a copy so you can modify it safely
-
-        EXAMPLES:
-        An example over the integers:
-            sage: a = matrix(3,3,range(9)); a
-            [0 1 2]
-            [3 4 5]
-            [6 7 8]
-            sage: a.dense_columns()
-            [(0, 3, 6), (1, 4, 7), (2, 5, 8)]
-
-        We do an example over a polynomial ring:
-            sage: R.<x> = QQ[ ]
-            sage: a = matrix(R, 2, [x,x^2, 2/3*x,1+x^5]); a
-            [      x     x^2]
-            [  2/3*x x^5 + 1]
-            sage: a.dense_columns()
-            [(x, 2/3*x), (x^2, x^5 + 1)]
-            sage: a = matrix(R, 2, [x,x^2, 2/3*x,1+x^5], sparse=True)
-            sage: c = a.dense_columns(); c
-            [(x, 2/3*x), (x^2, x^5 + 1)]
-            sage: parent(c[1])
-            Ambient free module of rank 2 over the principal ideal domain Univariate Polynomial Ring in x over Rational Field
-        """
-        x = self.fetch('dense_columns')
-        if not x is None:
-            if copy: return list(x)
-            return x
-
-        F = sage.modules.free_module.FreeModule(self._base_ring, self._nrows, sparse=False)
-        C = []
-        cdef Py_ssize_t i, j
-        cdef object v
-        for j from 0 <= j < self._ncols:
-            v = PyList_New(self._nrows)
-            for i from 0 <= i < self._nrows:
-                o = self.get_unsafe(i,j)
-                Py_INCREF(o)  # since we are about to set it, which doesn't increment the ref count.
-                PyList_SET_ITEM(v, i, o)
-            C.append(F(v, coerce=False,copy=False,check=False))
-        # cache result
-        self.cache('dense_columns', C)
-        if copy:
-            return list(C)
-        else:
-            return C
-
-    def dense_rows(self, copy=True):
-        """
-        Return list of the dense rows of self.
-
-        INPUT:
-            copy -- (default: True) if True, return a copy so you can modify it safely
-
-        EXAMPLES:
-            sage: m = Mat(ZZ,3,3,dense=True)(range(9)); m
-            [0 1 2]
-            [3 4 5]
-            [6 7 8]
-            sage: v = m.dense_rows(); v
-            [(0, 1, 2), (3, 4, 5), (6, 7, 8)]
-            sage: v is m.dense_rows()
-            True
-            sage: m[0,0] = 10
-            sage: m.dense_rows()
-            [(10, 1, 2), (3, 4, 5), (6, 7, 8)]
-        """
-        x = self.fetch('dense_rows')
-        if not x is None:
-            if copy: return list(x)
-            return x
-
-        F = sage.modules.free_module.FreeModule(self._base_ring, self._ncols, sparse=False)
-        R = []
-        cdef Py_ssize_t i, j
-        cdef object o
-        cdef object v
-        for i from 0 <= i < self._nrows:
-            v = PyList_New(self._ncols)
-            for j from 0 <= j < self._ncols:
-                o = self.get_unsafe(i,j)
-                Py_INCREF(o)  # since we are about to set it.
-                PyList_SET_ITEM(v, j, o)
-            R.append(F(v, coerce=False,copy=False,check=False))
-        # cache result
-        self.cache('dense_rows', R)
-        if copy:
-            return list(R)
-        else:
-            return R
-
-
-    def sparse_columns(self, copy=True):
-        """
-        Return list of the sparse columns of self.
-
-        INPUT:
-             copy -- (default: True) if True, return a copy so you can modify it safely
-
-        EXAMPLES:
-            sage: a = matrix(2,3,range(6)); a
-            [0 1 2]
-            [3 4 5]
-            sage: v = a.sparse_columns(); v
-            [(0, 3), (1, 4), (2, 5)]
-            sage: v[1].is_sparse()
-            True
-        """
-        x = self.fetch('sparse_columns')
-        if not x is None:
-            if copy: return list(x)
-            return x
-
-        F = sage.modules.free_module.FreeModule(self._base_ring, self._nrows, sparse=True)
-
-        C = []
-        k = 0
-        entries = {}
-        cdef Py_ssize_t i, j
-
-        for i, j in self.nonzero_positions(copy=False, column_order=True):
-            if j > k:
-                # new column -- emit vector
-                while len(C) < k:
-                    C.append(F(0))
-                C.append(F(entries, coerce=False, copy=False, check=False))
-                entries = {}
-                k = j
-            entries[i] = self.get_unsafe(i, j)
-
-        # finish up
-        while len(C) < k:
-            C.append(F(0))
-        C.append(F(entries, coerce=False, copy=False, check=False))
-        while len(C) < self._ncols:
-            C.append(F(0))
-
-        # cache result
-        self.cache('sparse_columns', C)
-        if copy:
-            return list(C)
-        else:
-            return C
-
-    def sparse_rows(self, copy=True):
-        """
-        Return list of the sparse rows of self.
-
-        INPUT:
-            copy -- (default: True) if True, return a copy so you can modify it safely
-
-        EXAMPLES:
-            sage: m = Mat(ZZ,3,3,sparse=True)(range(9)); m
-            [0 1 2]
-            [3 4 5]
-            [6 7 8]
-            sage: v = m.sparse_rows(); v
-            [(0, 1, 2), (3, 4, 5), (6, 7, 8)]
-            sage: v is m.sparse_rows()
-            True
-            sage: v[1].is_sparse()
-            True
-            sage: m[0,0] = 10
-            sage: m.sparse_rows()
-            [(10, 1, 2), (3, 4, 5), (6, 7, 8)]
-        """
-        x = self.fetch('sparse_rows')
-        if not x is None:
-            if copy: return list(x)
-            return x
-
-        F = sage.modules.free_module.FreeModule(self._base_ring, self._ncols, sparse=True)
-
-        R = []
-        k = 0
-        entries = {}
-        cdef Py_ssize_t i, j
-
-        for i, j in self.nonzero_positions(copy=False):
-            if i > k:
-                # new row -- emit vector
-                while len(R) < k:
-                    R.append(F(0))
-                R.append(F(entries, coerce=False, copy=False, check=False))
-                entries = {}
-                k = i
-            entries[j] = self.get_unsafe(i, j)
-
-        # finish up
-        while len(R) < k:
-            R.append(F(0))
-        R.append(F(entries, coerce=False, copy=False, check=False))
-        while len(R) < self._ncols:
-            R.append(F(0))
-
-        # cache result
-        self.cache('sparse_rows', R)
-        if copy:
-            return list(R)
-        else:
-            return R
-
-    def column(self, Py_ssize_t i, from_list=False):
-        """
-        Return the i-th column of this matrix as a vector.
-
-        This column is a dense vector if and only if the matrix is a
-        dense matrix.
-
-        INPUT:
-            i -- integer
-            from_list -- bool (default: False); if true, returns the
-                         ith element of self.columns(), which may be
-                         faster, but requires building a list of all
-                         columns the first time it is called after an
-                         entry of the matrix is changed.
-
-        EXAMPLES:
-            sage: a = matrix(2,3,range(6)); a
-            [0 1 2]
-            [3 4 5]
-            sage: a.column(1)
-            (1, 4)
-
-        If the column is negative, it wraps around, just like with list
-        indexing, e.g., -1 gives the right-most column:
-            sage: a.column(-1)
-            (2, 5)
-        """
-        i = i % self._ncols
-        if i < 0:
-            i = i + self._ncols
-        if from_list:
-            return self.columns(copy=False)[i]
-        cdef Py_ssize_t j
-        V = sage.modules.free_module.FreeModule(self._base_ring,
-                                     self._nrows, sparse=self.is_sparse())
-        tmp = []
-        for j from 0 <= j < self._nrows:
-            tmp.append(self.get_unsafe(j,i))
-        return V(tmp, coerce=False, copy=False, check=False)
-
-    def row(self, Py_ssize_t i, from_list=False):
-        """
-        Return the i-th row of this matrix as a vector.
-
-        This row is a dense vector if and only if the matrix is a
-        dense matrix.
-
-        INPUT:
-            i -- integer
-            from_list -- bool (default: False); if true, returns the
-                         ith element of self.rows(), which may be
-                         faster, but requires building a list of all
-                         rows the first time it is called after an
-                         entry of the matrix is changed.
-
-        EXAMPLES:
-            sage: a = matrix(2,3,range(6)); a
-            [0 1 2]
-            [3 4 5]
-            sage: a.row(0)
-            (0, 1, 2)
-            sage: a.row(1)
-            (3, 4, 5)
-            sage: a.row(-1)  # last row
-            (3, 4, 5)
-        """
-        i = i % self._nrows
-        if i < 0:
-            i = i + self._nrows
-        if from_list:
-            return self.rows(copy=False)[i]
-        cdef Py_ssize_t j
-        V = sage.modules.free_module.FreeModule(self._base_ring,
-                                      self._ncols, sparse=self.is_sparse())
-        tmp = []
-        for j from 0 <= j < self._ncols:
-            tmp.append(self.get_unsafe(i,j))
-        return V(tmp, coerce=False, copy=False, check=False)
-
-
-    ############################################################################################
-    # Building matrices out of other matrices, rows, or columns
-    ############################################################################################
-    def stack(self, Matrix other):
-        """
-        Return the augmented matrix self on top of other:
-           [ self  ]
-           [ other ]
-
-        EXAMPLES:
-            sage: M = Matrix(QQ, 2, 3, range(6))
-            sage: N = Matrix(QQ, 1, 3, [10,11,12])
-            sage: M.stack(N)
-            [ 0  1  2]
-            [ 3  4  5]
-            [10 11 12]
-        """
-        cdef Py_ssize_t r, c
-
-        if not (self._base_ring is other.base_ring()):
-            raise TypeError, "base rings must be the same"
-        if self._ncols != other._ncols:
-            raise TypeError, "number of columns must be the same"
-
-        v = self.list() + other.list()
-        Z = self.new_matrix(nrows = self._nrows + other._nrows, entries=v, coerce=False, copy=False)
-        return Z
-
-    def matrix_from_columns(self, columns):
-        """
-        Return the matrix constructed from self using columns with
-        indices in the columns list.
-
-
-        EXAMPLES:
-            sage: M = MatrixSpace(Integers(8),3,3)
-            sage: A = M(range(9)); A
-            [0 1 2]
-            [3 4 5]
-            [6 7 0]
-            sage: A.matrix_from_columns([2,1])
-            [2 1]
-            [5 4]
-            [0 7]
-        """
-        if not isinstance(columns, (list, tuple)):
-            raise TypeError, "columns (=%s) must be a list of integers"%columns
-        cdef Matrix A
-        A = self.new_matrix(ncols = len(columns))
-        k = 0
-        for i in columns:
-            i = int(i)
-            if i < 0 or i >= self.ncols():
-                raise IndexError, "column %s out of range"%i
-            for r in xrange(self.nrows()):
-                A.set_unsafe(r,k, self.get_unsafe(r,i))
-            k = k + 1
-        return A
-
-    def matrix_from_rows(self, rows):
-        """
-        Return the matrix constructed from self using rows with indices
-        in the rows list.
-
-        EXAMPLES:
-            sage: M = MatrixSpace(Integers(8),3,3)
-            sage: A = M(range(9)); A
-            [0 1 2]
-            [3 4 5]
-            [6 7 0]
-            sage: A.matrix_from_rows([2,1])
-            [6 7 0]
-            [3 4 5]
-        """
-        if not isinstance(rows, (list, tuple)):
-            raise TypeError, "rows must be a list of integers"
-        cdef Matrix A
-        A = self.new_matrix(nrows = len(rows))
-        k = 0
-        for i in rows:
-            i = int(i)
-            if i < 0 or i >= self.nrows():
-                raise IndexError, "row %s out of range"%i
-            for c in xrange(self.ncols()):
-                A.set_unsafe(k,c, self.get_unsafe(i,c))
-            k = k + 1
-        return A
-
-    def matrix_from_rows_and_columns(self, rows, columns):
-        """
-        Return the matrix constructed from self from the given
-        rows and columns.
-
-        EXAMPLES:
-            sage: M = MatrixSpace(Integers(8),3,3)
-            sage: A = M(range(9)); A
-            [0 1 2]
-            [3 4 5]
-            [6 7 0]
-            sage: A.matrix_from_rows_and_columns([1], [0,2])
-            [3 5]
-            sage: A.matrix_from_rows_and_columns([1,2], [1,2])
-            [4 5]
-            [7 0]
-
-        Note that row and column indices can be reordered or repeated:
-            sage: A.matrix_from_rows_and_columns([2,1], [2,1])
-            [0 7]
-            [5 4]
-
-        For example here we take from row 1 columns 2 then 0 twice,
-        and do this 3 times.
-            sage: A.matrix_from_rows_and_columns([1,1,1],[2,0,0])
-            [5 3 3]
-            [5 3 3]
-            [5 3 3]
-
-        AUTHOR:
-            -- Jaap Spies (2006-02-18)
-        """
-        if not isinstance(rows, list):
-            raise TypeError, "rows must be a list of integers"
-        if not isinstance(columns, list):
-            raise TypeError, "columns must be a list of integers"
-        cdef Matrix A
-        A = self.new_matrix(nrows = len(rows), ncols = len(columns))
-        r = 0
-        c = len(columns)
-        tmp = []
-        for j in columns:
-            if j >= 0 and j < self.ncols():
-                tmp.append(int(j))
-        columns = tmp
-        if c != len(columns):
-            raise IndexError, "column index out of range"
-        for i in rows:
-            i = int(i)
-            if i < 0 or i >= self.nrows():
-                raise IndexError, "row %s out of range"%i
-            k = 0
-            for j in columns:
-                A.set_unsafe(r,k, self.get_unsafe(i,j))
-                k = k + 1
-            r = r + 1
-        return A
-
-    ####################################################################################
-    # Change of representation between dense and sparse.
-    ####################################################################################
-
-    def dense_matrix(self):
-        """
-        If this matrix is sparse, return a dense matrix with the same
-        entries.  If this matrix is dense, return this matrix (not a
-        copy).
-
-        NOTE: The definition of"dense" and "sparse" in SAGE have
-        nothing to do with the number of nonzero entries.  Sparse
-        and dense are properties of the underlying representation
-        of the matrix.
-
-        EXAMPLES:
-            sage: A = MatrixSpace(QQ,2, sparse=True)([1,2,0,1])
-            sage: A.is_sparse()
-            True
-            sage: B = A.dense_matrix()
-            sage: B.is_sparse()
-            False
-            sage: A*B
-            [1 4]
-            [0 1]
-            sage: A.parent()
-            Full MatrixSpace of 2 by 2 sparse matrices over Rational Field
-            sage: B.parent()
-            Full MatrixSpace of 2 by 2 dense matrices over Rational Field
-            sage: (A*B).parent()
-            Full MatrixSpace of 2 by 2 sparse matrices over Rational Field
-            sage: (B*A).parent()
-            Full MatrixSpace of 2 by 2 dense matrices over Rational Field
-        """
-        if self.is_dense():
-            return self
-        return self.new_matrix(self._nrows, self._ncols, entries = self.list(), coerce=False,
-                               copy = False, sparse=False)
-
-    def sparse_matrix(self):
-        """
-        If this matrix is dense, return a sparse matrix with
-        the same entries.  If this matrix is sparse, return this
-        matrix (not a copy).
-
-        NOTE: The definition of "dense" and "sparse" in SAGE have
-        nothing to do with the number of nonzero entries.  Sparse
-        and dense are properties of the underlying representation
-        of the matrix.
-
-        EXAMPLES:
-            sage: A = MatrixSpace(QQ,2, sparse=False)([1,2,0,1])
-            sage: A.is_sparse()
-            False
-            sage: B = A.sparse_matrix()
-            sage: B.is_sparse()
-            True
-            sage: A
-            [1 2]
-            [0 1]
-            sage: B
-            [1 2]
-            [0 1]
-            sage: A*B
-            [1 4]
-            [0 1]
-            sage: A.parent()
-            Full MatrixSpace of 2 by 2 dense matrices over Rational Field
-            sage: B.parent()
-            Full MatrixSpace of 2 by 2 sparse matrices over Rational Field
-            sage: (A*B).parent()
-            Full MatrixSpace of 2 by 2 dense matrices over Rational Field
-            sage: (B*A).parent()
-            Full MatrixSpace of 2 by 2 sparse matrices over Rational Field
-        """
-        if self.is_sparse():
-            return self
-        return self.new_matrix(self._nrows, self._ncols, entries = self.dict(), coerce=False,
-                               copy = False, sparse=True)
-
-    def matrix_space(self, nrows=None, ncols=None, sparse=None):
-        if nrows is None:
-            nrows = self._nrows
-        if ncols is None:
-            ncols = self._ncols
-        if sparse is None:
-            sparse = self.is_sparse()
-        return self.parent().matrix_space(nrows, ncols, sparse=sparse)
-
-    def new_matrix(self, nrows=None, ncols=None, entries=0,
-                   coerce=True, copy=True, sparse=None):
-        """
-        Create a matrix in the parent of this space with the given
-        number of rows, columns, etc.  The default parameters are
-        the same as for self.
-
-        WARNING: This function called with no arguments returns the 0
-        matrix by default.
-        """
-        return self.matrix_space(nrows, ncols, sparse=sparse)(entries=entries,
-                                             coerce=coerce, copy=copy)
-
-    def augment(self, Matrix other):
-        """
-        Return the augmented matrix of the form [self | other].
-
-        EXAMPLES:
-            sage: M = MatrixSpace(QQ,2,2)
-            sage: A = M([1,2, 3,4])
-            sage: A
-            [1 2]
-            [3 4]
-            sage: N = MatrixSpace(QQ,2,1)
-            sage: B = N([9,8])
-            sage: B
-            [9]
-            [8]
-            sage: A.augment(B)
-            [1 2 9]
-            [3 4 8]
-            sage: B.augment(A)
-            [9 1 2]
-            [8 3 4]
-            sage: M = MatrixSpace(QQ,3,4)
-            sage: A = M([1,2,3,4, 0,9,8,7, 2/3,3/4,4/5,9/8])
-            sage: A
-            [  1   2   3   4]
-            [  0   9   8   7]
-            [2/3 3/4 4/5 9/8]
-            sage: N = MatrixSpace(QQ,3,2)
-            sage: B = N([1,2, 3,4, 4,5])
-            sage: B
-            [1 2]
-            [3 4]
-            [4 5]
-            sage: A.augment(B)
-            [  1   2   3   4   1   2]
-            [  0   9   8   7   3   4]
-            [2/3 3/4 4/5 9/8   4   5]
-            sage: B.augment(A)
-            [  1   2   1   2   3   4]
-            [  3   4   0   9   8   7]
-            [  4   5 2/3 3/4 4/5 9/8]
-
-        AUTHORS:
-            -- Naqi Jaffery (2006-01-24): examples
-        """
-        if not (self._base_ring is other.base_ring()):
-            raise TypeError, "base rings must be the same"
-        if self._nrows != other._nrows:
-            raise TypeError, "number of rows must be the same"
-
-        cdef Matrix Z
-        Z = self.new_matrix(ncols = self._ncols + other._ncols)
-
-        cdef Py_ssize_t r, c
-        for r from 0 <= r < self._nrows:
-            for c from 0 <= c < self._ncols:
-                Z.set_unsafe(r,c, self.get_unsafe(r,c))
-        nc = self.ncols()
-
-        for r from 0 <= r < other._nrows:
-            for c from 0 <= c < other._ncols:
-                Z.set_unsafe(r, c+nc, other.get_unsafe(r,c))
-
-        return Z
-
-    def block_sum(self, Matrix other):
-        """
-        Return the block matrix that has self and other on the diagonal:
-        [self |    0  ]
-        [  0  | other ]
-
-
-        EXAMPLES:
-            sage: A = Matrix(QQ[['t']], 2, 2, range(4))
-            sage: A.block_sum(100*A)
-            [  1   2   0   0]
-            [  3   4   0   0]
-            [  0   0 100 200]
-            [  0   0 300 400]
-        """
-        if not isinstance(other, Matrix):
-            raise TypeError, "other must be a Matrix"
-        top = self.augment(self.new_matrix(ncols=other._ncols))
-        bottom = other.new_matrix(ncols=self._ncols).augment(other)
-        return top.stack(bottom)
-
-    def adjoint(self):
-        """
-        Returns the adjoint matrix of self (matrix of cofactors).
-
-        INPUT:
-            M -- a square matrix
-
-        OUTPUT:
-            N -- the adjoint matrix, such that
-                N * M = M * N = M.parent(M.det())
-
-        ALGORITHM:
-            Use PARI
-
-        EXAMPLES:
-            sage: M = Matrix(ZZ,2,2,[5,2,3,4]) ; M
-            [5 2]
-            [3 4]
-            sage: N = M.adjoint() ; N
-            [ 4 -2]
-            [-3  5]
-            sage: M * N
-            [14  0]
-            [ 0 14]
-            sage: N * M
-            [14  0]
-            [ 0 14]
-            sage: M = Matrix(QQ,2,2,[5/3,2/56,33/13,41/10]) ; M
-            [  5/3  1/28]
-            [33/13 41/10]
-            sage: N = M.adjoint() ; N
-            [ 41/10  -1/28]
-            [-33/13    5/3]
-            sage: M * N
-            [7363/1092         0]
-            [        0 7363/1092]
-
-        BUGS:
-            only implemented for matrices over ZZ or QQ
-            PARI can deal with more general base rings
-        """
-        if self._nrows != self._ncols:
-            raise ArithmeticError, "matrix must be square"
-        raise NotImplementedError
-
-    ####################################################################################
-    # LLL
-    ####################################################################################
-
-    def lllgram(self):
-        """
-        LLL reduction of the lattice whose gram matrix is self.
-
-        INPUT:
-            M -- gram matrix of a definite quadratic form
-
-        OUTPUT:
-            U -- unimodular transformation matrix such that
-
-                U.transpose() * M * U
-
-            is LLL-reduced
-
-        ALGORITHM:
-            Use PARI
-
-        EXAMPLES:
-            sage: M = Matrix(ZZ, 2, 2, [-5,3,3,-2]) ; M
-            [-5  3]
-            [ 3 -2]
-            sage: U = M.lllgram() ; U
-            [1 1]
-            [1 2]
-            sage: U.transpose() * M * U
-            [-1  0]
-            [ 0 -1]
-            sage: M = Matrix(QQ,2,2,[269468, -199019/2, -199019/2, 36747]) ; M
-            [   269468 -199019/2]
-            [-199019/2     36747]
-            sage: U = M.lllgram() ; U
-            [-113  -24]
-            [-306  -65]
-            sage: U.transpose() * M * U
-            [  2 1/2]
-            [1/2   3]
-
-        Semidefinite and indefinite forms raise a ValueError:
-
-            sage: Matrix(ZZ,2,2,[2,6,6,3]).lllgram()
-            Traceback (most recent call last):
-            ...
-            ValueError: not a definite matrix
-            sage: Matrix(ZZ,2,2,[1,0,0,-1]).lllgram()
-            Traceback (most recent call last):
-            ...
-            ValueError: not a definite matrix
-
-        BUGS:
-            should work for semidefinite forms (PARI is ok)
-        """
-        if self._nrows != self._ncols:
-            raise ArithmeticError, "matrix must be square"
-        raise NotImplementedError
-
-
-    ###################################################
-    ## Basic Properties
-    ###################################################
-    def ncols(self):
-        """
-        Return the number of rows of this matrix.
-
-        EXAMPLES:
-            sage: M = MatrixSpace(QQ, 2, 3)
-            sage: A = M([1,2,3, 4,5,6])
-            sage: A
-            [1 2 3]
-            [4 5 6]
-            sage: A.ncols()
-            3
-            sage: A.nrows()
-            2
-
-        AUTHORS:
-            -- Naqi Jaffery (2006-01-24): examples
-        """
-        return self._ncols
-
-    def nrows(self):
-        r"""
-        Return the number of rows of this matrix.
-
-        EXAMPLES:
-            sage: M = MatrixSpace(QQ,6,7)
-            sage: A = M([1,2,3,4,5,6,7, 22,3/4,34,11,7,5,3, 99,65,1/2,2/3,3/5,4/5,5/6, 9,8/9, 9/8,7/6,6/7,76,4, 0,9,8,7,6,5,4, 123,99,91,28,6,1024,1])
-            sage: A
-            [   1    2    3    4    5    6    7]
-            [  22  3/4   34   11    7    5    3]
-            [  99   65  1/2  2/3  3/5  4/5  5/6]
-            [   9  8/9  9/8  7/6  6/7   76    4]
-            [   0    9    8    7    6    5    4]
-            [ 123   99   91   28    6 1024    1]
-            sage: A.ncols()
-            7
-            sage: A.nrows()
-            6
-
-        AUTHORS:
-            -- Naqi Jaffery (2006-01-24): examples
-        """
-        return self._nrows
-    ###################################################
-    # Functions
-    ###################################################
-    def act_on_polynomial(self, f):
-        """
-        Returns the polynomial f(self*x).
-
-        INPUT:
-            self -- an nxn matrix
-            f -- a polynomial in n variables x=(x1,...,xn)
-
-        OUTPUT:
-            The polynomial f(self*x).
-
-        EXAMPLES:
-            sage: R.<x,y> = QQ[]
-            sage: x, y = R.gens()
-            sage: f = x**2 - y**2
-            sage: M = MatrixSpace(QQ, 2)
-            sage: A = M([1,2,3,4])
-            sage: A.act_on_polynomial(f)
-            -12*y^2 - 20*x*y - 8*x^2
-        """
-        cdef Py_ssize_t i, j, n
-
-        if self._nrows != self._ncols:
-            raise ArithmeticError, "self must be square"
-
-        F = f.base_ring()
-        vars = f.parent().gens()
-        n = len(self.rows())
-        ans = []
-        for i from 0 <= i < n:
-            tmp = []
-            for j from 0 <= j < n:
-                tmp.append(self.get_unsafe(i,j)*vars[j])
-            ans.append( sum(tmp) )
-        return f(tuple(ans))
-
-    ###################################################
-    # Arithmetic
-    ###################################################
-    def commutator(self, other):
-        """
-        Return the commutator self*other - other*self.
-
-        EXAMPLES:
-            sage: A = Matrix(QQ[['t']], 2, 2, range(4))
-        """
-        return self*other - other*self
-
-    ###################################################
-    # Row and column operations
-    # The _c versions do no bounds checking and all
-    # assume input values have parent that is self._base_ring.
-    ###################################################
-    cdef check_row_bounds_and_mutability(self, Py_ssize_t r1, Py_ssize_t r2):
-        if self._mutability._is_immutable:
-            raise ValueError, "matrix is immutable; please change a copy instead (use self.copy())."
-        else:
-            self._cache = {}
-        if r1<0 or r1 >= self._nrows or r2<0 or r2 >= self._nrows:
-            raise IndexError, "matrix row index out of range"
-
-    cdef check_column_bounds_and_mutability(self, Py_ssize_t c1, Py_ssize_t c2):
-        if self._mutability._is_immutable:
-            raise ValueError, "matrix is immutable; please change a copy instead (use self.copy())."
-        else:
-            self._cache = {}
-        if c1<0 or c1 >= self._ncols or c2<0 or c2 >= self._ncols:
-            raise IndexError, "matrix column index out of range"
-
-    def swap_columns(self, Py_ssize_t c1, Py_ssize_t c2):
-        """
-        Swap columns c1 and c2 of self.
-
-        EXAMPLES:
-            sage: M = MatrixSpace(QQ,3,3)
-            sage: A = M([1,9,-7,4/5,4,3,6,4,3])
-            sage: A
-            [  1   9  -7]
-            [4/5   4   3]
-            [  6   4   3]
-            sage: A.swap_columns(1,2); A
-            [  1  -7   9]
-            [4/5   3   4]
-            [  6   3   4]
-        """
-        self.check_column_bounds_and_mutability(c1, c2)
-        if c1 != c2:
-            self.swap_columns_c(c1, c2)
-
-    cdef swap_columns_c(self, Py_ssize_t c1, Py_ssize_t c2):
-        cdef Py_ssize_t r
-        for r from 0 <= r < self._nrows:
-            a = self.get_unsafe(r, c2)
-            self.set_unsafe(r, c2, self.get_unsafe(r,c1))
-            self.set_unsafe(r, c1, a)
-
-    def swap_rows(self, r1, r2):
-        """
-        Swap rows r1 and r2 of self.
-
-        EXAMPLES:
-            sage: M = MatrixSpace(QQ,3,3)
-            sage: A = M([1,9,-7,4/5,4,3,6,4,3])
-            sage: A
-            [  1   9  -7]
-            [4/5   4   3]
-            [  6   4   3]
-            sage: A.swap_rows(0,2); A
-            [  6   4   3]
-            [4/5   4   3]
-            [  1   9  -7]
-        """
-        self.check_row_bounds_and_mutability(r1, r2)
-        if r1 != r2:
-            self.swap_rows_c(r1, r2)
-
-    cdef swap_rows_c(self, Py_ssize_t r1, Py_ssize_t r2):
-        cdef Py_ssize_t c
-        for c from 0 <= c < self._ncols:
-            a = self.get_unsafe(r2, c)
-            self.set_unsafe(r2, c, self.get_unsafe(r1, c))
-            self.set_unsafe(r1, c, a)
-
-
-    def add_multiple_of_row(self, Py_ssize_t i, Py_ssize_t j,    s,   Py_ssize_t col_start=0):
-        """
-        Add s times row j to row i.
-
-        EXAMPLES:
-            sage: a = matrix(2,3,range(6)); a
-            [0 1 2]
-            [3 4 5]
-            sage: a.add_multiple_of_row(1,0,-3)
-            sage: a
-            [ 0  1  2]
-            [ 3  1 -1]
-        """
-        self.check_row_bounds_and_mutability(i,j)
-        s = self._coerce_element(s)
-        self.add_multiple_of_row_c(i, j, s, col_start)
-
-    cdef add_multiple_of_row_c(self, Py_ssize_t i, Py_ssize_t j,    s,   Py_ssize_t col_start):
-        cdef Py_ssize_t c
-        for c from col_start <= c < self._ncols:
-            self.set_unsafe(i, c, self.get_unsafe(i, c) + s*self.get_unsafe(j, c))
-
-    def add_multiple_of_column(self, Py_ssize_t i, Py_ssize_t j, s, Py_ssize_t row_start=0):
-        """
-        Add s times column j to column i.
-
-        EXAMPLES:
-            sage: a = matrix(QQ,2,3,range(6)); a
-            [0 1 2]
-            [3 4 5]
-            sage: a.add_multiple_of_column(1,2,-1/2)
-            sage: a
-            [  0   0   2]
-            [  3 3/2   5]
-        """
-        self.check_column_bounds_and_mutability(i,j)
-        s = self._coerce_element(s)
-        self.add_multiple_of_column_c(i, j, s, row_start)
-
-    cdef add_multiple_of_column_c(self, Py_ssize_t i, Py_ssize_t j, s, Py_ssize_t row_start):
-        cdef Py_ssize_t r
-        for r from row_start <= r < self._nrows:
-            self.set_unsafe(r, i, self.get_unsafe(r, i) + s*self.get_unsafe(r, j))
-
-    def rescale_row(self, Py_ssize_t i, s, Py_ssize_t start_col=0):
-        """
-        Replace i-th row of self by s times i-th row of self.
-
-        start_row -- only rescale enries at that column and to the right
-
-        EXAMPLES:
-            sage: a = matrix(2,3,range(6)); a
-            [0 1 2]
-            [3 4 5]
-            sage: a.add_multiple_of_row(1,0,-3); a
-            [ 0  1  2]
-            [ 3  1 -1]
-        """
-        self.check_row_bounds_and_mutability(i, i)
-        s = self._coerce_element(s)
-        self.rescale_row_c(i, s, start_col)
-
-    cdef rescale_row_c(self, Py_ssize_t i, s, Py_ssize_t start_col):
-        cdef Py_ssize_t j
-        for j from start_col <= j < self._ncols:
-            self.set_unsafe(i, j, self.get_unsafe(i, j)*s)
-
-
-    def rescale_col(self, Py_ssize_t i, s, Py_ssize_t start_row=0):
-        """
-        Replace i-th col of self by s times i-th col of self.
-
-        INPUT:
-            i -- ith column
-            s -- scalar
-            start_row -- only rescale enries at this row and lower
-
-        EXAMPLES:
-        We rescale the last column of a matrix over the rational numbers:
-
-            sage: a = matrix(QQ,2,3,range(6)); a
-            [0 1 2]
-            [3 4 5]
-            sage: a.rescale_col(2,1/2); a
-            [  0   1   1]
-            [  3   4 5/2]
-            sage: R.<x> = QQ[]
-
-        We rescale a matrix over a polynomial ring.
-            sage: a = matrix(R,2,3,[1,x,x^2,x^3,x^4,x^5]); a
-            [  1   x x^2]
-            [x^3 x^4 x^5]
-            sage: a.rescale_col(2,1/2); a
-            [      1       x 1/4*x^2]
-            [    x^3     x^4 1/4*x^5]
-
-        We try and fail to rescale a matrix over the integers by a non-integer:
-            sage: a = matrix(ZZ,2,3,[0,1,2, 3,4,4]); a
-            [0 1 2]
-            [3 4 4]
-            sage: a.rescale_col(2,1/2); a
-            Traceback (most recent call last):
-            ...
-            TypeError: Unable to coerce rational (=1/2) to an Integer.
-
-        We rescale the integer matrix's column 2 column by $-1$, which is an integer.
-            sage: a.rescale_col(2,-1); a
-            [ 0  1 -2]
-            [ 3  4 -4]
-
-        To rescale the matrix by 1/2, you must change the base ring to the rationals:
-            sage: b = a.change_ring(QQ); b
-            [ 0  1 -2]
-            [ 3  4 -4]
-            sage: b.rescale_col(2, 1/2); b
-            [ 0  1 -1]
-            [ 3  4 -2]
-        """
-        self.check_column_bounds_and_mutability(i, i)
-        s = self._coerce_element(s)
-        self.rescale_col_c(i, s, start_row)
-
-    cdef rescale_col_c(self, Py_ssize_t i, s, Py_ssize_t start_row):
-        cdef Py_ssize_t j
-        for j from start_row <= j < self._nrows:
-            self.set_unsafe(j, i, self.get_unsafe(j, i)*s)
-
-    def set_row_to_multiple_of_row(self, i, j, s):
-        """
-        Set row i equal to s times row j.
-
-        EXAMPLES:
-            sage: a = matrix(QQ,2,3,range(6)); a
-            [0 1 2]
-            [3 4 5]
-            sage: a.set_row_to_multiple_of_row(1,2,-3)
-            sage: a
-            [ 0  1  2]
-            [ 0 -3 -6]
-        """
-        self[i] = s*self[j]
-
-    def _set_row_to_negative_of_row_of_A_using_subset_of_columns(self, Py_ssize_t i, Matrix A,
-                                                                 Py_ssize_t r, cols):
-        """
-        Set row i of self to -(row r of A), but where we only take
-        the given column positions in that row of A:
-
-        INPUT:
-            i -- integer, index into the rows of self
-            A -- a matrix
-            r -- integer, index into rows of A
-            cols -- a *sorted* list of integers.
-
-        EXAMPLES:
-            sage: a = matrix(QQ,2,3,range(6)); a
-            [0 1 2]
-            [3 4 5]
-            sage: a._set_row_to_negative_of_row_of_A_using_subset_of_columns(0,a,1,[1,2])
-            sage: a
-            [-4 -5  2]
-            [ 3  4  5]
-        """
-        # this function exists just because it is useful for modular symbols presentations.
-        cdef Py_ssize_t l
-        z = self._base_ring(0)
-        l = 0
-        for k in cols:
-            self[i,l] = -A[r,k]
-            l = l + 1
-
-    ###################################################
-    # Matrix-vector multiply
-    ###################################################
-    def linear_combination_of_rows(self, v):
-        """
-        Return the linear combination of the rows of self given by the coefficients in
-        the list v.
-
-        INPUT:
-            v -- list
-
-        EXAMPLES:
-            sage: a = matrix(QQ,2,3,range(6)); a
-            [0 1 2]
-            [3 4 5]
-            sage: a.linear_combination_of_rows([1,2])
-            (6, 9, 12)
-        """
-        cdef Py_ssize_t i
-        R = self.rows()
-        s = 0
-        for i from 0 <= i < len(v):
-            s = s + v[i] * R[i]
-        return s
-
-    def linear_combination_of_columns(self, v):
-        """
-        Return the linear combination of the columns of self given by the coefficients in
-        the list v.
-
-        INPUT:
-            v -- list
-
-        EXAMPLES:
-            sage: a = matrix(QQ,2,3,range(6)); a
-            [0 1 2]
-            [3 4 5]
-            sage: a.linear_combination_of_columns([1,1,1])
-            (3, 12)
-        """
-        cdef Py_ssize_t i
-
-        C = self.columns()
-        s = 0
-        for i from 0 <= i < len(v):
-            s = s + v[i]*C[i]
-        return s
-
-    ###################################################
-    # Predicates
-    ###################################################
-
-    def is_dense(self):
-        """
-        Returns True if this is a dense matrix.
-
-        In SAGE, being dense is a property of the underlying
-        representation, not the number of nonzero entries.
-
-        EXAMPLES:
-            sage: matrix(QQ,2,2,range(4)).is_dense()
-            True
-            sage: matrix(QQ,2,2,range(4),sparse=True).is_dense()
-            False
-        """
-        return self.is_dense_c()
-
-    def is_sparse(self):
-        """
-        Return True if this is a sparse matrix.
-
-        In SAGE, being sparse is a property of the underlying
-        representation, not the number of nonzero entries.
-
-        EXAMPLES:
-            sage: matrix(QQ,2,2,range(4)).is_sparse()
-            False
-            sage: matrix(QQ,2,2,range(4),sparse=True).is_sparse()
-            True
-        """
-        return self.is_sparse_c()
-
-    def is_square(self):
-        """
-        Return True precisely if this matrix is square, i.e., has the same
-        number of rows and columns.
-
-        EXAMPLES:
-            sage: matrix(QQ,2,2,range(4)).is_square()
-            True
-            sage: matrix(QQ,2,3,range(6)).is_square()
-            False
-        """
-        return bool(self._nrows == self._ncols)
-
-    def is_invertible(self):
-        r"""
-        Return True if this matrix is invertible.
-
-        EXAMPLES:
-        The following matrix is invertible over $\Q$ but not over $\Z$.
-            sage: A = MatrixSpace(IntegerRing(), 2)(range(4))
-            sage: A.is_invertible()
-            False
-            sage: A.matrix_over_field().is_invertible()
-            True
-
-        The inverse function is a constructor for matrices over the
-        fraction field, so it can work even if A is not invertible.
-            sage: ~A   # inverse of A
-            [-3/2  1/2]
-            [   1    0]
-
-        The next matrix is invertible over $\Z$.
-            sage: A = MatrixSpace(IntegerRing(),2)([1,10,0,-1])
-            sage: A.is_invertible()
-            True
-            sage: ~A                # compute the inverse
-            [ 1 10]
-            [ 0 -1]
-
-        The following nontrivial matrix is invertible over $\Z[x]$.
-            sage: R.<x> = PolynomialRing(IntegerRing())
-            sage: A = MatrixSpace(R,2)([1,x,0,-1])
-            sage: A.is_invertible()
-            True
-            sage: ~A
-            [ 1  x]
-            [ 0 -1]
-        """
-        return self.is_square() and self.determinant().is_unit()
-
-    ###################################################
-    # Invariants of a matrix
-    ###################################################
-
-    def pivots(self):
-        x = self.fetch('pivots')
-        if not x is None: return x
-        self.echelon_form()
-        x = self.fetch('pivots')
-        if x is None:
-            raise RuntimeError, "bug in matrix pivots functions, matrix parent = '%s'"%self.parent()
-        return x
-
-    def rank(self):
-        x = self.fetch('rank')
-        if not x is None: return x
-        r = len(self.pivots())
-        self.cache('rank', r)
-        return r
-
-    cdef _set_pivots(self, X):
-        self.cache('pivots', X)
-
-    def nonpivots(self):
-        """
-        Return the list of i such that the i-th column of self
-        is NOT a pivot column of the reduced row echelon form
-        of self.
-
-        OUTPUT:
-            list -- sorted list of (Python) integers
-
-        EXAMPLES:
-            sage: a = matrix(QQ,3,3,range(9)); a
-            [0 1 2]
-            [3 4 5]
-            [6 7 8]
-            sage: a.echelon_form()
-            [ 1  0 -1]
-            [ 0  1  2]
-            [ 0  0  0]
-            sage: a.nonpivots()
-            [2]
-        """
-        x = self.fetch('nonpivots')
-        if not x is None: return x
-
-        X = set(self.pivots())
-        np = []
-        for j in xrange(self.ncols()):
-            if not (j in X):
-                np.append(j)
-        self.cache('nonpivots',np)
-        return np
-
-    def nonzero_positions(self, copy=True, column_order=False):
-        """
-        Returns the sorted list of pairs (i,j) such that self[i,j] != 0.
-
-        INPUT:
-            copy -- (default: True) It is safe to change the resulting
-                    list (unless you give the option copy=False).
-            column_order -- (default: False)  If true, returns the list of pairs (i,j)
-                    such that self[i,j] != 0, but sorted by columns, i.e.,
-                    column j=0 entries occur first, then column j=1 entries, etc.
-
-        EXAMPLES:
-            sage: a = matrix(QQ, 2,3, [1,2,0,2,0,0]); a
-            [1 2 0]
-            [2 0 0]
-            sage: a.nonzero_positions()
-            [(0, 0), (0, 1), (1, 0)]
-            sage: a.nonzero_positions(copy=False)
-            [(0, 0), (0, 1), (1, 0)]
-            sage: a.nonzero_positions(column_order=True)
-            [(0, 0), (1, 0), (0, 1)]
-            sage: a = matrix(QQ, 2,3, [1,2,0,2,0,0], sparse=True); a
-            [1 2 0]
-            [2 0 0]
-            sage: a.nonzero_positions()
-            [(0, 0), (0, 1), (1, 0)]
-            sage: a.nonzero_positions(copy=False)
-            [(0, 0), (0, 1), (1, 0)]
-            sage: a.nonzero_positions(column_order=True)
-            [(0, 0), (1, 0), (0, 1)]
-        """
-        if column_order:
-            return self._nonzero_positions_by_column(copy)
-        else:
-            return self._nonzero_positions_by_row(copy)
-
-    def _nonzero_positions_by_row(self, copy=True):
-        x = self.fetch('nonzero_positions')
-        if not x is None:
-            if copy:
-                return list(x)
-            return x
-        cdef Py_ssize_t i, j
-        z = self._base_ring(0)
-        nzp = []
-        for i from 0 <= i < self._nrows:
-           for j from 0 <= j < self._ncols:
-                if self.get_unsafe(i,j) != z:
-                    nzp.append((i,j))
-        self.cache('nonzero_positions', nzp)
-        if copy:
-            return list(nzp)
-        return nzp
-
-    def _nonzero_positions_by_column(self, copy=True):
-        """
-        Returns the list of pairs (i,j) such that self[i,j] != 0, but sorted by columns, i.e.,
-        column j=0 entries occur first, then column j=1 entries, etc.
-
-        It is safe to change the resulting list (unless you give the option copy=False).
-        """
-        x = self.fetch('nonzero_positions_by_column')
-        if not x is None:
-            if copy:
-                return list(x)
-            return x
-        cdef Py_ssize_t i, j
-        z = self._base_ring(0)
-        nzp = []
-        for j from 0 <= j < self._ncols:
-            for i from 0 <= i < self._nrows:
-                if self.get_unsafe(i,j) != z:
-                    nzp.append((i,j))
-        self.cache('nonzero_positions_by_column', nzp)
-        if copy:
-            return list(nzp)
-        return nzp
-
-    def nonzero_positions_in_column(self, Py_ssize_t i):
-        """
-        Return a sorted list of the integers j such that self[j,i] is
-        nonzero, i.e., such that the j-th position of the i-th column
-        is nonzero.
-
-        INPUT:
-            i -- an integer
-
-        OUTPUT:
-            list
-
-        EXAMPLES:
-            sage: a = matrix(QQ, 3,2, [1,2,0,2,0,0]); a
-            [1 2]
-            [0 2]
-            [0 0]
-            sage: a.nonzero_positions_in_column(0)
-            [0]
-            sage: a.nonzero_positions_in_column(1)
-            [0, 1]
-
-        You'll get an IndexError, if you select an invalid column:
-            sage: a.nonzero_positions_in_column(2)
-            Traceback (most recent call last):
-            ...
-            IndexError: matrix column index out of range
-        """
-        cdef Py_ssize_t j
-        z = self._base_ring(0)
-        tmp = []
-
-        if i<0 or i >= self._ncols:
-            raise IndexError, "matrix column index out of range"
-        for j from 0 <= j < self._nrows:
-            if self.get_unsafe(j,i) != z:
-                tmp.append(j)
-        return tmp
-
-    def nonzero_positions_in_row(self, Py_ssize_t i):
-        """
-        Return the integers j such that self[i,j] is nonzero, i.e.,
-        such that the j-th position of the i-th row is nonzero.
-
-        INPUT:
-            i -- an integer
-
-        OUTPUT:
-            list
-
-        EXAMPLES:
-            sage: a = matrix(QQ, 3,2, [1,2,0,2,0,0]); a
-            [1 2]
-            [0 2]
-            [0 0]
-            sage: a.nonzero_positions_in_row(0)
-            [0, 1]
-            sage: a.nonzero_positions_in_row(1)
-            [1]
-            sage: a.nonzero_positions_in_row(2)
-            []
-        """
-        cdef Py_ssize_t j
-
-        if i<0 or i >= self._nrows:
-            raise IndexError, "matrix row index out of range"
-
-        z = self._base_ring(0)
-        tmp = []
-
-        for j from 0 <= j < self._ncols:
-            if self.get_unsafe(i,j) != z:
-                tmp.append(j)
-        return tmp
-
-    def prod_of_row_sums(self, cols):
-        r"""
-        Calculate the product of all row sums of a submatrix of $A$ for a
-        list of selected columns \code{cols}.
-
-        EXAMPLES:
-            sage: a = matrix(QQ, 2,2, [1,2,3,2]); a
-            [1 2]
-            [3 2]
-            sage: a.prod_of_row_sums([0,1])
-            15
-
-        Another example:
-            sage: a = matrix(QQ, 2,3, [1,2,3,2,5,6]); a
-            [1 2 3]
-            [2 5 6]
-            sage: a.prod_of_row_sums([1,2])
-            55
-
-        AUTHOR:
-            -- Jaap Spies (2006-02-18)
-        """
-        cdef Py_ssize_t c, row
-        pr = 1
-        for row from 0 <= row < self._nrows:
-            tmp = []
-            for c in cols:
-                if c<0 or c >= self._ncols:
-                    raise IndexError, "matrix column index out of range"
-                tmp.append(self.get_unsafe(row, c))
-            pr = pr * sum(tmp)
-        return pr
-
-    def permanent(self):
-        r"""
-        Calculate and return the permanent of this $m \times n$ matrix using
-        Ryser's algorithm.
-
-        Let $A = (a_{i,j})$ be an $m \times n$ matrix over any
-        commutative ring, with $m \le n$.   The permanent of $A$ is
-        \[
-        \text{per}(A) = \sum_\pi a_{1,\pi(1)}a_{2,\pi(2)} \cdots a_{m\,pi(m)}
-        \]
-        where the summation extends over all one-to-one functions $\pi$ from
-        $\{1, \ldots, m\}$ to $\{1, \ldots, n\}$.
-
-        The product $ a_{1,\pi(1)}a_{2,\pi(2)} \cdots a_{m,\pi(m)}$ is called
-        diagonal product. So the permanent of an $m \times n$ matrix $A$ is the
-        sum of all the diagonal products of $A$.
-
-        Modification of theorem 7.1.1. from Brualdi and Ryser:
-        Combinatorial Matrix Theory.
-        Instead of deleting columns from $A$, we choose columns from $A$ and
-        calculate the product of the row sums of the selected submatrix.
-
-        INPUT:
-            A -- matrix of size m x n with m <= n
-
-        OUTPUT:
-            permanent of matrix A
-
-        EXAMPLES:
-            sage: M = MatrixSpace(ZZ,4,4)
-            sage: A = M([1,1,1,1,1,1,1,1,1,1,1,1,1,1,1,1])
-            sage: A.permanent()
-            24
-
-            sage: M = MatrixSpace(QQ,3,6)
-            sage: A = M([1,1,1,1,0,0,0,1,1,1,1,0,0,0,1,1,1,1])
-            sage: A.permanent()
-            36
-
-            sage: M = MatrixSpace(RR,3,6)
-            sage: A = M([1.0,1.0,1.0,1.0,0,0,0,1.0,1.0,1.0,1.0,0,0,0,1.0,1.0,1.0,1.0])
-            sage: A.permanent()
-            36.000000000000000
-
-        See Sloane's sequence OEIS A079908(3) = 36, "The Dancing School Problems"
-
-            sage: print sloane_sequence(79908)                # optional (internet connection)
-            Searching Sloane's online database...
-            [79908, 'Solution to the Dancing School Problem with 3 girls: f(3,n).', [1, 4, 14, 36, 76, 140, 234, 364, 536, 756, 1030, 1364, 1764, 2236, 2786, 3420, 4144, 4964, 5886, 6916, 8060, 9324, 10714, 12236, 13896, 15700, 17654, 19764, 22036, 24476, 27090, 29884, 32864, 36036, 39406, 42980, 46764, 50764, 54986, 59436]]
-
-            sage: M = MatrixSpace(ZZ,4,5)
-            sage: A = M([1,1,0,1,1,0,1,1,1,1,1,0,1,0,1,1,1,0,1,0])
-            sage: A.permanent()
-            32
-
-            See Minc: Permanents, Example 2.1, p. 5.
-
-            sage: M = MatrixSpace(QQ,2,2)
-            sage: A = M([1/5,2/7,3/2,4/5])
-            sage: A.permanent()
-            103/175
-
-            sage: R.<a> = PolynomialRing(IntegerRing())
-            sage: A = MatrixSpace(R,2)([[a,1], [a,a+1]])
-            sage: A.permanent()
-            a^2 + 2*a
-
-            sage: R.<x,y> = MPolynomialRing(IntegerRing(),2)
-            sage: A = MatrixSpace(R,2)([x, y, x^2, y^2])
-            sage: A.permanent()
-            x0*x1^2 + x0^2*x1
-
-
-        AUTHOR:
-            -- Jaap Spies (2006-02-16)
-                Copyright (C) 2006 Jaap Spies <j.spies@hccnet.nl>
-                Copyright (C) 2006 William Stein <wstein@gmail.com>
-            -- Jaap Spies (2006-02-21): added definition of permanent
-
-        NOTES:
-            -- Currently optimized for dense matrices over QQ.
-        """
-        cdef Py_ssize_t m, n, r
-
-        perm = 0
-        m = self._nrows
-        n = self._ncols
-        if not m <= n:
-            raise ValueError, "must have m <= n, but m (=%s) and n (=%s)"%(m,n)
-
-        from   sage.structure.sequence import _combinations
-        from sage.rings.arith import binomial
-        for r from 1 <= r < m+1:
-            lst = _combinations(range(n), r)
-            tmp = []
-            for cols in lst:
-                tmp.append(self.prod_of_row_sums(cols))
-            s = sum(tmp)
-            perm = perm + (-1)**(m-r) * binomial(n-r, m-r) * s
-        return perm
-
-    def permanental_minor(self, Py_ssize_t k):
-        r"""
-        Calculates the permanental $k$-minor of a $m \times n$ matrix.
-
-        This is the sum of the permanents of all possible $k$ by $k$
-        submatices of $A$.
-
-        See Brualdi and Ryser: Combinatorial Matrix Theory, p. 203.
-        Note the typo $p_0(A) = 0$ in that reference!  For
-        applications see Theorem 7.2.1 and Theorem 7.2.4.
-
-        Note that the permanental $m$-minor equals $per(A)$.
-
-        For a (0,1)-matrix $A$ the permanental $k$-minor counts the
-        number of different selections of $k$ 1's of $A$ with no two
-        of the 1's on the same line.
-
-        INPUT:
-            self -- matrix of size m x n with m <= n
-
-        OUTPUT:
-            permanental k-minor of matrix A
-
-        EXAMPLES:
-            sage: M = MatrixSpace(ZZ,4,4)
-            sage: A = M([1,0,1,0,1,0,1,0,1,0,10,10,1,0,1,1])
-            sage: A.permanental_minor(2)
-            114
-
-            sage: M = MatrixSpace(ZZ,3,6)
-            sage: A = M([1,1,1,1,0,0,0,1,1,1,1,0,0,0,1,1,1,1])
-            sage: A.permanental_minor(0)
-            1
-            sage: A.permanental_minor(1)
-            12
-            sage: A.permanental_minor(2)
-            40
-            sage: A.permanental_minor(3)
-            36
-
-        Note that if k == m the permanental k-minor equals per(A)
-
-            sage: A.permanent()
-            36
-
-            sage: A.permanental_minor(5)
-            0
-
-        For C the "complement" of A:
-
-            sage: M = MatrixSpace(ZZ,3,6)
-            sage: C = M([0,0,0,0,1,1,1,0,0,0,0,1,1,1,0,0,0,0])
-            sage: m, n = 3, 6
-            sage: sum([(-1)^k * C.permanental_minor(k)*factorial(n-k)/factorial(n-m) for k in range(m+1)])
-            36
-
-            See Theorem 7.2.1 of Brualdi: and Ryser: Combinatorial Matrix Theory: per(A)
-
-        AUTHOR:
-            - Jaap Spies (2006-02-19)
-        """
-        m = self._nrows
-        n = self._ncols
-        if not m <= n:
-            raise ValueError, "must have m <= n, but m (=%s) and n (=%s)"%(m,n)
-
-        R = self._base_ring
-        if k == 0:
-            return R(1)
-        if k > m:
-            return R(0)
-
-        k = int(k)
-        pm = 0
-        for cols in _combinations(range(n),k):
-            for rows in _combinations(range(m),k):
-                pm = pm + self.matrix_from_rows_and_columns(rows, cols).permanent()
-        return pm
-
-    def rook_vector(self, check = False):
-        r"""
-        Returns rook vector of this matrix.
-
-        Let $A$ be a general $m$ by $n$ (0,1)-matrix with $m \le n$.
-        We identify $A$ with a chessboard where rooks can be placed on
-        the fields corresponding with $a_{ij} = 1$. The number $r_k =
-        p_k(A)$ (the permanental $k$-minor) counts the number of ways
-        to place $k$ rooks on this board so that no two rooks can
-        attack another.
-
-        The rook vector is the list consisting of $r_0, r_1, \ldots, r_m$.
-
-        The rook polynomial is defined by $r(x) = \sum_{k=0}^m r_k x^k$.
-
-        INPUT:
-            self -- m by n matrix with m <= n
-            check -- True or False (default), optional
-
-        OUTPUT:
-            rook vector
-
-        EXAMPLES:
-            sage: M = MatrixSpace(ZZ,3,6)
-            sage: A = M([1,1,1,1,0,0,0,1,1,1,1,0,0,0,1,1,1,1])
-            sage: A.rook_vector()
-            [1, 12, 40, 36]
-
-            sage: R.<x> = PolynomialRing(ZZ)
-            sage: rv = A.rook_vector()
-            sage: rook_polynomial = sum([rv[k] * x^k for k in range(len(rv))])
-            sage: rook_polynomial
-            36*x^3 + 40*x^2 + 12*x + 1
-
-        AUTHOR:
-            - Jaap Spies (2006-02-24)
-        """
-        m = self._nrows
-        n = self._ncols
-        if not m <= n:
-            raise ValueError, "must have m <= n, but m (=%s) and n (=%s)"%(m,n)
-
-        if check:
-            # verify that self[i, j] in {0, 1}
-            for i in range(m):
-                for j in range(n):
-                    x = self.get_unsafe(i, j)
-                    if not (x == 0 or x == 1):
-                        raise ValueError, "must have zero or one, but we have (=%s)"%x
-
-        tmp = []
-        for k in range(m+1):
-            tmp.append(self.permanental_minor(k))
-        return tmp
-
-
-    def determinant(self):
-        r"""
-        Return the determinant of self.
-
-        ALGORITHM: This is computed using the very stupid expansion by
-        minors stupid \emph{naive generic algorithm}.  For matrices
-        over more most rings more sophisticated algorithms can be
-        used.  (Type \code{A.determinant?} to see what is done for a
-        specific matrix A.)
-
-        EXAMPLES:
-            sage: A = MatrixSpace(Integers(8),3)([1,7,3, 1,1,1, 3,4,5])
-            sage: A.determinant()
-            6
-            sage: A.determinant() is A.determinant()
-            False
-            sage: A.set_immutable()
-            sage: A.determinant() is A.determinant()
-            True
-
-        We compute the determinant of the arbitrary 3x3 matrix:
-            sage: R = PolynomialRing(QQ,9,'x')
-            sage: A = matrix(R,3,R.gens())
-            sage: A
-            [x0 x1 x2]
-            [x3 x4 x5]
-            [x6 x7 x8]
-            sage: A.determinant()
-            -1*x2*x4*x6 + x2*x3*x7 + x1*x5*x6 - x1*x3*x8 - x0*x5*x7 + x0*x4*x8
-
-        We create a matrix over $\Z[x,y]$ and compute its determinant.
-            sage: R.<x,y> = MPolynomialRing(IntegerRing(),2)
-            sage: A = MatrixSpace(R,2)([x, y, x**2, y**2])
-            sage: A.determinant()
-            x0*x1^2 - x0^2*x1
-        """
-        if self._nrows != self._ncols:
-            raise ValueError, "self must be square"
-
-        d = self.fetch('det')
-        if not d is None: return d
-
-        cdef Py_ssize_t i, n
-
-        # if charpoly known, then det is easy.
-        D = self.fetch('charpoly')
-        if not D is None:
-            c = D.iteritems()[0][1][0]
-            if self._nrows % 2:
-                c = -c
-            d = self._coerce_element(c)
-            self.cache('det', d)
-            return d
-
-        # if over an integral domain, get the det by computing charpoly.
-        if self._base_ring.is_integral_domain():
-            c = self.charpoly('x')[0]
-            if self._nrows % 2:
-                c = -c
-            d = self._coerce_element(c)
-            self.cache('det', d)
-            return d
-
-        # fall back to very very stupid algorithm
-        # TODO: surely there is something much better, even in total generality...
-        # this is ridiculous.
-        n = self._ncols
-        R = self.parent().base_ring()
-        if n == 0:
-            d = R(1)
-            self.cache('det', d)
-            return d
-
-        elif n == 1:
-            d = self.get_unsafe(0,0)
-            self.cache('det', d)
-            return d
-
-        d = R(0)
-        s = R(1)
-        A = self.matrix_from_rows(range(1, n))
-        sgn = R(-1)
-        for i from 0 <= i < n:
-            v = range(0,i) + range(i+1,n)
-            B = A.matrix_from_columns(v)
-            d = d + s*self.get_unsafe(0,i) * B.determinant()
-            s = s*sgn
-
-        self.cache('det', d)
-        return d
-
-
-    # shortcuts
-    def det(self, *args, **kwds):
-        """
-        Synonym for self.determinant(...).
-
-        EXAMPLES:
-            sage: A = MatrixSpace(Integers(8),3)([1,7,3, 1,1,1, 3,4,5])
-            sage: A.det()
-            6
-        """
-        return self.determinant(*args, **kwds)
-
-    def __abs__(self):
-        """
-        Synonym for self.determinant(...).
-
-        EXAMPLES:
-            sage: a = matrix(QQ, 2,2, [1,2,3,4]); a
-            [1 2]
-            [3 4]
-            sage: abs(a)
-            -2
-        """
-        return self.determinant()
-
-    def characteristic_polynomial(self, *args, **kwds):
-        """
-        Synonym for self.charpoly(...).
-
-        EXAMPLES:
-            sage: a = matrix(QQ, 2,2, [1,2,3,4]); a
-            [1 2]
-            [3 4]
-            sage: a.characteristic_polynomial('T')
-            T^2 - 5*T - 2
-        """
-        return self.charpoly(*args, **kwds)
-
-    def charpoly(self, var, algorithm="hessenberg"):
-        r"""
-        Return the characteristic polynomial of self, as a polynomial
-        over the base ring.
-
-        ALGORITHM: Compute the Hessenberg form of the matrix and read
-        off the characteristic polynomial from that.  The result is
-        cached.
-
-        INPUT:
-            var -- a variable name
-            algorithm -- string:
-                  'hessenberg' -- default (use Hessenberg form of matrix)
-
-        EXAMPLES:
-        First a matrix over $\Z$:
-            sage: A = MatrixSpace(ZZ,2)( [1,2,  3,4] )
-            sage: f = A.charpoly('x')
-            sage: f
-            x^2 - 5*x - 2
-            sage: f.parent()
-            Univariate Polynomial Ring in x over Integer Ring
-            sage: f(A)
-            [0 0]
-            [0 0]
-
-        An example over $\Q$:
-            sage: A = MatrixSpace(QQ,3)(range(9))
-            sage: A.charpoly('x')
-            x^3 - 12*x^2 - 18*x
-            sage: A.trace()
-            12
-            sage: A.determinant()
-            0
-
-        We compute the characteristic polynomial of a matrix over
-        the polynomial ring $\Z[a]$:
-            sage: R.<a> = PolynomialRing(ZZ)
-            sage: M = MatrixSpace(R,2)([a,1,  a,a+1]); M
-            [    a     1]
-            [    a a + 1]
-            sage: f = M.charpoly('x'); f
-            x^2 + (-2*a - 1)*x + a^2
-            sage: f.parent()
-            Univariate Polynomial Ring in x over Univariate Polynomial Ring in a over Integer Ring
-            sage: M.trace()
-            2*a + 1
-            sage: M.determinant()
-            a^2
-
-        We compute the characteristic polynomial of a matrix over the
-        multi-variate polynomial ring $\Z[x,y]$:
-            sage: R.<x,y> = MPolynomialRing(ZZ,2)
-            sage: A = MatrixSpace(R,2)([x, y, x^2, y^2])
-            sage: f = A.charpoly('x'); f
-            x^2 + (-1*x1^2 - x0)*x + x0*x1^2 - x0^2*x1
-
-        It's a little difficult to distinguish the variables.  To fix this,
-        we temporarily view the indeterminate as $Z$:
-            sage: with localvars(f.parent(), 'Z'): print f
-            Z^2 + (-1*x1^2 - x0)*Z + x0*x1^2 - x0^2*x1
-
-        We could also compute f in terms of Z from the start:
-            sage: A.charpoly('Z')
-            Z^2 + (-1*x1^2 - x0)*Z + x0*x1^2 - x0^2*x1
-        """
-        D = self.fetch('charpoly')
-        if not D is None:
-            if D.has_key(var):
-                return D[var]
-        else:
-            D = {}
-            self.cache('charpoly',D)
-
-        f = self._charpoly_hessenberg(var)
-        D[var] = f   # this caches it.
-        return f
-
-
-    def fcp(self, var):
-        """
-        Return the factorization of the characteristic polynomial of
-        self.
-
-        INPUT:
-            var -- name of variable of charpoly
-
-        EXAMPLES:
-            sage: M = MatrixSpace(QQ,3,3)
-            sage: A = M([1,9,-7,4/5,4,3,6,4,3])
-            sage: A.fcp('x')
-            (x^3 - 8*x^2 + 209/5*x - 286)
-            sage: A = M([3, 0, -2, 0, -2, 0, 0, 0, 0])
-            sage: A.fcp('x')
-            (x - 3) * x * (x + 2)
-        """
-        return self.charpoly(var).factor()
-
-##     def minimal_polynomial(self, var, algorithm=''):
-##         """
-##         Synonym for self.charpoly(...).
-
-##         EXAMPLES:
-##             sage: ???
-##         """
-##         return self.minpoly(*args, **kwds)
-
-##     def minpoly(self, *args, **kwds):
-##         """
-##         EXAMPLES:
-##             sage: ???
-##         """
-##         raise NotImplementedError
-
-    def denominator(self):
-        r"""
-        Return the least common multiple of the denominators of the
-        elements of self.
-
-        If there is no denominator function for the base field, or no
-        LCM function for the denominators, raise a TypeError.
-
-        EXAMPLES:
-            sage: A = MatrixSpace(QQ,2)(['1/2', '1/3', '1/5', '1/7'])
-            sage: A.denominator()
-            210
-
-        Denominators are note defined for real numbers:
-            sage: A = MatrixSpace(RealField(),2)([1,2,3,4])
-            sage: A.denominator()
-            Traceback (most recent call last):
-            ...
-            TypeError: denominator not defined for elements of the base ring
-
-        We can even compute the denominator of matrix over the fraction field
-        of $\Z[x]$.
-            sage: K.<x> = FractionField(PolynomialRing(IntegerRing()))
-            sage: A = MatrixSpace(K,2)([1/x, 2/(x+1), 1, 5/(x^3)])
-            sage: A.denominator()
-            x^4 + x^3
-
-        Here's an example involving a cyclotomic field:
-            sage: K.<z> = CyclotomicField(3)
-            sage: M = MatrixSpace(K,3,sparse=True)
-            sage: A = M([(1+z)/3,(2+z)/3,z/3,1,1+z,-2,1,5,-1+z])
-            sage: print A
-            [1/3*z + 1/3 1/3*z + 2/3       1/3*z]
-            [          1       z + 1          -2]
-            [          1           5       z - 1]
-            sage: print A.denominator()
-            3
-        """
-        if self.nrows() == 0 or self.ncols() == 0:
-            return integer.Integer(1)
-        R = self.base_ring()
-        x = self.list()
-        try:
-            d = x[0].denominator()
-        except AttributeError:
-            raise TypeError, "denominator not defined for elements of the base ring"
-        try:
-            for y in x:
-                d = d.lcm(y.denominator())
-        except AttributeError:
-            raise TypeError, "lcm function not defined for elements of the base ring"
-        return d
-
-
-    def trace(self):
-        """
-        Return the trace of self, which is the sum of the
-        diagonal entries of self.
-
-        INPUT:
-            self -- a square matrix
-        OUTPUT:
-            element of the base ring of self
-        EXAMPLES:
-        """
-        if self._nrows != self._ncols:
-            raise ArithmeticError, "matrix must be square"
-        R = self._base_ring
-        cdef Py_ssize_t i
-        cdef object s
-        s = R(0)
-        for i from 0 <= i < self._nrows:
-            s = s + self.get_unsafe(i,i)
-        return s
-
-    ###################################################
-    # Arithmetic
-    ###################################################
-    cdef Vector _vector_times_matrix_c_impl(self, Vector v):
-        """
-        Returns the vector times matrix product.
-
-        INPUT:
-             v -- a free module element.
-
-        OUTPUT:
-            The the vector times matrix product v*A.
-
-        EXAMPLES:
-            sage: MS = MatrixSpace(QQ, 2,2)
-            sage: B = MS.matrix([1,2,1,2])
-            sage: V = VectorSpace(QQ, 2)
-            sage: v = V([1,2])
-            sage: B.vector_matrix_multiply(v)     # computes v*B
-            (3, 6)
-            sage: Bt = B.transpose()
-            sage: Bt.vector_matrix_multiply(v)    # computes B*v
-            (5, 5)
-        """
-        M = sage.modules.free_module.FreeModule(self._base_ring, self.ncols())
-        if not PY_TYPE_CHECK(v, sage.modules.free_module_element.FreeModuleElement):
-            v = M(v)
-        if self.nrows() != v.degree():
-            raise ArithmeticError, "number of rows of matrix must equal degree of vector"
-        s = M(0)
-        for i in xrange(self.nrows()):
-            if v[i] != 0:
-                s = s + v[i]*self.row(i)
-        return s
-
-    cdef Vector _matrix_times_vector_c_impl(self, Vector v):
-        M = sage.modules.free_module.FreeModule(self._base_ring, self.ncols())
-        if not PY_TYPE_CHECK(v, sage.modules.free_module_element.FreeModuleElement):
-            v = M(v)
-        if self.nrows() != v.degree():
-            raise ArithmeticError, "number of rows of matrix must equal degree of vector"
-        s = M(0)
-        for i in xrange(self.nrows()):
-            if v[i] != 0:
-                s = s + self.column(i, from_list=True)*v[i]
-        return s
-
-
-    def iterates(self, v, n):
-        """
-        Let $A$ be this matrix and $v$ be a free module element.
-        Return a vector whose rows are the entries of the following
-        vectors:
-        $$
-           v, v A, v A^2, \ldots, v A^{n-1}.
-        $$
-
-        INPUT:
-            v -- free module element
-            n -- nonnegative integer
-
-        EXAMPLES:
-            sage: A = MatrixSpace(IntegerRing(), 2)([1,1,3,5]); A
-            [1 1]
-            [3 5]
-            sage: v = FreeModule(IntegerRing(), 2)([1,0])
-            sage: A.iterates(v,0)
-            []
-            sage: A.iterates(v,5)
-            [  1   0]
-            [  1   1]
-            [  4   6]
-            [ 22  34]
-            [124 192]
-        """
-        n = int(n)
-        if n >= 2 and self.nrows() != self.ncols():
-            raise ArithmeticError, "matrix must be square if n >= 2."
-        if n == 0:
-            return self.matrix_space(n, self.ncols())(0)
-        M = sage.modules.free_module.FreeModule(self._base_ring, self.ncols())
-        if not PY_TYPE_CHECK(v, sage.modules.free_module_element.FreeModuleElement):
-            v = M(v)
-        X = [v]
-        for _ in range(n-1):
-            X.append(X[len(X)-1]*self)
-        MS = self.matrix_space(n, self.ncols())
-        return MS(X)
-
-    cdef ModuleElement _add_c_impl(self, ModuleElement right):
-        """
-        Add two matrices with the same parent.
-
-        EXAMPLES:
-            sage:
-        """
-        cdef Py_ssize_t i, j
-        cdef Matrix A
-        A = self.new_matrix()
-        for i from 0 <= i < self._nrows:
-            for j from 0 <= j < self._ncols:
-                A.set_unsafe(i,j, self.get_unsafe(i,j) + (<Matrix>right).get_unsafe(i,j))
-        return A
-
-    cdef ModuleElement _sub_c_impl(self, ModuleElement right):
-        """
-        Subtract two matrices with the same parent.
-
-        EXAMPLES:
-            sage: R.<x,y> = FreeAlgebra(QQ,2)
-            sage: a = matrix(2,2, [1,2,x*y,y*x])
-            sage: b = matrix(2,2, [1,2,y*x,y*x])
-
-
-        """
-        return self._add_c_impl(right._left_scalar_multiply(-1))
-
-##         cdef Py_ssize_t i, j
-##         cdef Matrix A
-##         A = self.new_matrix()
-##         for i from 0 <= i < self._nrows:
-##             for j from 0 <= j < self._ncols:
-##                 A.set_unsafe(i,j, self.get_unsafe(i,j) - (<Matrix>right).get_unsafe(i,j))
-##         return A
-
-##     def _div_(self, right):
-##         """
-##         EXAMPLES:
-##             sage: ???
-##         """
-##         # TODO TODO
-##         raise NotImplementedError
-
-
-    def __mod__(self, p):
-        r"""
-        Return matrix mod $p$, returning again a matrix over the same
-        base ring.
-
-        \note{Use \code{A.Mod(p)} to obtain a matrix over the residue
-        class ring modulo $p$.}
-
-        EXAMPLES:
-            sage: M = Matrix(ZZ, 2, 2, [5, 9, 13, 15])
-            sage: M % 7
-            [5 2]
-            [6 1]
-            sage: parent(M % 7)
-            Full MatrixSpace of 2 by 2 dense matrices over Integer Ring
-        """
-        cdef Py_ssize_t i
-        v = self.list()
-        for i from 0 <= i < len(v):
-            v[i] = v[i] % p
-        return self.new_matrix(entries = v, copy=False, coerce=True)
-
-    def mod(self, p):
-        """
-        Return matrix mod $p$, over the reduced ring.
-
-        EXAMPLES:
-            sage: M = matrix(ZZ, 2, 2, [5, 9, 13, 15])
-            sage: M.mod(7)
-            [5 2]
-            [6 1]
-            sage: parent(M.mod(7))
-            Full MatrixSpace of 2 by 2 dense matrices over Finite Field of size 7
-        """
-        return self.change_ring(self._base_ring.quotient_ring(p))
-
-
-    def _scalar_multiply(self, x):
-        """
-        EXAMPLES:
-            sage: a = matrix(QQ,2,range(6))
-            sage: a._scalar_multiply(3/4)
-            [   0  3/4  3/2]
-            [ 9/4    3 15/4]
-        """
-        cdef Py_ssize_t i
-
-        if not x in self._base_ring:
-            x = self._base_ring(x)
-
-        v = self.list()
-        for i from 0 <= i < len(v):
-            v[i] = x * v[i]
-        return self.new_matrix(entries = v, copy=False, coerce=False)
-
-    def _right_scalar_multiply(self, x):
-        """
-        EXAMPLES:
-        A simple example in which the base ring is commutative:
-            sage: a = matrix(QQ,2,range(6))
-            sage: a._right_scalar_multiply(3/4)
-            [   0  3/4  3/2]
-            [ 9/4    3 15/4]
-
-        An example in which the base ring is not commutative:
-            sage: F.<x,y> = FreeAlgebra(QQ,2)
-            sage: a = matrix(2,[x,y,x^2,y^2]); a
-            [  x   y]
-            [x^2 y^2]
-            sage: a._scalar_multiply(x)
-            [  x^2   x*y]
-            [  x^3 x*y^2]
-            sage: a._right_scalar_multiply(x)
-            [  x^2   y*x]
-            [  x^3 y^2*x]
-            sage: a._right_scalar_multiply(y)
-            [  x*y   y^2]
-            [x^2*y   y^3]
-        """
-        cdef Py_ssize_t i
-
-        if not x in self._base_ring:
-            x = self._base_ring(x)
-
-        v = self.list()
-        for i from 0 <= i < len(v):
-            v[i] = v[i]*x
-        return self.new_matrix(entries = v, copy=False, coerce=False)
-
-    def _left_scalar_multiply(self, x):
-        """
-        EXAMPLES:
-            sage: R.<x,y> = QQ[]
-            sage: a = matrix(R,2,3,[1,x,y,-x*y,x+y,x-y]); a
-            [       1        x        y]
-            [  -1*x*y    y + x -1*y + x]
-            sage: a._left_scalar_multiply(x*y)
-            [             x*y            x^2*y            x*y^2]
-            [      -1*x^2*y^2    x*y^2 + x^2*y -1*x*y^2 + x^2*y]
-            sage: R.<x,y> = FreeAlgebra(ZZ,2)
-            sage: a = matrix(R,2,3,[1,x,y,-x*y,x+y,x-y]); a
-            [    1     x     y]
-            [ -x*y x + y x - y]
-            sage: a._left_scalar_multiply(x*y)
-            [          x*y         x*y*x         x*y^2]
-            [     -x*y*x*y x*y*x + x*y^2 x*y*x - x*y^2]
-            sage: a._right_scalar_multiply(x*y)
-            [          x*y         x^2*y         y*x*y]
-            [     -x*y*x*y x^2*y + y*x*y x^2*y - y*x*y]
-        """
-        return self._scalar_multiply(x)
-
-    cdef sage.structure.element.Matrix _matrix_times_matrix_c_impl(self, sage.structure.element.Matrix right):
-        r"""
-        Return the product of two matrices, a vector*matrix and
-        matrix*vector product, or a scalar*matrix or matrix*scalar
-        product.
-
-        EXAMPLE of matrix times matrix over same base ring:
-        We multiply matrices over $\QQ[x,y]$.
-            sage: R.<x,y> = QQ[]
-            sage: a = matrix(R,2,3,[1,x,y,-x*y,x+y,x-y]); a
-            [       1        x        y]
-            [  -1*x*y    y + x -1*y + x]
-            sage: b = a.transpose(); b
-            [       1   -1*x*y]
-            [       x    y + x]
-            [       y -1*y + x]
-            sage: a*b
-            [          1 + y^2 + x^2      -1*y^2 + x*y + x^2]
-            [     -1*y^2 + x*y + x^2 2*y^2 + 2*x^2 + x^2*y^2]
-            sage: b*a
-            [        1 + x^2*y^2   x - x*y^2 - x^2*y   y + x*y^2 - x^2*y]
-            [  x - x*y^2 - x^2*y y^2 + 2*x*y + 2*x^2  -1*y^2 + x*y + x^2]
-            [  y + x*y^2 - x^2*y  -1*y^2 + x*y + x^2 2*y^2 - 2*x*y + x^2]
-
-        We verify that the matrix multiplies are correct by comparing them
-        with what PARI gets:
-            sage: gp(a)*gp(b) - gp(a*b)
-            [0, 0; 0, 0]
-            sage: gp(b)*gp(a) - gp(b*a)
-            [0, 0, 0; 0, 0, 0; 0, 0, 0]
-
-        EXAMPLE of matrix times matrix over different base rings:
-            sage: a = matrix(ZZ,2,2,range(4))
-            sage: b = matrix(GF(7),2,2,range(4))
-            sage: c = matrix(QQ,2,2,range(4))
-            sage: d = a*b; d
-            [2 3]
-            [6 4]
-            sage: parent(d)
-            Full MatrixSpace of 2 by 2 dense matrices over Finite Field of size 7
-            sage: parent(b*a)
-            Full MatrixSpace of 2 by 2 dense matrices over Finite Field of size 7
-            sage: d = a*c; d
-            [ 2  3]
-            [ 6 11]
-            sage: parent(d)
-            Full MatrixSpace of 2 by 2 dense matrices over Rational Field
-            sage: d = b*c; d
-            Traceback (most recent call last):
-            ...
-            TypeError: unsupported operand parent(s) for '*': 'Finite Field of size 7' and 'Rational Field'
-            sage: d = b*c.change_ring(GF(7)); d
-            [2 3]
-            [6 4]
-
-
-        EXAMPLE of matrix times matrix where one matrix is sparse and
-        the other is dense (in such mixed cases, the result is always
-        dense):
-            sage: a = matrix(ZZ,2,2,range(4),sparse=True)
-            sage: b = matrix(GF(7),2,2,range(4),sparse=False)
-            sage: c = a*b; c
-            [2 3]
-            [6 4]
-            sage: parent(c)
-            Full MatrixSpace of 2 by 2 dense matrices over Finite Field of size 7
-            sage: c = b*a; c
-            [2 3]
-            [6 4]
-            sage: parent(c)
-            Full MatrixSpace of 2 by 2 dense matrices over Finite Field of size 7
-
-        EXAMPLE of matrix multiplication over a noncommutative base ring:
-            sage: R.<x,y> = FreeAlgebra(QQ,2)
-            sage: x*y - y*x
-            x*y - y*x
-            sage: a = matrix(2,2, [1,2,x,y])
-            sage: b = matrix(2,2, [x,y,x^2,y^2])
-            sage: a*b
-            [  x + 2*x^2   y + 2*y^2]
-            [x^2 + y*x^2   x*y + y^3]
-            sage: b*a
-            [    x + y*x   2*x + y^2]
-            [x^2 + y^2*x 2*x^2 + y^3]
-
-        EXAMPLE of row vector times matrix (vectors are row vectors, so
-        matrices act from the right):
-            sage: a = matrix(2,3, range(6)); a
-            [0 1 2]
-            [3 4 5]
-            sage: V = ZZ^2
-            sage: v = V([-2,3]); v
-            (-2, 3)
-            sage: v*a
-            (9, 10, 11)
-
-        This is not allowed, since v is a {\em row} vector:
-            sage: a*v
-            Traceback (most recent call last):
-            ...
-            TypeError: incompatible dimensions
-
-        This illustrates how coercion works:
-            sage: V = QQ^2
-            sage: v = V([-2,3]); v
-            (-2, 3)
-            sage: parent(v*a)
-            Vector space of dimension 3 over Rational Field
-
-        EXAMPLE of matrix times column vector:
-          (column vectors are not implemented yet)  TODO TODO
-
-        EXAMPLE of scalar times matrix:
-            sage: a = matrix(2,3, range(6)); a
-            [0 1 2]
-            [3 4 5]
-            sage: b = 3*a; b
-            [ 0  3  6]
-            [ 9 12 15]
-            sage: parent(b)
-            Full MatrixSpace of 2 by 3 dense matrices over Integer Ring
-            sage: b = (2/3)*a; b
-            [   0  2/3  4/3]
-            [   2  8/3 10/3]
-            sage: parent(b)
-            Full MatrixSpace of 2 by 3 dense matrices over Rational Field
-
-        EXAMPLE of matrix times scalar:
-            sage: a = matrix(2,3, range(6)); a
-            [0 1 2]
-            [3 4 5]
-            sage: b = a*3; b
-            [ 0  3  6]
-            [ 9 12 15]
-            sage: parent(b)
-            Full MatrixSpace of 2 by 3 dense matrices over Integer Ring
-            sage: b = a*(2/3); b
-            [   0  2/3  4/3]
-            [   2  8/3 10/3]
-            sage: parent(b)
-            Full MatrixSpace of 2 by 3 dense matrices over Rational Field
-
-        EXAMPLE of scalar multiplication in the noncommutative case:
-            sage: R.<x,y> = FreeAlgebra(ZZ,2)
-            sage: a = matrix(2,[x,y,x^2,y^2])
-            sage: a * x
-            [  x^2   y*x]
-            [  x^3 y^2*x]
-            sage: x * a
-            [  x^2   x*y]
-            [  x^3 x*y^2]
-            sage: a*x - x*a
-            [             0     -x*y + y*x]
-            [             0 -x*y^2 + y^2*x]
-        """
-        # Both self and right are matrices with compatible dimensions and base ring.
-        if self._will_use_strassen(right):
-            return self._multiply_strassen(right)
-        else:
-            return self._multiply_classical(right)
-
-    cdef ModuleElement _rmul_c_impl(right, RingElement left):
-        """
-        The product left * right, where right is a matrix and left is
-        guaranteed to be in the base ring.
-        """
-        return right._scalar_multiply(left)
-
-    cdef ModuleElement _lmul_c_impl(left, RingElement right):
-        """
-        The product left * right, where left is a matrix and right is
-        guaranteed to be in the base ring.
-        """
-        return left._right_scalar_multiply(right)
-
-    cdef int _will_use_strassen(self, Matrix right) except -2:
-        """
-        Whether or not matrix multiplication of self by right should
-        be done using Strassen.
-
-        Overload this in derived classes to not use Strassen by default.
-        """
-        cdef int n
-        n = self._strassen_default_cutoff(right)
-        if n == -1:
-            return 0  # do not use Strassen
-        if self._nrows > n and self._ncols > n and right._nrows > n and right._ncols > n:
-            return 1
-        return 0
-
-    cdef int _will_use_strassen_echelon(self) except -2:
-        """
-        Whether or not matrix multiplication of self by right should
-        be done using Strassen.
-
-        Overload this in derived classes to not use Strassen by default.
-        """
-        cdef int n
-        n = self._strassen_default_echelon_cutoff()
-        if n == -1:
-            return 0  # do not use Strassen
-        if self._nrows > n and self._ncols > n:
-            return 1
-        return 0
-
-    def __neg__(self):
-        """
-        Return the negative of self.
-
-        EXAMPLES:
-            sage: a = matrix(ZZ,2,range(4))
-            sage: a.__neg__()
-            [ 0 -1]
-            [-2 -3]
-            sage: -a
-            [ 0 -1]
-            [-2 -3]
-        """
-        return self._left_scalar_multiply(self._base_ring(-1))
-
-    def __invert__(self):
-        r"""
-        Return this inverse of this matrix, as a matrix over the
-        fraction field.
-
-        Raises a \code{ZeroDivisionError} if the matrix has zero
-        determinant, and raises an \code{ArithmeticError}, if the
-        inverse doesn't exist because the matrix is nonsquare.  Also,
-        note, e.g., that the inverse of a matrix over $\ZZ$ is always
-        a matrix defined over $\Q$ (even if the entries are integers).
-
-        EXAMPLES:
-            sage: A = MatrixSpace(ZZ, 2)([1,1,3,5])
-            sage: ~A
-            [ 5/2 -1/2]
-            [-3/2  1/2]
-            sage: A.__invert__()
-            [ 5/2 -1/2]
-            [-3/2  1/2]
-
-        Even if the inverse lies in the base field, the result is still a matrix
-        over the fraction field.
-            sage: I = MatrixSpace(ZZ,2)(1)  # identity matrix
-            sage: ~I
-            [1 0]
-            [0 1]
-            sage: (~I).parent()
-            Full MatrixSpace of 2 by 2 dense matrices over Rational Field
-
-        This is analogous to the situation for ring elements, e.g., for $\ZZ$ we have:
-            sage: parent(~1)
-            Rational Field
-        """
-        if not self.base_ring().is_field():
-            return ~self.matrix_over_field()
-        if not self.is_square():
-            raise ArithmeticError, "self must be a square matrix"
-        A = self.augment(self.parent().identity_matrix())
-        B = A.echelon_form()
-        if B[self._nrows - 1,  self._ncols - 1] != 1:
-            raise ZeroDivisionError, "self is not invertible"
-        return B.matrix_from_columns(range(self._ncols, 2*self._ncols))
-
-    def __pos__(self):
-        """
-        Return +self, which is just self, of course.
-
-        EXAMPLES:
-            sage: a = matrix(ZZ,2,range(4))
-            sage: +a
-            [0 1]
-            [2 3]
-            sage: a.__pos__()
-            [0 1]
-            [2 3]
-        """
-        return self
-
-    def __pow__(self, n, ignored):
-        """
-        EXAMPLES:
-            sage: MS = MatrixSpace(QQ, 3, 3)
-            sage: A = MS([0, 0, 1, 1, 0, '-2/11', 0, 1, '-3/11'])
-            sage: A * A^(-1) == 1
-            True
-            sage: A^4
-            [      -3/11     -13/121   1436/1331]
-            [    127/121   -337/1331 -4445/14641]
-            [    -13/121   1436/1331 -8015/14641]
-            sage: A.__pow__(4)
-            [      -3/11     -13/121   1436/1331]
-            [    127/121   -337/1331 -4445/14641]
-            [    -13/121   1436/1331 -8015/14641]
-        """
-        if not self.is_square():
-            raise ArithmeticError, "self must be square"
-        n = int(sage.rings.integer.Integer(n))    # coerce to integer so fractions give error.
-        if n == 0:
-            return self.parent()(1)
-        if n < 0:
-            return (~self)**(-n)
-        ans = self.parent()(1)
-        apow = self
-        while n != 0:
-            if n%2 != 0:
-                ans = ans * apow
-            n = n/2
-            if n == 0:  # to not waste time doing an extra multiplication/increment
-                break
-            apow = apow * apow
-        return ans
-
-
-    ###################################################
-    # Comparison
-    ###################################################
-    cdef long _hash(self) except -1:
-        raise NotImplementedError
-
-    cdef int _cmp_c_impl(left,Element right) except -2:
-        """
-        Compare two matrices.
-
-        Matrices are compared in lexicographic order on the underlying
-        list of coefficients.   A dense matrix and a sparse matrix
-        are equal if their coefficients are the same.
-
-        EXAMPLES:
-        EXAMPLE cmparing sparse and dense matrices:
-            sage:
-            sage: matrix(QQ,2,range(4)) == matrix(QQ,2,range(4),sparse=True)
-            True
-            sage: matrix(QQ,2,range(4)) == matrix(QQ,2,range(4),sparse=True)
-            True
-
-        Dictionary order:
-            sage: matrix(ZZ,2,[1,2,3,4]) < matrix(ZZ,2,[3,2,3,4])
-            True
-            sage: matrix(ZZ,2,[1,2,3,4]) > matrix(ZZ,2,[3,2,3,4])
-            False
-            sage: matrix(ZZ,2,[0,2,3,4]) < matrix(ZZ,2,[0,3,3,4], sparse=True)
-            True
-        """
-        raise NotImplementedError  # this is defined in the derived classes
-
-    def __nonzero__(self):
-        """
-        EXAMPLES:
-            sage: M = Matrix(ZZ, 2, 2, [0, 0, 0, 0])
-            sage: bool(M)
-            False
-            sage: M = Matrix(ZZ, 2, 2, [1, 2, 3, 5])
-            sage: bool(M)
-            True
-        """
-        z = self._base_ring(0)
-        cdef Py_ssize_t i, j
-        for i from 0 <= i < self._nrows:
-            for j from 0 <= j < self._ncols:
-                if self.get_unsafe(i,j) != z:
-                    return True
-        return False
-
-    #####################################################################################
-    # Generic Hessenberg Form and charpoly algorithm
-    #####################################################################################
-    def hessenberg_form(self):
-        """
-        Return Hessenberg form of self.
-
-        If the base ring is merely an integral domain (and not a
-        field), the Hessenberg form will (in general) only be defined
-        over the fraction field of the base ring.
-
-        EXAMPLES:
-            sage: A = matrix(ZZ,4,[2, 1, 1, -2, 2, 2, -1, -1, -1,1,2,3,4,5,6,7])
-            sage: h = A.hessenberg_form(); h
-            [    2  -7/2 -19/5    -2]
-            [    2   1/2 -17/5    -1]
-            [    0  25/4  15/2   5/2]
-            [    0     0  58/5     3]
-            sage: parent(h)
-            Full MatrixSpace of 4 by 4 dense matrices over Rational Field
-            sage: A.hessenbergize()
-            Traceback (most recent call last):
-            ...
-            TypeError: Hessenbergize only possible for matrices over a field
-        """
-        X = self.fetch('hessenberg_form')
-        if not X is None:
-            return X
-        R = self._base_ring
-        if not R.is_field():
-            try:
-                K = self._base_ring.fraction_field()
-                H = self.change_ring(K)
-                H.hessenbergize()
-            except TypeError, msg:
-                raise TypeError, "%s\nHessenberg form only possible for matrices over a field"%msg
-        else:
-            H = self.copy()
-            H.hessenbergize()
-        #end if
-        self.cache('hessenberg_form', H)
-        return H
-
-    def hessenbergize(self):
-        """
-        Tranform self to Hessenberg form.
-
-        The hessenberg form of a matrix $A$ is a matrix that is
-        similar to $A$, so has the same characteristic polynomial as
-        $A$, and is upper triangular except possible for entries right
-        below the diagonal.
-
-        ALGORITHM: See Henri Cohen's first book.
-
-        EXAMPLES:
-            sage: A = MatrixSpace(QQ,3)([2, 1, 1, -2, 2, 2, -1, -1, -1])
-            sage: A.hessenberg_form()
-            [  2 3/2   1]
-            [ -2   3   2]
-            [  0  -3  -2]
-
-            sage: A = MatrixSpace(QQ,4)([2, 1, 1, -2, 2, 2, -1, -1, -1,1,2,3,4,5,6,7])
-            sage: A.hessenberg_form()
-            [    2  -7/2 -19/5    -2]
-            [    2   1/2 -17/5    -1]
-            [    0  25/4  15/2   5/2]
-            [    0     0  58/5     3]
-        """
-        tm = verbose("Computing Hessenberg Normal Form of %sx%s matrix"%(n,n))
-
-        if not self.is_square():
-            raise TypeError, "self must be square"
-
-        if not self._base_ring.is_field():
-            raise TypeError, "Hessenbergize only possible for matrices over a field"
-
-        self.check_mutability()
-
-        cdef Py_ssize_t i, j, m, n, r
-        zero = self._base_ring(0)
-        one = self._base_ring(1)
-        n = self._nrows
-        for m from 1 <= m < n-1:
-            # Search for a non-zero entry in column m-1
-            i = -1
-            for r from m+1 <= r < n:
-                if self.get_unsafe(r, m-1) != zero:
-                    i = r
-                    break
-            if i != -1:
-                # Found a nonzero entry in column m-1 that is strictly below row m
-                # Now set i to be the first nonzero position >= m in column m-1
-                if self.get_unsafe(m,m-1) != zero:
-                    i = m
-                t = self.get_unsafe(i,m-1)
-                t_inv = None
-                if i > m:
-                    self.swap_rows_c(i,m)
-                    # We must do the corresponding column swap to
-                    # maintain the characteristic polynomial (which is
-                    # an invariant of Hessenberg form)
-                    self.swap_columns_c(i,m)
-                # Now the nonzero entry in position (m,m-1) is t.
-                # Use t to clear the entries in column m-1 below m.
-                for j from m+1 <= j < n:
-                    x = self.get_unsafe(j, m-1)
-                    if x != zero:
-                        if t_inv is None:
-                            t_inv = one / t
-                        u = x * t_inv
-                        self.add_multiple_of_row_c(j, m, -u, 0)
-                        # To maintain charpoly, do the corresponding column operation,
-                        # which doesn't mess up the matrix, since it only changes
-                        # column m, and we're only worried about column m-1 right now.
-                        # Add u*column_j to column_m.
-                        self.add_multiple_of_column_c(m, j, u, 0)
-        verbose("Finished Hessenberg Normal Form of %sx%s matrix"%(n,n),tm)
-
-
-    def _charpoly_hessenberg(self, var):
-        """
-        Transforms self in place to its Hessenberg form then computes
-        and returns the coefficients of the characteristic polynomial of
-        this matrix.
-
-        INPUT:
-            var -- name of the indeterminate of the charpoly.
-
-        The characteristic polynomial is represented as a vector of
-        ints, where the constant term of the characteristic polynomial
-        is the 0th coefficient of the vector.
-
-        EXAMPLES:
-            sage: matrix(QQ,3,range(9))._charpoly_hessenberg('Z')
-            Z^3 - 12*Z^2 - 18*Z
-            sage: matrix(ZZ,3,range(9))._charpoly_hessenberg('Z')
-            Z^3 - 12*Z^2 - 18*Z
-            sage: matrix(GF(7),3,range(9))._charpoly_hessenberg('Z')
-            Z^3 + 2*Z^2 + 3*Z
-            sage: matrix(QQ['x'],3,range(9))._charpoly_hessenberg('Z')
-            Z^3 + (-12)*Z^2 + (-18)*Z
-            sage: matrix(ZZ['ZZ'],3,range(9))._charpoly_hessenberg('Z')
-            Z^3 + (-12)*Z^2 + (-18)*Z
-        """
-        if self._nrows != self._ncols:
-            raise ArithmeticError, "charpoly not defined for non-square matrix."
-
-        # Replace self by its Hessenberg form
-        cdef Matrix H
-        H = self.hessenberg_form()
-
-        # We represent the intermediate polynomials that come up in
-        # the calculations as rows of an (n+1)x(n+1) matrix, since
-        # we've implemented basic arithmetic with such a matrix.
-        # Please see the generic implementation of charpoly in
-        # matrix.py to see more clearly how the following algorithm
-        # actually works.  (The implementation is clearer (but slower)
-        # if one uses polynomials to represent polynomials instead of
-        # using the rows of a matrix.)  Also see Cohen's first GTM,
-        # Algorithm 2.2.9.
-
-        cdef Py_ssize_t i, m, n,
-        n = self._nrows
-
-        cdef Matrix c
-        c = H.new_matrix(nrows=n+1,ncols=n+1)    # the 0 matrix
-        one = H._coerce_element(1)
-        c.set_unsafe(0,0,one)
-
-        for m from 1 <= m <= n:
-            # Set the m-th row of c to (x - H[m-1,m-1])*c[m-1] = x*c[m-1] - H[m-1,m-1]*c[m-1]
-            # We do this by hand by setting the m-th row to c[m-1]
-            # shifted to the right by one.  We then add
-            # -H[m-1,m-1]*c[m-1] to the resulting m-th row.
-            for i from 1 <= i <= n:
-                c.set_unsafe(m, i, c.get_unsafe(m-1,i-1))
-            c.add_multiple_of_row_c(m, m-1, -H.get_unsafe(m-1, m-1), 0)
-            t = one
-            for i from 1 <= i < m:
-                t = t * H.get_unsafe(m-i,m-i-1)
-                # Set the m-th row of c to c[m] - t*H[m-i-1,m-1]*c[m-i-1]
-                c.add_multiple_of_row_c(m, m-i-1, - t*H.get_unsafe(m-i-1,m-1), 0)
-
-        # The answer is now the n-th row of c.
-        v = PyList_New(n+1)     # this is really sort of v = []..."
-        for i from 0 <= i <= n:
-            # Finally, set v[i] = c[n,i]
-            o = c.get_unsafe(n,i)
-            Py_INCREF(o); PyList_SET_ITEM(v, i, o)
-
-        R = self._base_ring[var]    # polynomial ring over the base ring
-        return R(v)
-
-    #####################################################################################
-    # Decomposition: kernel, image, decomposition
-    #####################################################################################
-    def nullity(self):
-        """
-        Return the nullity of this matrix, which is the dimension
-        of the kernel.
-
-        EXAMPLES:
-            sage: A = matrix(QQ,3,range(9))
-            sage: A.nullity()
-            1
-
-            sage: A = matrix(ZZ,3,range(9))
-            sage: A.nullity()
-            1
-        """
-        # Use that rank + nullity = number of columns
-        return self.ncols() - self.rank()
-
-    def kernel(self, *args, **kwds):
-        r"""
-        Return the kernel of this matrix, as a vector space.
-
-        INPUT:
-            -- all additional arguments to the kernel function
-               are passed directly onto the echelon call.
-
-        \algorithm{Elementary row operations don't change the kernel,
-        since they are just right multiplication by an invertible
-        matrix, so we instead compute kernel of the column echelon
-        form.  More precisely, there is a basis vector of the kernel
-        that corresponds to each non-pivot row.  That vector has a 1
-        at the non-pivot row, 0's at all other non-pivot rows, and for
-        each pivot row, the negative of the entry at the non-pivot row
-        in the column with that pivot element.}
-
-        \note{Since we view matrices as acting on the right, but have
-        functions for reduced \emph{row} echelon forms, we instead
-        compute the reduced row echelon form of the transpose of this
-        matrix, which is the reduced column echelon form.}
-
-        EXAMPLES:
-
-        A kernel of dimension one over $\Q$:
-            sage: A = MatrixSpace(QQ, 3)(range(9))
-            sage: A.kernel()
-            Vector space of degree 3 and dimension 1 over Rational Field
-            Basis matrix:
-            [ 1 -2  1]
-
-        A trivial kernel:
-            sage: A = MatrixSpace(QQ, 2)([1,2,3,4])
-            sage: A.kernel()
-            Vector space of degree 2 and dimension 0 over Rational Field
-            Basis matrix:
-            []
-
-        Kernel of a zero matrix:
-            sage: A = MatrixSpace(QQ, 2)(0)
-            sage: A.kernel()
-            Vector space of degree 2 and dimension 2 over Rational Field
-            Basis matrix:
-            [1 0]
-            [0 1]
-
-        Kernel of a non-square matrix:
-            sage: A = MatrixSpace(QQ,3,2)(range(6))
-            sage: A.kernel()
-            Vector space of degree 3 and dimension 1 over Rational Field
-            Basis matrix:
-            [ 1 -2  1]
-
-        The 2-dimensional kernel of a matrix over a cyclotomic field:
-            sage: K = CyclotomicField(12); a=K.0
-            sage: M = MatrixSpace(K,4,2)([1,-1, 0,-2, 0,-a**2-1, 0,a**2-1])
-            sage: M
-            [             1             -1]
-            [             0             -2]
-            [             0 -zeta12^2 - 1]
-            [             0  zeta12^2 - 1]
-            sage: M.kernel()
-            Vector space of degree 4 and dimension 2 over Cyclotomic Field of order 12 and degree 4
-            Basis matrix:
-            [               0                1                0     -2*zeta12^2]
-            [               0                0                1 -2*zeta12^2 + 1]
-
-        A nontrivial kernel over a complicated base field.
-            sage: K = FractionField(MPolynomialRing(QQ, 2, 'x'))
-            sage: M = MatrixSpace(K, 2)([[K.1, K.0], [K.1, K.0]])
-            sage: M
-            [x1 x0]
-            [x1 x0]
-            sage: M.kernel()
-            Vector space of degree 2 and dimension 1 over Fraction Field of Polynomial Ring in x0, x1 over Rational Field
-            Basis matrix:
-            [ 1 -1]
-        """
-        K = self.fetch('kernel')
-        if not K is None:
-            return K
-        R = self._base_ring
-
-        if self._nrows == 0:    # from a 0 space
-            V = sage.modules.free_module.VectorSpace(R, self._nrows)
-            Z = V.zero_subspace()
-            self.cache('kernel', Z)
-            return Z
-
-        elif self._ncols == 0:  # to a 0 space
-            Z = sage.modules.free_module.VectorSpace(R, self._nrows)
-            self.cache('kernel', Z)
-            return Z
-
-        if is_NumberField(R):
-            A = self._pari_().mattranspose()
-            B = A.matker()
-            n = self._nrows
-            V = sage.modules.free_module.VectorSpace(R, n)
-            basis = eval('[V([R(x) for x in b]) for b in B]', {'V':V, 'B':B, 'R':R})
-            Z = V.subspace(basis)
-            self.cache('kernel', Z)
-            return Z
-
-        E = self.transpose().echelon_form(*args, **kwds)
-        pivots = E.pivots()
-        pivots_set = set(pivots)
-        basis = []
-        VS = sage.modules.free_module.VectorSpace
-        V = VS(R, self.nrows())
-        ONE = R(1)
-        for i in xrange(self._nrows):
-            if not (i in pivots_set):
-                v = V(0)
-                v[i] = ONE
-                for r in range(len(pivots)):
-                    v[pivots[r]] = -E[r,i]
-                basis.append(v)
-        W = V.subspace(basis)
-        if W.dimension() != len(basis):
-            raise RuntimeError, "bug in kernel function in matrix.pyx -- basis got from echelon form not a basis."
-        self.cache('kernel', W)
-        return W
-
-
-
-    def decomposition(self, is_diagonalizable=False, dual=False):
-        """
-        Returns the decomposition of the free module on which this
-        matrix acts from the right, along with whether this matrix
-        acts irreducibly on each factor.  The factors are guaranteed
-        to be sorted in the same way as the corresponding factors of
-        the characteristic polynomial.
-
-        Let A be the matrix acting from the on the vector space V of
-        column vectors.  Assume that A is square.  This function
-        computes maximal subspaces W_1, ..., W_n corresponding to
-        Galois conjugacy classes of eigenvalues of A.  More precisely,
-        let f(X) be the characteristic polynomial of A.  This function
-        computes the subspace $W_i = ker(g_(A)^n)$, where g_i(X) is an
-        irreducible factor of f(X) and g_i(X) exactly divides f(X).
-        If the optional parameter is_diagonalizable is True, then we
-        let W_i = ker(g(A)), since then we know that ker(g(A)) =
-        $ker(g(A)^n)$.
-
-        If dual is True, also returns the corresponding decomposition
-        of V under the action of the transpose of A.  The factors are
-        guarenteed to correspond.
-
-        OUTPUT:
-            Sequence -- list of pairs (V,t), where V is a vector spaces
-                    and t is a bool, and t is True exactly when the
-                    charpoly of self on V is irreducible.
-
-            (optional) list -- list of pairs (W,t), where W is a vector
-                    space and t is a bool, and t is True exactly
-                    when the charpoly of the transpose of self on W
-                    is irreducible.
-
-        EXAMPLES:
-            sage: MS1 = MatrixSpace(ZZ,4)
-            sage: MS2 = MatrixSpace(QQ,6)
-            sage: A = MS1.matrix([3,4,5,6,7,3,8,10,14,5,6,7,2,2,10,9])
-            sage: B = MS2(range(36))
-            sage: B*11   # random output
-            [-11  22 -11 -11 -11 -11]
-            [ 11 -22 -11 -22  11  11]
-            [-11 -11 -11 -22 -22 -11]
-            [-22  22 -22  22 -11  11]
-            [ 22 -11  11 -22  11  22]
-            [ 11  11  11 -22  22  22]
-            sage: decomposition(A)
-            [
-            (Ambient free module of rank 4 over the principal ideal domain Integer Ring, 1)
-            ]
-            sage: decomposition(B)
-            [
-            (Vector space of degree 6 and dimension 2 over Rational Field
-            Basis matrix:
-            [ 1  0 -1 -2 -3 -4]
-            [ 0  1  2  3  4  5], 1),
-            (Vector space of degree 6 and dimension 4 over Rational Field
-            Basis matrix:
-            [ 1  0  0  0 -5  4]
-            [ 0  1  0  0 -4  3]
-            [ 0  0  1  0 -3  2]
-            [ 0  0  0  1 -2  1], 0)
-            ]
-        """
-        if not self.is_square():
-            raise ArithmeticError, "self must be a square matrix"
-
-        if self.nrows() == 0:
-            return decomp_seq([])
-
-        f = self.charpoly('x')
-        E = decomp_seq([])
-
-        # Idea: For optimization, could compute powers of self
-        #       up to max degree of any factor.  Then get g(self)
-        #       by taking a linear combination.
-
-        if dual:
-            Edual = decomp_seq([])
-        F = f.factor()
-        if len(F) == 1:
-            V = sage.modules.free_module.FreeModule(
-                              self.base_ring(), self.nrows())
-            m = F[0][1]
-            if dual:
-                return decomp_seq([(V,m==1)]), decomp_seq([(V,m==1)])
-            else:
-                return decomp_seq([(V,m==1)])
-        F.sort()
-        for g, m in f.factor():
-            if is_diagonalizable:
-                B = g(self)
-            else:
-                B = g(self) ** m
-            E.append((B.kernel(), m==1))
-            if dual:
-                Edual.append((B.transpose().kernel(), m==1))
-        if dual:
-            return E, Edual
-        return E
-
-    def decomposition_of_subspace(self, M, is_diagonalizable=False):
-        """
-        Suppose the right action of self on M leaves M
-        invariant. Return the decomposition of M as a list of pairs
-        (W, is_irred) where is_irred is True if the charpoly of self
-        acting on the factor W is irreducible.
-
-        EXAMPLES:
-            sage: t = matrix(QQ, 3, [3, 0, -2, 0, -2, 0, 0, 0, 0]); t
-            [ 3  0 -2]
-            [ 0 -2  0]
-            [ 0  0  0]
-            sage: t.fcp('X')   # factored charpoly
-            (X - 3) * X * (X + 2)
-            sage: v = kernel(t*(t+2)); v   # an invariant subspace
-            Vector space of degree 3 and dimension 2 over Rational Field
-            Basis matrix:
-            [0 1 0]
-            [0 0 1]
-            sage: D = t.decomposition_of_subspace(v); D
-            [
-            (Vector space of degree 3 and dimension 1 over Rational Field
-            Basis matrix:
-            [0 0 1], 1),
-            (Vector space of degree 3 and dimension 1 over Rational Field
-            Basis matrix:
-            [0 1 0], 1)
-            ]
-            sage: t.restrict(D[0][0])
-            [0]
-            sage: t.restrict(D[1][0])
-            [-2]
-        """
-        if not sage.modules.free_module.is_FreeModule(M):
-            raise TypeError, "M must be a free module."
-        if not self.is_square():
-            raise ArithmeticError, "matrix must be square"
-        if M.base_ring() != self.base_ring():
-            raise ArithmeticError, "base rings are incompatible"
-        if M.degree() != self.ncols():
-            raise ArithmeticError, \
-               "M must be a subspace of an %s-dimensional space"%self.ncols()
-
-        time = verbose(t=0)
-
-        # 1. Restrict
-        B = self.restrict(M)
-        time0 = verbose("restrict -- ", time)
-
-        # 2. Decompose restriction
-        D = B.decomposition(is_diagonalizable=is_diagonalizable, dual=False)
-
-        assert sum(eval('[A.dimension() for A,_ in D]',{'D':D})) == M.dimension(), \
-               "bug in decomposition; " + \
-               "the sum of the dimensions of the factors must equal the dimension of the acted on space."
-
-        # 3. Lift decomposition to subspaces of ambient vector space.
-        # Each basis vector for an element of D defines a linear combination
-        # of the basis of W, and these linear combinations define the
-        # corresponding subspaces of the ambient space M.
-
-        verbose("decomposition -- ", time0)
-        C = M.basis_matrix()
-        Z = M.ambient_vector_space()
-
-        D = eval('[(Z.subspace([x*C for x in W.basis()]), is_irred) for W, is_irred in D]',\
-                 {'C':C, 'D':D, 'Z':Z})
-        D = decomp_seq(D)
-
-        verbose(t=time)
-        return D
-
-    def restrict(self, V, check=True):
-        """
-        Returns the matrix that defines the action of self on the
-        chosen basis for the invariant subspace V.  If V is an
-        ambient, returns self (not a copy of self).
-
-        INPUT:
-            V -- vector subspace
-            check -- (optional) default: True; if False may not check
-                     that V is invariant (hence can be faster).
-        OUTPUT:
-            a matrix
-
-        WARNING:
-        This function returns an nxn matrix, where V has dimension n.
-        It does \emph{not} check that V is in fact invariant under
-        self, unless check is True (not the default).
-
-        EXAMPLES:
-            sage: V = VectorSpace(QQ, 3)
-            sage: M = MatrixSpace(QQ, 3)
-            sage: A = M([1,2,0, 3,4,0, 0,0,0])
-            sage: W = V.subspace([[1,0,0], [0,1,0]])
-            sage: A.restrict(W)
-            [1 2]
-            [3 4]
-            sage: A.restrict(W, check=True)
-            [1 2]
-            [3 4]
-
-        We illustrate the warning about invariance not being checked
-        by default, by giving a non-invariant subspace.  With the default
-        check=False this function returns the 'restriction' matrix, which
-        is meaningless as check=True reveals.
-            sage: W2 = V.subspace([[1,0,0], [0,1,1]])
-            sage: A.restrict(W2, check=False)
-            [1 2]
-            [3 4]
-            sage: A.restrict(W2, check=True)
-            Traceback (most recent call last):
-            ...
-            ArithmeticError: subspace is not invariant under matrix
-        """
-        if not isinstance(V, sage.modules.free_module.FreeModule_generic):
-            raise TypeError, "V must be a Vector Space"
-        if V.base_field() != self.base_ring():
-            raise TypeError, "base rings must be the same"
-        if V.degree() != self.nrows():
-            raise IndexError, "degree of V (=%s) must equal number of rows of self (=%s)"%(\
-                V.degree(), self.nrows())
-        if V.rank() == 0:
-            return self.new_matrix(nrows=0, ncols=0)
-
-        if not check and V.base_ring().is_field() and not V.has_user_basis():
-            B = V.echelonized_basis_matrix()
-            P = B.pivots()
-            return B*self.matrix_from_columns(P)
-        else:
-            n = V.rank()
-            try:
-                # todo optimize so only involves matrix multiplies ?
-                C = eval('[V.coordinate_vector(b*self) for b in V.basis()]',{'V':V, 'self':self})
-            except ArithmeticError:
-                raise ArithmeticError, "subspace is not invariant under matrix"
-            return self.new_matrix(n, n, C, sparse=False)
-
-    def restrict_domain(self, V):
-        """
-        Compute the matrix relative to the basis for V on the domain
-        obtained by restricting self to V, but not changing the
-        codomain of the matrix.  This is the matrix whose rows are the
-        images of the basis for V.
-
-        INPUT:
-            V -- vector space (subspace of ambient space on which self acts)
-
-        SEE ALSO: restrict()
-
-        EXAMPLES:
-            sage: V = VectorSpace(QQ, 3)
-            sage: M = MatrixSpace(QQ, 3)
-            sage: A = M([1,2,0, 3,4,0, 0,0,0])
-            sage: W = V.subspace([[1,0,0], [1,2,3]])
-            sage: A.restrict_domain(W)
-            [1 2 0]
-            [3 4 0]
-            sage: W2 = V.subspace_with_basis([[1,0,0], [1,2,3]])
-            sage: A.restrict_domain(W2)
-            [ 1  2  0]
-            [ 7 10  0]
-        """
-        e = eval('[b*self for b in V.basis()]', {'self':self, 'V':V})
-        return self.new_matrix(V.dimension(), self.ncols(), e)
-
-    def eigenspaces(self, var='a'):
-        """
-        Return a list of pairs
-             (e, V)
-        where e runs through all eigenvalues (up to Galois conjugation)
-        of this matrix, and V is the corresponding eigenspace.
-
-        INPUT:
-            var -- variable name used to represent elements of
-                   the root field of each irreducible factor of
-                   the characteristic polynomial
-                   I.e., if var='a', then the root fields
-                   will be in terms of a0, a1, a2, ..., ak.
-
-        WARNING: Uses a somewhat naive algorithm (simply factors the
-        characteristic polynomial and computes kernels directly over
-        the extension field).  TODO: Implement the better algorithm
-        that is in dual_eigenvector in sage/hecke/module.py.
-
-        EXAMPLES:
-        We compute the eigenspaces of the matrix of the Hecke operator
-        $T_2$ on level 43 modular symbols.
-            sage: # A = ModularSymbols(43).T(2).matrix()
-            sage: A = matrix(QQ, 7, [3, 0, 0, 0, 0, 0, -1, 0, -2, 1, 0, 0, 0, 0, 0, -1, 1, 1, 0, -1, 0, 0, -1, 0, -1, 2, -1, 1, 0, -1, 0, 1, 1, -1, 1, 0, 0, -2, 0, 2, -2, 1, 0, 0, -1, 0, 1, 0, -1]); A
-            [ 3  0  0  0  0  0 -1]
-            [ 0 -2  1  0  0  0  0]
-            [ 0 -1  1  1  0 -1  0]
-            [ 0 -1  0 -1  2 -1  1]
-            [ 0 -1  0  1  1 -1  1]
-            [ 0  0 -2  0  2 -2  1]
-            [ 0  0 -1  0  1  0 -1]
-            sage: A.eigenspaces()
-            [
-            (3, [
-            (1, 0, 1/7, 0, -1/7, 0, -2/7)
-            ]),
-            (-2, [
-            (0, 1, 0, 1, -1, 1, -1),
-            (0, 0, 1, 0, -1, 2, -1)
-            ]),
-            (a, [
-            (0, 1, 0, -1, -a - 1, 1, -1),
-            (0, 0, 1, 0, -1, 0, -a + 1)
-            ])
-            ]
-
-        Next we compute the eigenspaces over the finite field
-        of order 11:
-
-            sage: # A = ModularSymbols(43, base_ring=GF(11), sign=1).T(2).matrix()
-            sage: A = matrix(QQ, 4, [3, 9, 0, 0, 0, 9, 0, 1, 0, 10, 9, 2, 0, 9, 0, 2])
-            sage: A.eigenspaces()
-            [
-            (9, [
-            (0, 0, 1, 5)
-            ]),
-            (3, [
-            (1, 6, 0, 6)
-            ]),
-            (x, [
-            (0, 1, 0, 5*x + 10)
-            ])
-            ]
-
-        Finally, we compute the eigenspaces of a $3\times 3$ matrix.
-
-            sage: A = Matrix(QQ,3,3,range(9))
-            sage: A.eigenspaces()
-            [
-            (0, [
-            (1, -2, 1)
-            ]),
-            (a, [
-            (1, 1/15*a + 2/5, 2/15*a - 1/5)
-            ])
-            ]
-        """
-        x = self.fetch('eigenvectors')
-        if not x is None:
-            return x
-        f = self.charpoly('x')
-        G = f.factor()
-        V = []
-        i = 0
-        for h, e in G:
-            F = h.root_field('%s%s'%(var,i))
-            i = i + 1
-            W = (self.change_ring(F) - F.gen(0)).kernel()
-            V.append((F.gen(0), W.basis()))
-        V = sage.structure.sequence.Sequence(V, cr=True)
-        self.cache('eigenvectors', V)
-        return V
-
-    #####################################################################################
-    # Generic Echelon Form
-    ###################################################################################
-    def echelonize(self, algorithm="default", cutoff=0):
-        r"""
-        Transform self into a matrix in echelon form over the same
-        base ring as self.
-
-        INPUT:
-            algorithm -- string, which algorithm to use (default: 'default')
-                   'default' -- use a default algorithm, chosen by SAGE
-                   'strassen' -- use a Strassen divide and conquer algorithm (if available)
-            cutoff -- integer; only used if the Strassen algorithm is selected.
-
-        EXAMPLES:
-            sage: a = matrix(QQ,3,range(9)); a
-            [0 1 2]
-            [3 4 5]
-            [6 7 8]
-            sage: a.echelonize()
-            sage: a
-            [ 1  0 -1]
-            [ 0  1  2]
-            [ 0  0  0]
-
-        An immutable matrix cannot be transformed into echelon form.
-        Use \code{self.echelon_form()} instead:
-
-            sage: a = matrix(QQ,3,range(9)); a.set_immutable()
-            sage: a.echelonize()
-            Traceback (most recent call last):
-            ...
-            ValueError: matrix is immutable; please change a copy instead (use self.copy()).
-            sage: a.echelon_form()
-            [ 1  0 -1]
-            [ 0  1  2]
-            [ 0  0  0]
-
-        Echelon form over the integers is what is also classically often known as
-        Hermite normal form:
-            sage: a = matrix(ZZ,3,range(9))
-            sage: a.echelonize(); a
-            [ 3  0 -3]
-            [ 0  1  2]
-            [ 0  0  0]
-
-        Echelon form is not defined for any integral domain; you may have to explicitly
-        base extend to the fraction field, if that is what you want.
-            sage: R.<x,y> = QQ[]
-            sage: a = matrix(R, 2, [x,y,x,y])
-            sage: a.echelonize()
-            Traceback (most recent call last):
-            ...
-            ValueError: Echelon form not defined over this base ring.
-            sage: b = a.change_ring(R.fraction_field())
-            sage: b.echelon_form()
-            [  1 y/x]
-            [  0   0]
-
-        Echelon form is not defined over arbitrary rings:
-            sage: a = matrix(Integers(9),3,range(9))
-            sage: a.echelon_form()
-            Traceback (most recent call last):
-            ...
-            ValueError: Echelon form not defined over this base ring.
-        """
-        self.check_mutability()
-        if algorithm == 'default':
-            if self._will_use_strassen_echelon():
-                algorithm = 'strassen'
-            else:
-                algorithm = 'classical'
-        try:
-            if algorithm == 'classical':
-                self._echelon_in_place_classical()
-            elif algorithm == 'strassen':
-                self._echelon_strassen(cutoff)
-            else:
-                raise ValueError, "Unknown algorithm '%s'"%algorithm
-        except ArithmeticError, msg:
-            print msg
-            raise ValueError, "Echelon form not defined over this base ring."
-
-    def echelon_form(self, algorithm="default", cutoff=0):
-        """
-        Return the echelon form of self.
-
-        INPUT:
-            matrix -- an element A of a MatrixSpace
-
-        OUTPUT:
-            matrix -- The reduced row echelon form of A, as an
-            immutable matrix.  Note that self is *not* changed by this
-            command.  Use A.echelonize() to change A in place.
-
-        EXAMPLES:
-           sage: MS = MatrixSpace(QQ,2,3)
-           sage: C = MS.matrix([1,2,3,4,5,6])
-           sage: C.rank()
-           2
-           sage: C.nullity()
-           1
-           sage: C.echelon_form()
-           [ 1  0 -1]
-           [ 0  1  2]
-        """
-        x = self.fetch('echelon_form')
-        if not x is None:
-            return x
-        E = self.copy()
-        E.echelonize(algorithm = algorithm, cutoff=cutoff)
-        E.set_immutable()  # so we can cache the echelon form.
-        self.cache('echelon_form', E)
-        self.cache('pivots', E.pivots())
-        return E
-
-    def _echelon_classical(self):
-        """
-        Return the echelon form of self.
-        """
-        E = self.fetch('echelon_classical')
-        if not E is None:
-            return E
-        E = self.copy()
-        E._echelon_in_place_classical()
-        self.cache('echelon_classical', E)
-        return E
-
-    def _echelon_in_place_classical(self):
-        """
-        Return the echelon form of self and set the pivots of self.
-        """
-        cdef Py_ssize_t start_row, c, r, nr, nc, i
-        if self.fetch('in_echelon_form'):
-            return
-
-        if not self._base_ring.is_field():
-            raise ValueError, "Echelon form not defined over this base ring."
-
-        self.check_mutability()
-
-        start_row = 0
-        nr = self._nrows
-        nc = self._ncols
-        pivots = []
-
-        for c from 0 <= c < nc:
-            if PyErr_CheckSignals(): raise KeyboardInterrupt
-            for r from start_row <= r < nr:
-                if self.get_unsafe(r, c) != 0:
-                    pivots.append(c)
-                    a_inverse = ~self.get_unsafe(r,c)
-                    self.rescale_row(r, a_inverse, c)
-                    self.swap_rows(r, start_row)
-                    for i from 0 <= i < nr:
-                        if i != start_row:
-                            if self.get_unsafe(i,c) != 0:
-                                minus_b = -self.get_unsafe(i, c)
-                                self.add_multiple_of_row(i, start_row, minus_b, c)
-                    start_row = start_row + 1
-                    break
-        self.cache('pivots', pivots)
-        self.cache('in_echelon_form', True)
-
-    #####################################################################################
-    # Windowed Strassen Matrix Multiplication and Echelon
-    # Precise algorithms invented and implemented by David Harvey and Robert Bradshaw
-    # at William Stein's MSRI 2006 Summer Workshop on Modular Forms.
-    #####################################################################################
-    cdef int _strassen_default_cutoff(self, Matrix right) except -2:
-        return -1
-
-    cdef int _strassen_default_echelon_cutoff(self) except -2:
-        return -1
-
-    def _multiply_strassen(self, Matrix right, int cutoff=0):
-        """
-        Multiply self by the matrix right using a Strassen-based
-        asymptotically fast arithmetic algorithm.
-
-        ALGORITHM: Custom algorithm for arbitrary size matrices
-        designed by David Harvey and Robert Bradshaw, based on
-        Strassen's algorithm.
-
-        INPUT:
-            cutoff -- integer (default: 0 -- let class decide).
-
-        EXAMPLES:
-        sage: a = matrix(ZZ,4,range(16))
-        sage: a._multiply_strassen(a,2)
-        [ 56  62  68  74]
-        [152 174 196 218]
-        [248 286 324 362]
-        [344 398 452 506]
-        """
-        if self._ncols != right._nrows:
-            raise ArithmeticError, "Number of columns of self must equal number of rows of right."
-        if not self._base_ring is right.base_ring():
-            raise TypeError, "Base rings must be the same."
-
-        if cutoff == 0:
-            cutoff = self._strassen_default_cutoff(right)
-
-        if cutoff <= 0:
-            raise ValueError, "cutoff must be at least 1"
-
-        output = self.new_matrix(self._nrows, right._ncols)
-
-        self_window   = self.matrix_window()
-        right_window  = right.matrix_window()
-        output_window = output.matrix_window()
-
-        strassen.strassen_window_multiply(output_window, self_window, right_window, cutoff)
-        return output
-
-    def _echelon_strassen(self, int cutoff=0):
-        """
-        In place Strassen echelon of self, and sets the pivots.
-
-        ALGORITHM: Custom algorithm for arbitrary size matrices
-        designed by David Harvey and Robert Bradshaw, based on
-        Strassen's algorithm.
-
-        EXAMPLES:
-            sage: ?
-        """
-        self.check_mutability()
-
-        if not self._base_ring.is_field():
-            raise ValueError, "Echelon form not defined over this base ring."
-
-        if cutoff == 0:
-            cutoff = self._strassen_default_echelon_cutoff()
-
-        if cutoff <= 0:
-            raise ValueError, "cutoff must be at least 1"
-
-        if self._nrows < cutoff or self._ncols < cutoff:
-            self._echelon_in_place_classical()
-            return
-
-        pivots = strassen.strassen_echelon(self.matrix_window(), cutoff)
-        self._set_pivots(pivots)
-
-
-    def matrix_window(self, Py_ssize_t row=0, Py_ssize_t col=0,
-                      Py_ssize_t nrows=-1, Py_ssize_t ncols=-1):
-        """
-        Return the requested matrix window.
-
-        EXAMPLES:
-
-        """
-        if nrows == -1:
-            nrows = self._nrows
-            ncols = self._ncols
-        return matrix_window.MatrixWindow(self, row, col, nrows, ncols)
-
-#######################
-# Unpickling
-#######################
-
-def unpickle(cls, parent, mutability, cache, data, version):
-    r"""
-    Unpickle a matrix.  This is only used internally by SAGE.
-    Users should never call this function directly.
-
-    EXAMPLES:
-    We illustrating saving and loading several different types of matrices.
-
-    OVER $\ZZ$:
-        sage: A = matrix(ZZ,2,range(4))
-        sage: loads(dumps(A))
-        [0 1]
-        [2 3]
-
-    Sparse OVER $\QQ$:
-
-    Dense over $\QQ[x,y]$:
-
-    Dense over finite field.
-
-    """
-    cdef Matrix A
-    A = cls.__new__(cls, parent, 0,0,0)
-    A._parent = parent  # make sure -- __new__ doesn't have to set it, but unpickle may need to know.
-    A._nrows = parent.nrows()
-    A._ncols = parent.ncols()
-    A._mutability = mutability
-    A._base_ring = parent.base_ring()
-    A._cache = cache
-    if version >= 0:
-        A._unpickle(data, version)
-    else:
-        A._unpickle_generic(data, version)
-    return A
-=======
     return IS_INSTANCE(x, Matrix)
->>>>>>> 405a2227
 
 cdef class Matrix(matrix2.Matrix):
     pass
