r"""
Strong and weak tableaux

There are two types of `k`-tableaux: strong `k`-tableaux and weak `k`-tableaux.
Standard weak `k`-tableaux correspond to saturated chains in the weak order,
whereas standard strong `k`-tableaux correspond to saturated chains in the strong Bruhat order.
For semistandard tableaux, the notion of weak and strong horizontal strip is necessary.
More information can be found in [LLMS2006]_ .

.. SEEALSO:: :meth:`sage.combinat.k_tableau.StrongTableau`, :meth:`sage.combinat.k_tableau.WeakTableau`

REFERENCES:

.. [LLMS2006] T. Lam, L. Lapointe, J. Morse, M. Shimozono,
   Affine insertion and Pieri rules for the affine Grassmannian,
   Memoirs of the AMS, 208 (2010), no. 977, :arxiv:`math.CO/0609110`

.. [LLMSSZ2013] T. Lam, L. Lapointe, J. Morse, A. Schilling, M. Shimozono, M. Zabrocki,
   `k`-Schur functions and affine Schubert calculus,
   preprint :arXiv:`1301.3569`

Authors:

- Anne Schilling and Mike Zabrocki (2013): initial version
- Avi Dalal and Nate Gallup (2013): implementation of `k`-charge
"""
#*****************************************************************************
#       Copyright (C) 2013 Anne Schilling <anne at math.ucdavis.edu>
#                          Mike Zabrocki  <zabrocki at mathstat.yorku.ca>
#
#  Distributed under the terms of the GNU General Public License (GPL)
#
#    This code is distributed in the hope that it will be useful,
#    but WITHOUT ANY WARRANTY; without even the implied warranty of
#    MERCHANTABILITY or FITNESS FOR A PARTICULAR PURPOSE.  See the GNU
#    General Public License for more details.
#
#  The full text of the GPL is available at:
#
#                  http://www.gnu.org/licenses/
#****************************************************************************
from sage.structure.unique_representation import UniqueRepresentation
from sage.categories.finite_enumerated_sets import FiniteEnumeratedSets
from sage.structure.parent import Parent
from sage.structure.list_clone import ClonableList
from sage.misc.classcall_metaclass import ClasscallMetaclass
from sage.combinat.skew_tableau import SkewTableau, SemistandardSkewTableaux
from sage.combinat.partition import Partition, Partitions
from sage.combinat.root_system.weyl_group import WeylGroup
from sage.combinat.core import Core
from sage.rings.all import ZZ
from sage.misc.misc import uniq
from sage.functions.generalized import sgn
from sage.misc.flatten import flatten
from sage.combinat.skew_partition import SkewPartition
from sage.combinat.tableau import TableauOptions
from sage.combinat.composition import Composition
import cartesian_product
import copy

def WeakTableau(t, k, inner_shape = [], representation = "core"):
    r"""
    This is the dispatcher method for the element class of weak `k`-tableaux.

    Standard weak `k`-tableaux correspond to saturated chains in the weak order.
    There are three formulations of weak tableaux, one in terms of cores, one in terms
    of `k`-bounded partitions, and one in terms of factorizations of affine Grassmannian
    elements. For semistandard weak `k`-tableaux, all letters of the same value have to
    satisfy the conditions of a horizontal strip. In the affine Grassmannian formulation this
    means that all factors are cyclically decreasing elements. For more information, see
    for example [LLMSSZ2013]_.

    INPUT:

    - ``t`` -- a weak `k`-tableau in the specified representation:

      - for the 'core' representation ``t`` is a list of lists where each subtableaux
        should have a `k+1`-core shape; ``None`` is allowed as an entry for skew weak
        `k`-tableaux
      - for the 'bounded' representation ``t`` is a list of lists where each subtableaux
        should have a `k`-bounded shape; ``None`` is allowed as an entry for skew weak
        `k`-tableaux
      - for the 'factorized_permutation' representation ``t`` is either a list of
        cyclically decreasing Weyl group elements or a list of reduced words of cyclically
        decreasing Weyl group elements; to indicate a skew tableau in this representation,
        ``inner_shape`` should be the inner shape as a `(k+1)`-core

    - ``k`` -- positive integer

    - ``inner_shape`` -- this entry is only relevant for the 'factorized_permutation'
      representation and specifies the inner shape in case the tableau is skew
      (default: ``[]``)

    - ``representation`` -- 'core', 'bounded', or 'factorized_permutation'
      (default: 'core')

    EXAMPLES:

    Here is an example of a weak 3-tableau in core representation::

        sage: t = WeakTableau([[1, 1, 2, 2, 3], [2, 3], [3]], 3)
        sage: t.shape()
        [5, 2, 1]
        sage: t.weight()
        (2, 2, 2)
        sage: type(t)
        <class 'sage.combinat.k_tableau.WeakTableaux_core_with_category.element_class'>

    And now we give a skew weak 3-tableau in core representation::

        sage: ts = WeakTableau([[None, 1, 1, 2, 2], [None, 2], [1]], 3)
        sage: ts.shape()
        ([5, 2, 1], [1, 1])
        sage: ts.weight()
        (2, 2)
        sage: type(ts)
        <class 'sage.combinat.k_tableau.WeakTableaux_core_with_category.element_class'>

    Next we create the analogue of the first example in bounded representation::

        sage: tb = WeakTableau([[1,1,2],[2,3],[3]], 3, representation="bounded")
        sage: tb.shape()
        [3, 2, 1]
        sage: tb.weight()
        (2, 2, 2)
        sage: type(tb)
        <class 'sage.combinat.k_tableau.WeakTableaux_bounded_with_category.element_class'>
        sage: tb.to_core_tableau()
        [[1, 1, 2, 2, 3], [2, 3], [3]]
        sage: t == tb.to_core_tableau()
        True

    And the analogue of the skew example in bounded representation::

        sage: tbs = WeakTableau([[None, 1, 2], [None, 2], [1]], 3, representation = "bounded")
        sage: tbs.shape()
        ([3, 2, 1], [1, 1])
        sage: tbs.weight()
        (2, 2)
        sage: tbs.to_core_tableau()
        [[None, 1, 1, 2, 2], [None, 2], [1]]
        sage: ts.to_bounded_tableau() == tbs
        True

    Finally we do the same examples for the factorized permutation representation::

        sage: tf = WeakTableau([[2,0],[3,2],[1,0]], 3, representation = "factorized_permutation")
        sage: tf.shape()
        [5, 2, 1]
        sage: tf.weight()
        (2, 2, 2)
        sage: type(tf)
        <class 'sage.combinat.k_tableau.WeakTableaux_factorized_permutation_with_category.element_class'>
        sage: tf.to_core_tableau() == t
        True

        sage: tfs = WeakTableau([[0,3],[2,1]], 3, inner_shape = [1,1], representation = 'factorized_permutation')
        sage: tfs.shape()
        ([5, 2, 1], [1, 1])
        sage: tfs.weight()
        (2, 2)
        sage: type(tfs)
        <class 'sage.combinat.k_tableau.WeakTableaux_factorized_permutation_with_category.element_class'>
        sage: tfs.to_core_tableau()
        [[None, 1, 1, 2, 2], [None, 2], [1]]

    Another way to pass from one representation to another is as follows::

        sage: ts
        [[None, 1, 1, 2, 2], [None, 2], [1]]
        sage: ts.parent()._representation
        'core'
        sage: ts.representation('bounded')
        [[None, 1, 2], [None, 2], [1]]

    To test whether a given semistandard tableau is a weak `k`-tableau in the bounded representation,
    one can ask::

        sage: t = Tableau([[1,1,2],[2,3],[3]])
        sage: t.is_k_tableau(3)
        True
        sage: t = SkewTableau([[None, 1, 2], [None, 2], [1]])
        sage: t.is_k_tableau(3)
        True
        sage: t = SkewTableau([[None, 1, 1], [None, 2], [2]])
        sage: t.is_k_tableau(3)
        False

    TESTS::

        sage: t = WeakTableau([[2,0],[3,2],[1,0]], 3, representation = "bla")
        Traceback (most recent call last):
        ...
        NotImplementedError: The representation option needs to be 'core', 'bounded', or 'factorized_permuation'
    """
    if representation == "core":
        return WeakTableau_core(t, k)
    elif representation == "bounded":
        return WeakTableau_bounded(t, k)
    elif representation == "factorized_permutation":
        return WeakTableau_factorized_permutation(t, k, inner_shape = inner_shape)
    else:
        raise NotImplementedError("The representation option needs to be 'core', 'bounded', or 'factorized_permuation'")

def WeakTableaux(k, shape , weight, representation = "core"):
    r"""
    This is the dispatcher method for the parent class of weak `k`-tableaux.

    INPUT:

    - ``k`` -- positive integer
    - ``shape`` -- shape of the weak `k`-tableaux; for the 'core' and
      'factorized_permutation' representation, the shape is inputted as a `(k+1)`-core;
      for the 'bounded' representation, the shape is inputted as a `k`-bounded partition;
      for skew tableaux, the shape is inputted as a tuple of the outer and inner shape
    - ``weight`` -- the weight of the weak `k`-tableaux as a list or tuple
    - ``representation`` -- 'core', 'bounded', or 'factorized_permutation' (default: 'core')

    EXAMPLES::

        sage: T = WeakTableaux(3, [5,2,1], [1,1,1,1,1,1])
        sage: T.list()
        [[[1, 3, 4, 5, 6], [2, 6], [4]],
        [[1, 2, 4, 5, 6], [3, 6], [4]],
        [[1, 2, 3, 4, 6], [4, 6], [5]],
        [[1, 2, 3, 4, 5], [4, 5], [6]]]
        sage: T.cardinality()
        4

        sage: T = WeakTableaux(3, [[5,2,1], [2]], [1,1,1,1])
        sage: T.list()
        [[[None, None, 2, 3, 4], [1, 4], [2]],
        [[None, None, 1, 2, 4], [2, 4], [3]],
        [[None, None, 1, 2, 3], [2, 3], [4]]]

        sage: T = WeakTableaux(3, [3,2,1], [1,1,1,1,1,1], representation = 'bounded')
        sage: T.list()
        [[[1, 3, 5], [2, 6], [4]],
        [[1, 2, 5], [3, 6], [4]],
        [[1, 2, 3], [4, 6], [5]],
        [[1, 2, 3], [4, 5], [6]]]

        sage: T = WeakTableaux(3, [[3,2,1], [2]], [1,1,1,1], representation = 'bounded')
        sage: T.list()
        [[[None, None, 3], [1, 4], [2]],
        [[None, None, 1], [2, 4], [3]],
        [[None, None, 1], [2, 3], [4]]]

        sage: T = WeakTableaux(3, [5,2,1], [1,1,1,1,1,1], representation = 'factorized_permutation')
        sage: T.list()
        [[s0, s3, s2, s1, s3, s0],
        [s0, s3, s2, s3, s1, s0],
        [s0, s2, s3, s2, s1, s0],
        [s2, s0, s3, s2, s1, s0]]

        sage: T = WeakTableaux(3, [[5,2,1], [2]], [1,1,1,1], representation = 'factorized_permutation')
        sage: T.list()
        [[s0, s3, s2, s3], [s0, s2, s3, s2], [s2, s0, s3, s2]]
    """
    if representation == "core":
        return WeakTableaux_core(k, shape, weight)
    elif representation == "bounded":
        return WeakTableaux_bounded(k, shape, weight)
    elif representation == "factorized_permutation":
        return WeakTableaux_factorized_permutation(k, shape, weight)
    else:
        raise NotImplementedError("The representation option needs to be 'core', 'bounded', or 'factorized_permuation'")

#Abstract class for the elements of weak tableau
class WeakTableau_abstract(ClonableList):
    r"""
    Abstract class for the various element classes of WeakTableau.
    """
    __metaclass__ = ClasscallMetaclass

    def shape(self):
        r"""
        Return the shape of ``self``.

        When the tableau is straight, the outer shape is returned.
        When the tableau is skew, the tuple of the outer and inner shape is returned.

        EXAMPLES::

            sage: t = WeakTableau([[1, 1, 2, 2, 3], [2, 3], [3]], 3)
            sage: t.shape()
            [5, 2, 1]
            sage: t = WeakTableau([[None, None, 2, 3, 4], [1, 4], [2]], 3)
            sage: t.shape()
            ([5, 2, 1], [2])

            sage: t = WeakTableau([[1,1,1],[2,2],[3]], 3, representation = 'bounded')
            sage: t.shape()
            [3, 2, 1]
            sage: t = WeakTableau([[None, None, 1], [2, 4], [3]], 3, representation = 'bounded')
            sage: t.shape()
            ([3, 2, 1], [2])

            sage: t = WeakTableau([[2],[0,3],[2,1,0]], 3, representation = 'factorized_permutation')
            sage: t.shape()
            [5, 2, 1]
            sage: t = WeakTableau([[2,0],[3,2]], 3, inner_shape = [2], representation = 'factorized_permutation')
            sage: t.shape()
            ([5, 2, 1], [2])
        """
        return self.parent().shape()

    def weight(self):
        r"""
        Return the weight of ``self``.

        The weight is a tuple whose `i`-th entry is the number of labels `i` in the
        bounded representation of ``self``.

        EXAMPLES::

            sage: t = WeakTableau([[1, 1, 2, 2, 3], [2, 3], [3]], 3)
            sage: t.weight()
            (2, 2, 2)
            sage: t = WeakTableau([[None, None, 2, 3, 4], [1, 4], [2]], 3)
            sage: t.weight()
            (1, 1, 1, 1)
            sage: t = WeakTableau([[None,2,3],[3]],2)
            sage: t.weight()
            (0, 1, 1)

            sage: t = WeakTableau([[1,1,1],[2,2],[3]], 3, representation = 'bounded')
            sage: t.weight()
            (3, 2, 1)
            sage: t = WeakTableau([[1,1,2],[2,3],[3]], 3, representation = 'bounded')
            sage: t.weight()
            (2, 2, 2)
            sage: t = WeakTableau([[None, None, 1], [2, 4], [3]], 3, representation = 'bounded')
            sage: t.weight()
            (1, 1, 1, 1)

            sage: t = WeakTableau([[2],[0,3],[2,1,0]], 3, representation = 'factorized_permutation')
            sage: t.weight()
            (3, 2, 1)
            sage: t = WeakTableau([[2,0],[3,2],[1,0]], 3, representation = 'factorized_permutation')
            sage: t.weight()
            (2, 2, 2)
            sage: t = WeakTableau([[2,0],[3,2]], 3, inner_shape = [2], representation = 'factorized_permutation')
            sage: t.weight()
            (2, 2)
        """
        return self.parent()._weight

    def size(self):
        r"""
        Return the size of the shape of ``self``.

        In the bounded representation, the size of the shape is the number of boxes in the
        outer shape minus the number of boxes in the inner shape. For the core and
        factorized permutation representation, the size is the length of the outer shape
        minus the length of the inner shape.

        .. SEEALSO:: :meth:`sage.combinat.core.Core.length`

        EXAMPLES::

            sage: t = WeakTableau([[None, 1, 1, 2, 2], [None, 2], [1]], 3)
            sage: t.shape()
            ([5, 2, 1], [1, 1])
            sage: t.size()
            4
            sage: t = WeakTableau([[1,1,2],[2,3],[3]], 3, representation="bounded")
            sage: t.shape()
            [3, 2, 1]
            sage: t.size()
            6
        """
        return self.parent().size()

    def intermediate_shapes(self):
        r"""
        Return the intermediate shapes of ``self``.

        A (skew) tableau with letters `1,2,\ldots,\ell` can be viewed as a sequence of shapes,
        where the `i`-th shape is given by the shape of the subtableau on letters `1,2,\ldots,i`.
        The output is the list of these shapes.

        EXAMPLES::

            sage: t = WeakTableau([[1, 1, 2, 2, 3], [2, 3], [3]],3)
            sage: t.intermediate_shapes()
            [[], [2], [4, 1], [5, 2, 1]]

            sage: t = WeakTableau([[None, None, 2, 3, 4], [1, 4], [2]], 3)
            sage: t.intermediate_shapes()
            [[2], [2, 1], [3, 1, 1], [4, 1, 1], [5, 2, 1]]

            sage: t = WeakTableau([[1,1,1],[2,2],[3]], 3, representation = 'bounded')
            sage: t.intermediate_shapes()
            [[], [3], [3, 2], [3, 2, 1]]

            sage: t = WeakTableau([[None, None, 1], [2, 4], [3]], 3, representation = 'bounded')
            sage: t.intermediate_shapes()
            [[2], [3], [3, 1], [3, 1, 1], [3, 2, 1]]

            sage: t = WeakTableau([[0],[3],[2],[3]], 3, inner_shape = [2], representation = 'factorized_permutation')
            sage: t.intermediate_shapes()
            [[2], [2, 1], [3, 1, 1], [4, 1, 1], [5, 2, 1]]
        """
        if self.parent()._representation in ['core', 'bounded']:
            return intermediate_shapes(self)
        else:
            return intermediate_shapes(self.to_core_tableau())

    def pp(self):
        r"""
        Return a pretty print string of the tableau.

        EXAMPLES::

            sage: t = WeakTableau([[None, 1, 1, 2, 2], [None, 2], [1]], 3)
            sage: t.pp()
            .  1  1  2  2
            .  2
            1
            sage: t = WeakTableau([[2,0],[3,2]], 3, inner_shape = [2], representation = 'factorized_permutation')
            sage: t.pp()
            [s2*s0, s3*s2]
        """
        if self.parent()._representation in ['core', 'bounded']:
            print self._repr_diagram()
        else:
            print self

    def __hash__(self):
        r"""
        Return the hash of ``self``.

        EXAMPLES::

            sage: T = WeakTableaux(3, [5,2,1], [1,1,1,1,1,1], representation='core')
            sage: t = T[0]
            sage: hash(t) == hash(t)
            True
            sage: T = WeakTableaux(3, [2,2,1], [1,1,1,1,1], representation='bounded')
            sage: t = T[0]
            sage: hash(t) == hash(t)
            True
            sage: T = WeakTableaux(3, [5,2,1], [1,1,1,1,1,1], representation='factorized_permutation')
            sage: t = T[0]
            sage: hash(t) == hash(t)
            True
        """
        if self.parent()._representation in ['core', 'bounded']:
            return hash(tuple(tuple(x) for x in self)) + hash(self.parent().k)
        else:
            return super(WeakTableau_abstract, self).__hash__()

    def _latex_(self):
        r"""
        Return a latex method for the tableau.

        EXAMPLES::

            sage: t = WeakTableau([[None, 1, 1, 2, 2], [None, 2], [1]], 3)
            sage: latex(t)
            {\def\lr#1{\multicolumn{1}{|@{\hspace{.6ex}}c@{\hspace{.6ex}}|}{\raisebox{-.3ex}{$#1$}}}
            \raisebox{-.6ex}{$\begin{array}[b]{*{5}c}\cline{1-5}
            \lr{}&\lr{1}&\lr{1}&\lr{2}&\lr{2}\\\cline{1-5}
            \lr{}&\lr{2}\\\cline{1-2}
            \lr{1}\\\cline{1-1}
            \end{array}$}
            }

            sage: t = WeakTableau([[0,3],[2,1]], 3, inner_shape = [1,1], representation = 'factorized_permutation')
            sage: latex(t)
            [s_{0}s_{3},s_{2}s_{1}]
        """
        def chi(x):
            if x is None:
                return ""
            if x in ZZ:
                return x
            return "%s"%x
        if self.parent()._representation in ['core', 'bounded']:
            t = [[chi(x) for x in row] for row in self]
            from output import tex_from_array
            return tex_from_array(t)
        else:
            return "["+"".join(self[i]._latex_()+',' for i in range(len(self)-1))+self[len(self)-1]._latex_()+"]"

    def representation(self, representation = 'core'):
        r"""
        Return the analogue of ``self`` in the specified representation.

        INPUT:

        - ``representation`` -- 'core', 'bounded', or 'factorized_permutation' (default: 'core')

        EXAMPLES::

            sage: t = WeakTableau([[1, 1, 2, 3, 4, 4, 5, 5, 6], [2, 3, 5, 5, 6], [3, 4, 7], [5, 6], [6], [7]], 4)
            sage: t.parent()._representation
            'core'
            sage: t.representation('bounded')
            [[1, 1, 2, 4], [2, 3, 5], [3, 4], [5, 6], [6], [7]]
            sage: t.representation('factorized_permutation')
            [s0, s3*s1, s2*s1, s0*s4, s3*s0, s4*s2, s1*s0]

            sage: tb = WeakTableau([[1, 1, 2, 4], [2, 3, 5], [3, 4], [5, 6], [6], [7]], 4, representation = 'bounded')
            sage: tb.parent()._representation
            'bounded'
            sage: tb.representation('core') == t
            True
            sage: tb.representation('factorized_permutation')
            [s0, s3*s1, s2*s1, s0*s4, s3*s0, s4*s2, s1*s0]

            sage: tp = WeakTableau([[0],[3,1],[2,1],[0,4],[3,0],[4,2],[1,0]], 4, representation = 'factorized_permutation')
            sage: tp.parent()._representation
            'factorized_permutation'
            sage: tp.representation('core') == t
            True
            sage: tp.representation('bounded') == tb
            True
        """
        t = self
        if self.parent()._representation in ['bounded', 'factorized_permutation']:
            t = t.to_core_tableau()
        if representation == 'core':
            return t
        elif representation == 'bounded':
            return t.to_bounded_tableau()
        elif representation == 'factorized_permutation':
            return t.to_factorized_permutation_tableau()
        else:
            raise ValueError("The representation must be one of 'core', 'bounded', or 'factorized_permutation'")

#Abstract class for the parents of weak tableaux
class WeakTableaux_abstract(UniqueRepresentation, Parent):
    r"""
    Abstract class for the various parent classes of WeakTableaux.
    """
    def shape(self):
        r"""
        Return the shape of the tableaux of ``self``.

        When ``self`` is the class of straight tableaux, the outer shape is returned.
        When ``self`` is the class of skew tableaux, the tuple of the outer and inner
        shape is returned.

        Note that in the 'core' and 'factorized_permutation' representation, the shapes
        are `(k+1)`-cores.  In the 'bounded' representation, the shapes are `k`-bounded
        partitions.

        If the user wants to access the skew shape (even if the inner shape is empty),
        please use ``self._shape``.

        EXAMPLES::

            sage: T = WeakTableaux(3, [5,2,2], [2,2,2,1])
            sage: T.shape()
            [5, 2, 2]
            sage: T._shape
            ([5, 2, 2], [])
            sage: T = WeakTableaux(3, [[5,2,2], [1]], [2,1,2,1])
            sage: T.shape()
            ([5, 2, 2], [1])

            sage: T = WeakTableaux(3, [3,2,2], [2,2,2,1], representation = 'bounded')
            sage: T.shape()
            [3, 2, 2]
            sage: T._shape
            ([3, 2, 2], [])
            sage: T = WeakTableaux(3, [[3,2,2], [1]], [2,1,2,1], representation = 'bounded')
            sage: T.shape()
            ([3, 2, 2], [1])

            sage: T = WeakTableaux(3, [4,1], [2,2], representation = 'factorized_permutation')
            sage: T.shape()
            [4, 1]
            sage: T._shape
            ([4, 1], [])
            sage: T = WeakTableaux(4, [[6,2,1], [2]], [2,1,1,1], representation = 'factorized_permutation')
            sage: T.shape()
            ([6, 2, 1], [2])
        """
        if self._skew:
            return (self._outer_shape, self._inner_shape)
        return self._outer_shape

    def size(self):
        r"""
        Return the size of the shape.

        In the bounded representation, the size of the shape is the number of boxes in the
        outer shape minus the number of boxes in the inner shape. For the core and
        factorized permutation representation, the size is the length of the outer shape
        minus the length of the inner shape.

        EXAMPLES::

            sage: T = WeakTableaux(3, [5,2,1], [1,1,1,1,1,1])
            sage: T.size()
            6
            sage: T = WeakTableaux(3, [3,2,1], [1,1,1,1,1,1], representation = 'bounded')
            sage: T.size()
            6
            sage: T = WeakTableaux(4, [[6,2,1], [2]], [2,1,1,1], 'factorized_permutation')
            sage: T.size()
            5
        """
        if self._representation == 'bounded':
            return self._outer_shape.size() - self._inner_shape.size()
        else:
            return self._outer_shape.length() - self._inner_shape.length()

    def representation(self, representation = 'core'):
        r"""
        Return the analogue of ``self`` in the specified representation.

        INPUT:

        - ``representation`` -- 'core', 'bounded', or 'factorized_permutation' (default: 'core')

        EXAMPLES::

            sage: T = WeakTableaux(3, [5,2,1], [1,1,1,1,1,1])
            sage: T._representation
            'core'
            sage: T.representation('bounded')
            Bounded weak 3-Tableaux of (skew) 3-bounded shape [3, 2, 1] and weight (1, 1, 1, 1, 1, 1)
            sage: T.representation('factorized_permutation')
            Factorized permutation (skew) weak 3-Tableaux of shape [5, 2, 1] and weight (1, 1, 1, 1, 1, 1)

            sage: T = WeakTableaux(3, [3,2,1], [1,1,1,1,1,1], representation = 'bounded')
            sage: T._representation
            'bounded'
            sage: T.representation('core')
            Core weak 3-Tableaux of (skew) core shape [5, 2, 1] and weight (1, 1, 1, 1, 1, 1)
            sage: T.representation('bounded')
            Bounded weak 3-Tableaux of (skew) 3-bounded shape [3, 2, 1] and weight (1, 1, 1, 1, 1, 1)
            sage: T.representation('bounded') == T
            True
            sage: T.representation('factorized_permutation')
            Factorized permutation (skew) weak 3-Tableaux of shape [5, 2, 1] and weight (1, 1, 1, 1, 1, 1)
            sage: T.representation('factorized_permutation') == T
            False

            sage: T = WeakTableaux(3, [5,2,1], [1,1,1,1,1,1], representation = 'factorized_permutation')
            sage: T._representation
            'factorized_permutation'
            sage: T.representation('core')
            Core weak 3-Tableaux of (skew) core shape [5, 2, 1] and weight (1, 1, 1, 1, 1, 1)
            sage: T.representation('bounded')
            Bounded weak 3-Tableaux of (skew) 3-bounded shape [3, 2, 1] and weight (1, 1, 1, 1, 1, 1)
            sage: T.representation('factorized_permutation')
            Factorized permutation (skew) weak 3-Tableaux of shape [5, 2, 1] and weight (1, 1, 1, 1, 1, 1)
        """
        outer_shape = self._outer_shape
        inner_shape = self._inner_shape
        weight = self._weight
        if (self._representation in ['core', 'factorized_permutation']) and representation == 'bounded':
            outer_shape = outer_shape.to_bounded_partition()
            inner_shape = inner_shape.to_bounded_partition()
        if self._representation == 'bounded' and (representation in ['core', 'factorized_permutation']):
            outer_shape = outer_shape.to_core(self.k)
            inner_shape = inner_shape.to_core(self.k)
        return WeakTableaux(self.k, [outer_shape, inner_shape], weight, representation = representation)


#Weak Tableaux in terms of cores
class WeakTableau_core(WeakTableau_abstract):
    r"""
    A (skew) weak `k`-tableau represented in terms of `(k+1)`-cores.
    """
    @staticmethod
    def __classcall_private__(cls, t, k):
        r"""
        Implements the shortcut ``WeakTableau_core(t, k)`` to ``WeakTableaux_core(k, shape , weight)(t)``
        where ``shape`` is the shape of the tableau and ``weight`` is its weight.

        TESTS::

            sage: from sage.combinat.k_tableau import WeakTableau_core
            sage: t = WeakTableau_core([[1, 1, 2, 2, 3], [2, 3], [3]], 3)
            sage: t.check()
            sage: type(t)
            <class 'sage.combinat.k_tableau.WeakTableaux_core_with_category.element_class'>
            sage: TestSuite(t).run()
            sage: t.parent()._skew
            False

            sage: t = WeakTableau_core([[None, None, 1, 1, 2], [1, 2], [2]],3)
            sage: t.check()
            sage: type(t)
            <class 'sage.combinat.k_tableau.WeakTableaux_core_with_category.element_class'>
            sage: TestSuite(t).run()
            sage: t.parent()._skew
            True
        """
        if isinstance(t, cls):
            return t
        tab = SkewTableau(list(t))
        outer = Core(tab.outer_shape(),k+1)
        inner = Core(tab.inner_shape(),k+1)
        weight = WeakTableau_bounded.from_core_tableau(t,k).weight()
        return WeakTableaux_core(k, [outer, inner], weight)(t)

    def __init__(self, parent, t):
        r"""
        Initialization of weak `k`-tableau ``t`` in core representation.

        INPUT:

        - ``t`` -- weak tableau in core representation; the input is supposed to be a list
          of lists specifying the rows of the tableau;
          ``None`` is allowed as an entry for skew weak `k`-tableaux

        TESTS::

            sage: from sage.combinat.k_tableau import WeakTableau_core, WeakTableaux_core
            sage: T = WeakTableaux_core(3,[5,2,1],[2,2,2])
            sage: t = T([[1, 1, 2, 2, 3], [2, 3], [3]]); t
            [[1, 1, 2, 2, 3], [2, 3], [3]]
            sage: c = WeakTableau_core([[1, 1, 2, 2, 3], [2, 3], [3]],3)
            sage: T = WeakTableaux_core(3,[5,2,1],[2,2,2])
            sage: t = T([[1, 1, 2, 2, 3], [2, 3], [3]]); t
            [[1, 1, 2, 2, 3], [2, 3], [3]]
            sage: c == t
            True
            sage: type(t)
            <class 'sage.combinat.k_tableau.WeakTableaux_core_with_category.element_class'>
            sage: t.parent()
            Core weak 3-Tableaux of (skew) core shape [5, 2, 1] and weight (2, 2, 2)
            sage: TestSuite(t).run()

            sage: t = WeakTableau_core([[None, None, 1, 1, 2], [1, 2], [2]],3);  t
            [[None, None, 1, 1, 2], [1, 2], [2]]
            sage: t.weight()
            (2, 2)
            sage: t.shape()
            ([5, 2, 1], [2])
            sage: TestSuite(t).run()
        """
        self.k = parent.k
        ClonableList.__init__(self, parent, t)

    def _repr_diagram(self):
        r"""
        Return a string representation of ``self`` as a diagram.

        EXAMPLES::

            sage: t = WeakTableau([[None, None, 2, 3, 4], [1, 4], [2]], 3)
            sage: print t._repr_diagram()
            .  .  2  3  4
            1  4
            2
        """
        t = SkewTableau(list(self))
        return t._repr_diagram()

    def shape_core(self):
        r"""
        Return the shape of ``self`` as a `(k+1)`-core.

        When the tableau is straight, the outer shape is returned as a core.  When the
        tableau is skew, the tuple of the outer and inner shape is returned as cores.

        EXAMPLES::

            sage: t = WeakTableau([[1, 1, 2, 2, 3], [2, 3], [3]],3)
            sage: t.shape_core()
            [5, 2, 1]

            sage: t = WeakTableau([[None, None, 2, 3, 4], [1, 4], [2]], 3)
            sage: t.shape_core()
            ([5, 2, 1], [2])
        """
        return self.shape()

    def shape_bounded(self):
        r"""
        Return the shape of ``self`` as a `k`-bounded partition.

        When the tableau is straight, the outer shape is returned as a `k`-bounded
        partition.  When the tableau is skew, the tuple of the outer and inner shape is
        returned as `k`-bounded partitions.

        EXAMPLES::

            sage: t = WeakTableau([[1, 1, 2, 2, 3], [2, 3], [3]],3)
            sage: t.shape_bounded()
            [3, 2, 1]

            sage: t = WeakTableau([[None, None, 2, 3, 4], [1, 4], [2]], 3)
            sage: t.shape_bounded()
            ([3, 2, 1], [2])
        """
        if self.parent()._skew:
            return tuple([r.to_bounded_partition() for r in self.shape_core()])
        return self.shape_core().to_bounded_partition()

    def check(self):
        r"""
        Check that ``self`` is a valid weak `k`-tableau.

        EXAMPLES::

            sage: t = WeakTableau([[1, 1, 2], [2]], 2)
            sage: t.check()
            sage: t = WeakTableau([[None, None, 2, 3, 4], [1, 4], [2]], 3)
            sage: t.check()

        TESTS::

            sage: T = WeakTableaux(2, [3,1], [1,1,1,1])
            sage: t = T([[1,2,3],[3]])
            Traceback (most recent call last):
            ...
            ValueError: The weight of the parent does not agree with the weight of the tableau!

            sage: t = WeakTableau([[1, 2, 2], [1]], 2)
            Traceback (most recent call last):
            ...
            ValueError: The tableau is not semistandard!
        """
        if not self.parent()._weight == WeakTableau_bounded.from_core_tableau(self,self.k).weight():
            raise ValueError("The weight of the parent does not agree with the weight of the tableau!")
        t = SkewTableau(list(self))
        if not t in SemistandardSkewTableaux():
            raise ValueError("The tableau is not semistandard!")
        outer = Core(t.outer_shape(),self.k+1)
        inner = Core(t.inner_shape(),self.k+1)
        if self.parent()._outer_shape != outer:
            raise ValueError("The outer shape of the parent does not agree with the outer shape of the tableau!")
        if self.parent()._inner_shape != inner:
            raise ValueError("The inner shape of the parent does not agree with the inner shape of the tableau!")
        self.to_bounded_tableau().check()

    def to_bounded_tableau(self):
        r"""
        Return the bounded representation of the weak `k`-tableau ``self``.

        Each restricted sutableaux of the output is a `k`-bounded partition.

        EXAMPLES::

            sage: t = WeakTableau([[1, 1, 2, 2, 3], [2, 3], [3]], 3)
            sage: c = t.to_bounded_tableau(); c
            [[1, 1, 2], [2, 3], [3]]
            sage: type(c)
            <class 'sage.combinat.k_tableau.WeakTableaux_bounded_with_category.element_class'>

            sage: t = WeakTableau([[None, None, 2, 3, 4], [1, 4], [2]], 3)
            sage: t.to_bounded_tableau()
            [[None, None, 3], [1, 4], [2]]
            sage: t.to_bounded_tableau().to_core_tableau() == t
            True
        """
        shapes = [ Core(p,self.k+1).to_bounded_partition() for p in self.intermediate_shapes() ]
        if self.parent()._skew:
            l = [[None]*i for i in shapes[0]]
        else:
            l = []
        for i in range(1,len(shapes)):
            p = shapes[i]
            if len(l) < len(p):
                l += [[]]
            l_new = []
            for j in range(len(l)):
                l_new += [l[j] + [i]*(p[j]-len(l[j]))]
            l = l_new
        return WeakTableau_bounded(l, self.k)

    def to_factorized_permutation_tableau(self):
        r"""
        Return the factorized permutation representation of the weak `k`-tableau ``self``.

        EXAMPLES::

            sage: t = WeakTableau([[1, 1, 2, 2, 3], [2, 3], [3]], 3)
            sage: c = t.to_factorized_permutation_tableau(); c
            [s2*s0, s3*s2, s1*s0]
            sage: type(c)
            <class 'sage.combinat.k_tableau.WeakTableaux_factorized_permutation_with_category.element_class'>
            sage: c.to_core_tableau() == t
            True

            sage: t = WeakTableau([[None, None, 2, 3, 4], [1, 4], [2]], 3)
            sage: c = t.to_factorized_permutation_tableau(); c
            [s0, s3, s2, s3]
            sage: c._inner_shape
            [2]
            sage: c.to_core_tableau() == t
            True

        TESTS::

            sage: t = WeakTableau([], 4)
            sage: c = t.to_factorized_permutation_tableau(); c
            [1]
            sage: c._inner_shape
            []
            sage: c.to_core_tableau() == t
            True
        """
        shapes = [ Core(p,self.k+1).to_grassmannian() for p in self.intermediate_shapes() ]
        perms = [ shapes[i]*(shapes[i-1].inverse()) for i in range(len(shapes)-1,0,-1)]
        return WeakTableau_factorized_permutation(perms, self.k, inner_shape = self.parent()._inner_shape)

    def residues_of_entries(self, v):
        r"""
        Return a list of residues of cells of weak `k`-tableau ``self`` labeled by ``v``.

        INPUT:

        - ``v`` -- a label of a cell in ``self``

        OUTPUT:

        - a list of residues

        EXAMPLES::

            sage: t = WeakTableau([[1, 1, 2, 2, 3], [2, 3], [3]],3)
            sage: t.residues_of_entries(1)
            [0, 1]

            sage: t = WeakTableau([[None, None, 1, 1, 4], [1, 4], [3]], 3)
            sage: t.residues_of_entries(1)
            [2, 3]
        """
        return uniq([(j - i)%(self.k+1) for i in range(len(self)) for j in range(len(self[i])) if self[i][j] == v])

    def dictionary_of_coordinates_at_residues(self, v):
        r"""
        Return a dictionary assigning to all residues of ``self`` with label ``v`` a list
        of cells with the given residue.

        INPUT:

        - ``v`` -- a label of a cell in ``self``

        OUTPUT:

        - dictionary assigning coordinates in ``self`` to residues

        EXAMPLES::

            sage: t = WeakTableau([[1, 1, 2, 2, 3], [2, 3], [3]],3)
            sage: t.dictionary_of_coordinates_at_residues(3)
            {0: [(0, 4), (1, 1)], 2: [(2, 0)]}

            sage: t = WeakTableau([[None, None, 1, 1, 4], [1, 4], [3]], 3)
            sage: t.dictionary_of_coordinates_at_residues(1)
            {2: [(0, 2)], 3: [(0, 3), (1, 0)]}

            sage: t = WeakTableau([], 3)
            sage: t.dictionary_of_coordinates_at_residues(1)
            {}
        """
        d = {}
        for r in self.residues_of_entries(v):
            d[r] = []
            for i in range(len(self)):
                for j in range(len(self[i])):
                    if self[i][j]==v and (j - i)%(self.k+1) == r:
                        d[r]+=[(i,j)]
        return d

    def list_of_standard_cells(self):
        r"""
        Return a list of lists of the coordinates of the standard cells of ``self``.

        INPUT:

        - ``self`` -- a weak `k`-tableau in core representation with partition weight

        OUTPUT:

        - a list of lists of coordinates

        .. WARNING::

            This method currently only works for straight weak tableaux with partition
            weight.

        EXAMPLES::

            sage: t = WeakTableau([[1, 1, 2, 2, 3], [2, 3], [3]], 3)
            sage: t.list_of_standard_cells()
            [[(0, 1), (1, 0), (2, 0)], [(0, 0), (0, 2), (1, 1)]]
            sage: t = WeakTableau([[1, 1, 1, 2], [2, 2, 3]], 5)
            sage: t.list_of_standard_cells()
            [[(0, 2), (1, 1), (1, 2)], [(0, 1), (1, 0)], [(0, 0), (0, 3)]]
            sage: t = WeakTableau([[1, 1, 2, 3, 4, 4, 5, 5, 6], [2, 3, 5, 5, 6], [3, 4, 7], [5, 6], [6], [7]], 4)
            sage: t.list_of_standard_cells()
            [[(0, 1), (1, 0), (2, 0), (0, 5), (3, 0), (4, 0), (5, 0)], [(0, 0), (0, 2), (1, 1), (2, 1), (1, 2), (3, 1)]]

        TESTS::

            sage: t = WeakTableau([],3)
            sage: t.list_of_standard_cells()
            []

            sage: t = WeakTableau([[None, None, 2, 3, 4], [1, 4], [2]], 3)
            sage: t.list_of_standard_cells()
            Traceback (most recent call last):
            ...
            ValueError: This method only works for straight tableaux!

            sage: t = WeakTableau([[1,2],[2]], 3)
            sage: t.list_of_standard_cells()
            Traceback (most recent call last):
            ...
            ValueError: This method only works for weak tableaux with partition weight!
        """
        if self.parent()._skew:
            raise ValueError("This method only works for straight tableaux!")
        if self.weight() not in Partitions(sum(self.weight())):
            raise ValueError("This method only works for weak tableaux with partition weight!")
        if not self:
            return []
        mu = Partition(self.weight()).conjugate()
        already_used = []
        out = []
        for i in range(self[0].count(1)):
            standard_cells = [(0,self[0].count(1) - i - 1)]
            r = self[0].count(1) - i - 1
            for v in range(1,mu[i]):
                D = self.dictionary_of_coordinates_at_residues(v+1)
                new_D = {a:b for (a,b) in D.iteritems() if all(x not in already_used for x in b)}
                r = (r - min([self.k+1 - (x-r)%(self.k+1) for x in new_D.keys()]))%(self.k+1)
                standard_cells.append(new_D[r][-1])
                already_used += new_D[r]
            out.append(standard_cells)
        return out

    def k_charge(self, algorithm = "I"):
        r"""
        Return the `k`-charge of ``self``.

        INPUT:

        - ``algorithm`` -- (default: "I") if "I", computes `k`-charge using the `I`
          algorithm, otherwise uses the `J`-algorithm

        OUTPUT:

        - a nonnegative integer

        For the definition of `k`-charge and the various algorithms to compute it see
        Section 3.3 of [LLMSSZ2013]_.

        .. SEEALSO:: :meth:`k_charge_I` and :meth:`k_charge_J`

        EXAMPLES::

            sage: t = WeakTableau([[1, 1, 2, 2, 3], [2, 3], [3]], 3)
            sage: t.k_charge()
            2
            sage: t = WeakTableau([[1, 3, 4, 5, 6], [2, 6], [4]], 3)
            sage: t.k_charge()
            8
            sage: t = WeakTableau([[1, 1, 2, 3, 4, 4, 5, 5, 6], [2, 3, 5, 5, 6], [3, 4, 7], [5, 6], [6], [7]], 4)
            sage: t.k_charge()
            12

        TESTS::

            sage: T = WeakTableaux(4, [13,9,5,3,2,1,1], [4,3,3,2,2,1,1,1])
            sage: T.cardinality()
            6
            sage: all(t.k_charge_I() == t.k_charge_J() for t in T)
            True
        """
        if algorithm == "I":
            return self.k_charge_I()
        return self.k_charge_J()

    def k_charge_I(self):
        r"""
        Return the `k`-charge of ``self`` using the `I`-algorithm.

        For the definition of `k`-charge and the `I`-algorithm see Section 3.3 of [LLMSSZ2013]_.

        OUTPUT:

        - a nonnegative integer

        .. SEEALSO:: :meth:`k_charge` and :meth:`k_charge_J`

        EXAMPLES::

            sage: t = WeakTableau([[1, 1, 2, 2, 3], [2, 3], [3]], 3)
            sage: t.k_charge_I()
            2
            sage: t = WeakTableau([[1, 3, 4, 5, 6], [2, 6], [4]], 3)
            sage: t.k_charge_I()
            8
            sage: t = WeakTableau([[1, 1, 2, 3, 4, 4, 5, 5, 6], [2, 3, 5, 5, 6], [3, 4, 7], [5, 6], [6], [7]], 4)
            sage: t.k_charge_I()
            12

        TESTS::

            sage: t = WeakTableau([[None, None, 1, 1, 4], [1, 4], [3]], 3)
            sage: t.k_charge_I()
            Traceback (most recent call last):
            ...
            ValueError: k-charge is not defined for skew weak tableaux
        """
        if self.parent()._skew:
            raise ValueError("k-charge is not defined for skew weak tableaux")
        stt = self.list_of_standard_cells()
        kch = 0
        for sw in stt:
            Ii = 0
            for r in range(len(sw)-1):
                if sw[r][1] < sw[r+1][1]:
                    Ii += 1 + abs(self.parent().diag(sw[r+1],sw[r]))
                else:
                    Ii += - abs(self.parent().diag(sw[r],sw[r+1]))
                kch += Ii
        return kch

    def k_charge_J(self):
        r"""
        Return the `k`-charge of ``self`` using the `J`-algorithm.

        For the definition of `k`-charge and the `J`-algorithm see Section 3.3 of [LLMSSZ2013]_.

        OUTPUT:

        - a nonnegative integer

        .. SEEALSO:: :meth:`k_charge` and :meth:`k_charge_I`

        EXAMPLES::

            sage: t = WeakTableau([[1, 1, 2, 2, 3], [2, 3], [3]], 3)
            sage: t.k_charge_J()
            2
            sage: t = WeakTableau([[1, 3, 4, 5, 6], [2, 6], [4]], 3)
            sage: t.k_charge_J()
            8
            sage: t = WeakTableau([[1, 1, 2, 3, 4, 4, 5, 5, 6], [2, 3, 5, 5, 6], [3, 4, 7], [5, 6], [6], [7]], 4)
            sage: t.k_charge_J()
            12

        TESTS::

            sage: t = WeakTableau([[None, None, 1, 1, 4], [1, 4], [3]], 3)
            sage: t.k_charge_I()
            Traceback (most recent call last):
            ...
            ValueError: k-charge is not defined for skew weak tableaux

            sage: t = WeakTableau([[1, 1, 2, 3], [2, 4, 4], [3, 6], [5]], 4, representation='bounded')
            sage: t.k_charge() == t.k_charge(algorithm = 'J')
            True
        """
        if self.parent()._skew:
            raise ValueError("k-charge is not defined for skew weak tableaux")
        stt = self.list_of_standard_cells()
        kch = 0
        for sw in stt:
            Ji = 0
            for i in range(len(sw)-1):
                c = (self._height_of_restricted_subword(sw,i+2)+1,0)
                cdi = self.parent().circular_distance((-c[0])%(self.k+1),(sw[i][1]-sw[i][0])%(self.k+1))
                cdi1 = self.parent().circular_distance((-c[0])%(self.k+1),(sw[i+1][1]-sw[i+1][0])%(self.k+1))
                if (cdi > cdi1):
                    Ji += 1
                kch += Ji + self.parent().diag(sw[i+1],c)
        return kch

    def _height_of_restricted_subword(self, sw, r):
        r"""
        Return the row of the highest addable cell of the subtableau of ``self`` with letters `\le r`
        (excluding letters `r` in standard subwords before ``sw``).

        Restrict the weak `k`-tableau ``self`` to letters `\le r` and remove all letters
        `r` that appeared in a previous standard subword selected by
        :meth:`list_of_standard_cells`.

        INPUT:

        - ``sw`` -- one of the subwords of standard cells of ``self``
        - ``r`` -- nonnegative integer

        OUTPUT:

        - a nonnegative integer

        EXAMPLES::

            sage: t = WeakTableau([[1, 1, 2, 2, 3], [2, 3], [3]], 3)
            sage: s = t.list_of_standard_cells()[0]; s
            [(0, 1), (1, 0), (2, 0)]
            sage: t._height_of_restricted_subword(s,2)
            1

            sage: t = WeakTableau([[1, 3, 4, 5, 6], [2, 6], [4]], 3)
            sage: s = t.list_of_standard_cells()[0]; s
            [(0, 0), (1, 0), (0, 1), (2, 0), (0, 3), (1, 1)]
            sage: t._height_of_restricted_subword(s,4)
            2

            sage: t = WeakTableau([[1, 1, 2, 3, 4, 4, 5, 5, 6], [2, 3, 5, 5, 6], [3, 4, 7], [5, 6], [6], [7]], 4)
            sage: s = t.list_of_standard_cells()[0]; s
            [(0, 1), (1, 0), (2, 0), (0, 5), (3, 0), (4, 0), (5, 0)]
            sage: t._height_of_restricted_subword(s,6)
            4
        """
        R = [v for v in self.shape().to_partition().cells() if self[v[0]][v[1]] < r]
        L = [v for v in sw if self[v[0]][v[1]] <= r]
        return max(v[0] for v in L+R)

class WeakTableaux_core(WeakTableaux_abstract):
    r"""
    The class of (skew) weak `k`-tableaux in the core representation of shape ``shape``
    (as `k+1`-core) and weight ``weight``.

    INPUT:

    - ``k`` -- positive integer
    - ``shape`` -- the shape of the `k`-tableaux represented as a `(k+1)`-core; if the
      tableaux are skew, the shape is a tuple of the outer and inner shape (both as
      `(k+1)`-cores)
    - ``weight`` -- the weight of the `k`-tableaux

    EXAMPLES::

        sage: T = WeakTableaux(3, [4,1], [2,2])
        sage: T.list()
        [[[1, 1, 2, 2], [2]]]

        sage: T = WeakTableaux(3, [[5,2,1], [2]], [1,1,1,1])
        sage: T.list()
        [[[None, None, 2, 3, 4], [1, 4], [2]],
        [[None, None, 1, 2, 4], [2, 4], [3]],
        [[None, None, 1, 2, 3], [2, 3], [4]]]
    """

    @staticmethod
    def __classcall_private__(cls, k, shape, weight):
        r"""
        Straighten arguments before unique representation.

        TESTS::

            sage: from sage.combinat.k_tableau import WeakTableaux_core
            sage: T = WeakTableaux_core(3, [2,1], [1,1,1])
            sage: TestSuite(T).run()
            sage: T = WeakTableaux_core(3, [[5,2,1], [2]], [1,1,1,1])
            sage: TestSuite(T).run()
        """
        if shape == [] or shape[0] in ZZ:
            shape = (Core(shape, k+1), Core([],k+1))
        else:
            shape = tuple([Core(r,k+1) for r in shape])
        return super(WeakTableaux_core, cls).__classcall__(cls, k, shape, tuple(weight))

    def __init__(self, k, shape, weight):
        r"""
        Initializes the parent class of (skew) weak `k`-tableaux in core representation.

        INPUT:

        - ``k`` -- positive integer
        - ``outer_shape`` -- the outer shape of the `k`-tableaux represented as a
          `(k+1)`-core
        - ``weight`` -- the weight of the `k`-tableaux
        - ``inner_shape`` -- the inner shape of the skew `k`-tableaux represented as a
          `(k+1)`-core;  for straight tableaux the inner shape does not need to be
          specified (default: [])

        TESTS::

            sage: from sage.combinat.k_tableau import WeakTableaux_core
            sage: T = WeakTableaux_core(3, [4,1], [2,2])
            sage: TestSuite(T).run()
            sage: T = WeakTableaux_core(3, [[5,2,1], [2]], [1,1,1,1])
            sage: TestSuite(T).run()
        """
        self.k = k
        self._skew = shape[1]!=[]
        self._outer_shape = shape[0]
        self._inner_shape = shape[1]
        self._shape = (self._outer_shape, self._inner_shape)
        self._weight = weight
        self._representation = 'core'
        Parent.__init__(self, category = FiniteEnumeratedSets())

    def _repr_(self):
        """
        TESTS::

            sage: from sage.combinat.k_tableau import WeakTableaux_core
            sage: repr(WeakTableaux_core(3, [2,1], [1,1,1]))
            'Core weak 3-Tableaux of (skew) core shape [2, 1] and weight (1, 1, 1)'
            sage: repr(WeakTableaux_core(3, [[5,2,1], [2]], [1,1,1,1]))
            'Core weak 3-Tableaux of (skew) core shape ([5, 2, 1], [2]) and weight (1, 1, 1, 1)'
        """
        return "Core weak %s-Tableaux of (skew) core shape %s and weight %s"%(self.k, self.shape(), self._weight)

    def __iter__(self):
        r"""
        TESTS::

            sage: T = WeakTableaux(3, [4,1], [2,2])
            sage: T.list()
            [[[1, 1, 2, 2], [2]]]
            sage: T = WeakTableaux(3, [5,2,2], [2,2,2,1])
            sage: T.list()
            [[[1, 1, 3, 3, 4], [2, 2], [3, 3]], [[1, 1, 2, 2, 3], [2, 3], [3, 4]]]
            sage: T = WeakTableaux(3, [[5,2,2], [1]], [2,1,2,1])
            sage: T.list()
            [[[None, 1, 3, 3, 4], [1, 2], [3, 3]],
            [[None, 1, 2, 3, 3], [1, 3], [2, 4]],
            [[None, 1, 1, 2, 3], [2, 3], [3, 4]]]
        """
        for t in WeakTableaux_bounded(self.k, [self._outer_shape.to_bounded_partition(), self._inner_shape.to_bounded_partition()], self._weight):
            yield t.to_core_tableau()

    def diag(self, c, ha):
        r"""
        Return the number of diagonals strictly between cells ``c`` and ``ha`` of the same residue as ``c``.

        INPUT:

        - ``c`` -- a cell in the lattice
        - ``ha`` -- another cell in the lattice with bigger row and smaller column than `c`

        OUTPUT:

        - a nonnegative integer

        EXAMPLES::

            sage: T = WeakTableaux(4, [5,2,2], [2,2,2,1])
            sage: T.diag((1,2),(4,0))
            0
        """
        return divmod((c[1]-c[0])-(ha[1]-ha[0])-1, self.k+1)[0]

    def circular_distance(self, cr, r):
        r"""
        Return the shortest counterclockwise distance between ``cr`` and ``r`` modulo `k+1`.

        INPUT:

        - ``cr``, ``r`` -- nonnegative integers between `0` and `k`

        OUTPUT:

        - a positive integer

        EXAMPLES::

            sage: T = WeakTableaux(10, [], [])
            sage: T.circular_distance(8, 6)
            2
            sage: T.circular_distance(8, 8)
            0
            sage: T.circular_distance(8, 9)
            10
        """
        return self.k - ((r+self.k-cr)%(self.k+1))

    Element = WeakTableau_core


#Weak tableaux in terms of `k`-bounded partitions
class WeakTableau_bounded(WeakTableau_abstract):
    r"""
    A (skew) weak `k`-tableau represented in terms of `k`-bounded partitions.
    """
    @staticmethod
    def __classcall_private__(cls, t, k):
        r"""
        Implements the shortcut ``WeakTableau_bounded(t, k)`` to ``WeakTableaux_bounded(k, shape, weight)(t)``
        where ``shape`` is the shape of the tableau and ``weight`` is its weight.

        TESTS::

            sage: from sage.combinat.k_tableau import WeakTableau_bounded
            sage: t = WeakTableau_bounded([[1,1,2],[2,3],[3]],3)
            sage: t.check()
            sage: type(t)
            <class 'sage.combinat.k_tableau.WeakTableaux_bounded_with_category.element_class'>
            sage: TestSuite(t).run()
            sage: t.parent()._skew
            False

            sage: t = WeakTableau_bounded([[None, None, 1], [1, 2], [2]], 3)
            sage: t.check()
            sage: type(t)
            <class 'sage.combinat.k_tableau.WeakTableaux_bounded_with_category.element_class'>
            sage: TestSuite(t).run()
            sage: t.parent()._skew
            True
        """
        if isinstance(t, cls):
            return t
        tab = SkewTableau(list(t))
        outer = tab.outer_shape()
        inner = tab.inner_shape()
        weight = tuple(tab.weight())
        if outer.conjugate().length() > k:
            raise ValueError("The shape of %s is not %s-bounded"%(t, k))
        return WeakTableaux_bounded(k, [outer, inner], weight)(t)

    def __init__(self, parent, t):
        r"""
        Initialization of (skew) weak `k`-tableau ``t`` in `k`-bounded representation.

        INPUT:

        - ``t`` -- weak tableau in `k`-bounded representation; the input is supposed to be
          a list of iterables specifying the rows of the tableau;  ``None`` is allowed as an
          entry for skew weak `k`-tableaux

        TESTS::

            sage: from sage.combinat.k_tableau import WeakTableau_bounded, WeakTableaux_bounded
            sage: c = WeakTableau_bounded([[1,1,2],[2,3],[3]],3)
            sage: T = WeakTableaux_bounded(3,[3,2,1],[2,2,2])
            sage: t = T([[1,1,2],[2,3],[3]]); t
            [[1, 1, 2], [2, 3], [3]]
            sage: c == t
            True
            sage: type(t)
            <class 'sage.combinat.k_tableau.WeakTableaux_bounded_with_category.element_class'>
            sage: t.parent()
            Bounded weak 3-Tableaux of (skew) 3-bounded shape [3, 2, 1] and weight (2, 2, 2)
            sage: TestSuite(t).run()

            sage: t = WeakTableau_bounded([[None, None, 1], [2, 4], [3]], 3)
            sage: t.shape()
            ([3, 2, 1], [2])
            sage: t.weight()
            (1, 1, 1, 1)
            sage: TestSuite(t).run()

            sage: t = T([[1,1,3],[2,2],[3]])
            Traceback (most recent call last):
            ...
            ValueError: This is not a proper weak 3-tableau
        """
        k = parent.k
        self.k = k
<<<<<<< HEAD
        self._list = [list(r) for r in t]
        if parent._outer_shape.conjugate().length() > k:
            raise ValueError("%s is not a %s-bounded tableau"%(t, k))
        ClonableList.__init__(self, parent, self._list)
=======
        if parent._outer_shape.conjugate().length() > k:
            raise ValueError("%s is not a %s-bounded tableau"%(t, k))
        ClonableList.__init__(self, parent, [list(r) for r in t])
>>>>>>> 2c3dac1c

    def _repr_diagram(self):
        r"""
        Return a string representation of ``self`` as a diagram.

        EXAMPLES::

            sage: t = WeakTableau([[None, None, 1], [2, 4], [3]], 3, representation = 'bounded')
            sage: print t._repr_diagram()
            .  .  1
            2  4
            3
            sage: t = WeakTableau([[1,1,1],[2,2],[3]], 3, representation = 'bounded')
            sage: print t._repr_diagram()
            1  1  1
            2  2
            3
        """
        t = SkewTableau(list(self))
        return t._repr_diagram()

    def shape_core(self):
        r"""
        Return the shape of ``self`` as `(k+1)`-core.

        When the tableau is straight, the outer shape is returned as a `(k+1)`-core.
        When the tableau is skew, the tuple of the outer and inner shape is returned as
        `(k+1)`-cores.

        EXAMPLES::

            sage: t = WeakTableau([[1,1,1],[2,2],[3]], 3, representation = 'bounded')
            sage: t.shape_core()
            [5, 2, 1]

            sage: t = WeakTableau([[None, None, 1], [2, 4], [3]], 3, representation = 'bounded')
            sage: t.shape_core()
            ([5, 2, 1], [2])
        """
        if self.parent()._skew:
            return tuple([r.to_core(self.k) for r in self.shape_bounded()])
        return self.shape_bounded().to_core(self.k)

    def shape_bounded(self):
        r"""
        Return the shape of ``self`` as `k`-bounded partition.

        When the tableau is straight, the outer shape is returned as a `k`-bounded
        partition.  When the tableau is skew, the tuple of the outer and inner shape is
        returned as `k`-bounded partitions.

        EXAMPLES::

            sage: t = WeakTableau([[1,1,1],[2,2],[3]], 3, representation = 'bounded')
            sage: t.shape_bounded()
            [3, 2, 1]

            sage: t = WeakTableau([[None, None, 1], [2, 4], [3]], 3, representation = 'bounded')
            sage: t.shape_bounded()
            ([3, 2, 1], [2])
        """
        return self.shape()

    def check(self):
        r"""
        Check that ``self`` is a valid weak `k`-tableau.

        EXAMPLES::

            sage: t = WeakTableau([[1,1],[2]], 2, representation = 'bounded')
            sage: t.check()

            sage: t = WeakTableau([[None, None, 1], [2, 4], [3]], 3, representation = 'bounded')
            sage: t.check()

        TESTS::

            sage: t = WeakTableau([[1,1,3],[2,2],[3]], 3, representation = 'bounded')
            Traceback (most recent call last):
            ...
            ValueError: This is not a proper weak 3-tableau

            sage: T = WeakTableaux(3, [3,1], [2,1], representation = 'bounded')
            sage: t = T([[None, 1,1], [2]])
            Traceback (most recent call last):
            ...
            ValueError: The inner shape of the parent does not agree with the inner shape of the tableau!

            sage: t = WeakTableau([[1,1],[1]], 3, representation = 'bounded')
            Traceback (most recent call last):
            ...
            ValueError: The tableaux is not semistandard!
        """
        t = SkewTableau(list(self))
        if not t in SemistandardSkewTableaux():
            raise ValueError("The tableaux is not semistandard!")
        if not self.parent()._weight == tuple(t.weight()):
            raise ValueError("The weight of the parent does not agree with the weight of the tableau!")
        outer = t.outer_shape()
        inner = t.inner_shape()
        if self.parent()._outer_shape != outer:
            raise ValueError("The outer shape of the parent does not agree with the outer shape of the tableau!")
        if self.parent()._inner_shape != inner:
            raise ValueError("The inner shape of the parent does not agree with the inner shape of the tableau!")
        if not t.is_k_tableau(self.k):
            raise ValueError("This is not a proper weak %s-tableau"%(self.k))

    def _is_k_tableau(self):
        r"""
        Checks whether ``self`` is a valid weak `k`-tableau.

        EXAMPLES::

            sage: t = WeakTableau([[1,1,1],[2,2],[3]], 3, representation = 'bounded')
            sage: t._is_k_tableau()
            True

            sage: t = WeakTableau([[None, None, 1], [2, 4], [3]], 3, representation = 'bounded')
            sage: t._is_k_tableau()
            True
        """
        shapes = self.intermediate_shapes()
        kshapes = [ la.k_conjugate(self.k) for la in shapes ]
        return all( kshapes[i+1].contains(kshapes[i]) for i in range(len(shapes)-1) )

    def to_core_tableau(self):
        r"""
        Return the weak `k`-tableau ``self`` where the shape of each restricted tableau is a `(k+1)`-core.

        EXAMPLES::

            sage: t = WeakTableau([[1,1,2,4],[2,3,5],[3,4],[5,6],[6],[7]], 4, representation = 'bounded')
            sage: c = t.to_core_tableau(); c
            [[1, 1, 2, 3, 4, 4, 5, 5, 6], [2, 3, 5, 5, 6], [3, 4, 7], [5, 6], [6], [7]]
            sage: type(c)
            <class 'sage.combinat.k_tableau.WeakTableaux_core_with_category.element_class'>
            sage: t = WeakTableau([], 4, representation = 'bounded')
            sage: t.to_core_tableau()
            []

            sage: from sage.combinat.k_tableau import WeakTableau_bounded
            sage: t = WeakTableau([[1,1,2],[2,3],[3]], 3, representation = 'bounded')
            sage: WeakTableau_bounded.from_core_tableau(t.to_core_tableau(),3)
            [[1, 1, 2], [2, 3], [3]]
            sage: t == WeakTableau_bounded.from_core_tableau(t.to_core_tableau(),3)
            True

            sage: t = WeakTableau([[None, None, 1], [2, 4], [3]], 3, representation = 'bounded')
            sage: t.to_core_tableau()
            [[None, None, 1, 2, 4], [2, 4], [3]]
            sage: t == WeakTableau_bounded.from_core_tableau(t.to_core_tableau(),3)
            True
        """
        shapes = [ p.to_core(self.k) for p in self.intermediate_shapes() ]
        if self.parent()._skew:
            l = [[None]*i for i in shapes[0]]
        else:
            l = []
        for i in range(1,len(shapes)):
            p = shapes[i]
            if len(l) < len(p):
                l += [[]]
            l_new = []
            for j in range(len(l)):
                l_new += [l[j] + [i]*(p[j]-len(l[j]))]
            l = l_new
        return WeakTableau_core(l, self.k)

    @classmethod
    def from_core_tableau(cls, t, k):
        r"""
        Construct weak `k`-bounded tableau from in `k`-core tableau.

        EXAMPLES::

            sage: from sage.combinat.k_tableau import WeakTableau_bounded
            sage: WeakTableau_bounded.from_core_tableau([[1, 1, 2, 2, 3], [2, 3], [3]], 3)
            [[1, 1, 2], [2, 3], [3]]

            sage: WeakTableau_bounded.from_core_tableau([[None, None, 2, 3, 4], [1, 4], [2]], 3)
            [[None, None, 3], [1, 4], [2]]

            sage: WeakTableau_bounded.from_core_tableau([[None,2,3],[3]], 2)
            [[None, 2], [3]]
        """
        t = SkewTableau(list(t))
        shapes = [ Core(p, k+1).to_bounded_partition() for p in intermediate_shapes(t) ]#.to_chain() ]
        if t.inner_shape() == Partition([]):
            l = []
        else:
            l = [[None]*i for i in shapes[0]]
        for i in range(1,len(shapes)):
            p = shapes[i]
            if len(l) < len(p):
                l += [[]]
            l_new = []
            for j in range(len(l)):
                l_new += [l[j] + [i]*(p[j]-len(l[j]))]
            l = l_new
        return cls(l, k)

    def k_charge(self, algorithm = 'I'):
        r"""
        Return the `k`-charge of ``self``.

        INPUT:

        - ``algorithm`` -- (default: "I") if "I", computes `k`-charge using the `I`
          algorithm, otherwise uses the `J`-algorithm

        OUTPUT:

        - a nonnegative integer

        For the definition of `k`-charge and the various algorithms to compute it see Section 3.3 of [LLMSSZ2013]_.

        EXAMPLES::

            sage: t = WeakTableau([[1, 1, 2], [2, 3], [3]], 3, representation = 'bounded')
            sage: t.k_charge()
            2
            sage: t = WeakTableau([[1, 3, 5], [2, 6], [4]], 3, representation = 'bounded')
            sage: t.k_charge()
            8
            sage: t = WeakTableau([[1, 1, 2, 4], [2, 3, 5], [3, 4], [5, 6], [6], [7]], 4, representation = 'bounded')
            sage: t.k_charge()
            12
        """
        return self.to_core_tableau().k_charge(algorithm = algorithm)


class WeakTableaux_bounded(WeakTableaux_abstract):
    r"""
    The class of (skew) weak `k`-tableaux in the bounded representation of shape ``shape``
    (as `k`-bounded partition or tuple of `k`-bounded partitions in the skew case) and
    weight ``weight``.

    INPUT:

    - ``k`` -- positive integer
    - ``shape`` -- the shape of the `k`-tableaux represented as a `k`-bounded partition;
      if the tableaux are skew, the shape is a tuple of the outer and inner shape each
      represented as a `k`-bounded partition
    - ``weight`` -- the weight of the `k`-tableaux

    EXAMPLES::

        sage: T = WeakTableaux(3, [3,1], [2,2], representation = 'bounded')
        sage: T.list()
        [[[1, 1, 2], [2]]]

        sage: T = WeakTableaux(3, [[3,2,1], [2]], [1,1,1,1], representation = 'bounded')
        sage: T.list()
        [[[None, None, 3], [1, 4], [2]],
        [[None, None, 1], [2, 4], [3]],
        [[None, None, 1], [2, 3], [4]]]
    """
    @staticmethod
    def __classcall_private__(cls, k, shape, weight):
        r"""
        Straighten arguments before unique representation.

        TESTS::

            sage: from sage.combinat.k_tableau import WeakTableaux_bounded
            sage: T = WeakTableaux_bounded(3, [2,1], [1,1,1])
            sage: TestSuite(T).run()
            sage: T = WeakTableaux_bounded(3, [[3,2,1], [2]], [1,1,1,1])
            sage: TestSuite(T).run()
        """
        if shape == [] or shape[0] in ZZ:
            shape = (Partition(shape), Partition([]))
        else:
            shape = tuple([Partition(r) for r in shape])
        return super(WeakTableaux_bounded, cls).__classcall__(cls, k, shape, tuple(weight))

    def __init__(self, k, shape, weight):
        r"""
        Initializes the parent class of (skew) weak `k`-tableaux in bounded representation.

        INPUT:

        - ``k`` -- positive integer
        - ``shape`` -- the shape of the `k`-tableaux represented as a `k`-bounded
          partition; if the tableaux are skew, the shape is a tuple of the outer and inner
          shape each represented as a `k`-bounded partition
        - ``weight`` -- the weight of the `k`-tableaux

        TESTS::

            sage: from sage.combinat.k_tableau import WeakTableaux_bounded
            sage: T = WeakTableaux_bounded(3, [3,1], [2,2])
            sage: TestSuite(T).run()
            sage: T = WeakTableaux_bounded(3, [[3,2,1], [2]], [1,1,1,1])
            sage: TestSuite(T).run()
        """
        self.k = k
        self._skew = shape[1]!=[]
        self._outer_shape = Partition(shape[0])
        self._inner_shape = Partition(shape[1])
        self._shape = (self._outer_shape, self._inner_shape)
        self._weight = tuple(weight)
        self._representation = 'bounded'
        Parent.__init__(self, category = FiniteEnumeratedSets())

    def _repr_(self):
        """
        TESTS::

            sage: from sage.combinat.k_tableau import WeakTableaux_bounded
            sage: repr(WeakTableaux_bounded(3, [2,1], [1,1,1]))
            'Bounded weak 3-Tableaux of (skew) 3-bounded shape [2, 1] and weight (1, 1, 1)'
            sage: repr(WeakTableaux_bounded(3, [[3,2,1], [2]], [1,1,1,1]))
            'Bounded weak 3-Tableaux of (skew) 3-bounded shape ([3, 2, 1], [2]) and weight (1, 1, 1, 1)'
        """
        return "Bounded weak %s-Tableaux of (skew) %s-bounded shape %s and weight %s"%(self.k, self.k, self.shape(), self._weight)

    def __iter__(self):
        r"""
        TESTS::

            sage: T = WeakTableaux(3, [3,1], [2,2], representation = 'bounded')
            sage: T.list()
            [[[1, 1, 2], [2]]]
            sage: T = WeakTableaux(3, [3,2,2], [2,2,2,1], representation = 'bounded')
            sage: T.list()
            [[[1, 1, 4], [2, 2], [3, 3]], [[1, 1, 2], [2, 3], [3, 4]]]
            sage: T = WeakTableaux(3, [[3,2,2], [1]], [2,1,2,1], representation = 'bounded')
            sage: T.list()
            [[[None, 1, 4], [1, 2], [3, 3]],
            [[None, 1, 3], [1, 3], [2, 4]],
            [[None, 1, 1], [2, 3], [3, 4]]]
        """
        for t in SemistandardSkewTableaux([self._outer_shape, self._inner_shape], self._weight):
            if t.is_k_tableau(self.k):
                yield self(t)

    Element = WeakTableau_bounded

#Weak tableaux in terms of factorized permutations
class WeakTableau_factorized_permutation(WeakTableau_abstract):
    r"""
    A weak (skew) `k`-tableau represented in terms of factorizations of affine
    permutations into cyclically decreasing elements.
    """
    @staticmethod
    def straighten_input(t, k):
        r"""
        Straightens input.

        INPUT:

        - ``t`` -- a list of reduced words or a list of elements in the Weyl group of type
          `A_k^{(1)}`
        - ``k`` -- a positive integer

        EXAMPLES::

            sage: from sage.combinat.k_tableau import WeakTableau_factorized_permutation
            sage: WeakTableau_factorized_permutation.straighten_input([[2,0],[3,2],[1,0]], 3)
            (s2*s0, s3*s2, s1*s0)
            sage: W = WeylGroup(['A',4,1])
            sage: WeakTableau_factorized_permutation.straighten_input([W.an_element(),W.an_element()], 4)
            (s0*s1*s2*s3*s4, s0*s1*s2*s3*s4)

        TESTS::

            sage: WeakTableau_factorized_permutation.straighten_input([W.an_element(),W.an_element()], 3)
            Traceback (most recent call last):
            ...
            ValueError: a matrix from Full MatrixSpace of 5 by 5 dense matrices over Rational Field cannot be converted to a matrix in Full MatrixSpace of 4 by 4 dense matrices over Rational Field!
        """
        W = WeylGroup(['A', k, 1], prefix='s')
        if len(t) > 0:
            if isinstance(t[0], list) or isinstance(t[0], tuple):
                w_tuple = tuple(W.from_reduced_word(p) for p in t)
            elif t[0] not in W:
                raise ValueError("The input must be a list of reduced words or Weyl group elements")
            else:
                w_tuple = tuple(W(r) for r in t)
        else:
            w_tuple = tuple([W.one()])
        return w_tuple

    @staticmethod
    def __classcall_private__(cls, t, k, inner_shape = []):
        r"""
        Implements the shortcut ``WeakTableau_factorized_permutation(t, k)`` to
        ``WeakTableaux_factorized_permutation(k, shape, weight)(t)``
        where ``shape`` is the shape of the tableau as a `(k+1)`-core (or a tuple of
        `(k+1)`-cores if the tableau is skew) and ``weight`` is its weight.

        TESTS::

            sage: from sage.combinat.k_tableau import WeakTableau_factorized_permutation
            sage: t = WeakTableau_factorized_permutation([[2,0],[3,2],[1,0]], 3)
            sage: t.check()
            sage: type(t)
            <class 'sage.combinat.k_tableau.WeakTableaux_factorized_permutation_with_category.element_class'>
            sage: TestSuite(t).run()

            sage: t = WeakTableau_factorized_permutation([[0,3],[2,1]], 3, inner_shape = [1,1])
            sage: t.check()
            sage: TestSuite(t).run()

            sage: t = WeakTableau_factorized_permutation([], 3); t
            [1]
            sage: t.check()
            sage: TestSuite(t).run()
        """
        if isinstance(t, cls):
            return t
        W = WeylGroup(['A', k, 1], prefix='s')
        w = cls.straighten_input(t, k)
        weight = tuple(w[i].length() for i in range(len(w) - 1, -1, -1))
        inner_shape = Core(inner_shape, k + 1)
        outer_shape = (W.prod(w)*W(inner_shape.to_grassmannian())).affine_grassmannian_to_core()
        return WeakTableaux_factorized_permutation(k, [outer_shape, inner_shape], weight)(w)

    def __init__(self, parent, t):
        r"""
        Initialization of (skew) weak `k`-tableau ``t`` in factorized permutation representation.

        INPUT:

        - ``t`` -- (skew) weak tableau in factorized permutation representation; the input
          can either be a list of reduced words of cyclically decreasing elements, or a
          list of cyclically decreasing elements;  when the tableau is skew, the inner
          shape needs to be specified as a `(k+1)`-core

        TESTS::

            sage: from sage.combinat.k_tableau import WeakTableau_factorized_permutation, WeakTableaux_factorized_permutation
            sage: c = WeakTableau_factorized_permutation([[2,0],[3,2],[1,0]], 3)
            sage: T = WeakTableaux_factorized_permutation(3, [5,2,1],[2,2,2])
            sage: t = T([[2,0],[3,2],[1,0]]); t
            [s2*s0, s3*s2, s1*s0]
            sage: c == t
            True
            sage: type(t)
            <class 'sage.combinat.k_tableau.WeakTableaux_factorized_permutation_with_category.element_class'>
            sage: t.parent()
            Factorized permutation (skew) weak 3-Tableaux of shape [5, 2, 1] and weight (2, 2, 2)
            sage: TestSuite(t).run()

            sage: t = WeakTableau_factorized_permutation([[2,0],[3,2]], 3, inner_shape = [2]); t
            [s2*s0, s3*s2]
            sage: t._inner_shape
            [2]
            sage: t.weight()
            (2, 2)
            sage: t.shape()
            ([5, 2, 1], [2])
            sage: TestSuite(t).run()

            sage: t = T([[3,0],[0,3],[1,0]])
            Traceback (most recent call last):
            ...
            ValueError: The outer shape of the parent does not agree with the outer shape of the tableau!

            sage: t = WeakTableau_factorized_permutation([], 3); t
            [1]
            sage: t.parent()._outer_shape
            []
            sage: t.parent()._weight
            (0,)
        """
        self.k = parent.k
        self._inner_shape = parent._inner_shape
        ClonableList.__init__(self, parent, self.straighten_input(t, parent.k))

    def shape_core(self):
        r"""
        Return the shape of ``self`` as a `(k+1)`-core.

        When the tableau is straight, the outer shape is returned as a core.
        When the tableau is skew, the tuple of the outer and inner shape is returned as
        cores.

        EXAMPLES::

            sage: t = WeakTableau([[2],[0,3],[2,1,0]], 3, representation = 'factorized_permutation')
            sage: t.shape_core()
            [5, 2, 1]

            sage: t = WeakTableau([[2,0],[3,2]], 3, inner_shape = [2], representation = 'factorized_permutation')
            sage: t.shape()
            ([5, 2, 1], [2])
        """
        return self.shape()

    def shape_bounded(self):
        r"""
        Return the shape of ``self`` as a `k`-bounded partition.

        When the tableau is straight, the outer shape is returned as a `k`-bounded
        partition.  When the tableau is skew, the tuple of the outer and inner shape is
        returned as `k`-bounded partitions.

        EXAMPLES::

            sage: t = WeakTableau([[2],[0,3],[2,1,0]], 3, representation = 'factorized_permutation')
            sage: t.shape_bounded()
            [3, 2, 1]

            sage: t = WeakTableau([[2,0],[3,2]], 3, inner_shape = [2], representation = 'factorized_permutation')
            sage: t.shape_bounded()
            ([3, 2, 1], [2])
        """
        if self.parent()._skew:
            return tuple([r.to_bounded_partition() for r in self.shape_core()])
        return self.shape_core().to_bounded_partition()

    def check(self):
        r"""
        Check that ``self`` is a valid weak `k`-tableau.

        EXAMPLES::

            sage: t = WeakTableau([[2],[0,3],[2,1,0]], 3, representation = 'factorized_permutation')
            sage: t.check()

        TESTS::

            sage: t = WeakTableau([[2,0],[3,2]], 3, representation = 'factorized_permutation')
            Traceback (most recent call last):
            ...
            ValueError: Error! this only works on type 'A' affine Grassmannian elements

            sage: T = WeakTableaux(3, [4,1], [2,1], representation = 'factorized_permutation')
            sage: t = T([[2],[1],[0]])
            Traceback (most recent call last):
            ...
            ValueError: The weight of the parent does not agree with the weight of the tableau!
        """
        weight = tuple(self[i].length() for i in range(len(self) - 1, -1, -1))
        if not self.parent()._weight == weight:
            raise ValueError("The weight of the parent does not agree "
                             "with the weight of the tableau!")
        W = self[0].parent()
        outer = (W.prod(self)*W((self._inner_shape).to_grassmannian())).affine_grassmannian_to_core()
        if self.parent()._outer_shape != outer:
            raise ValueError("The outer shape of the parent does not agree with the outer shape of the tableau!")
        if not self._is_k_tableau():
            raise ValueError("This is not a proper weak %s-tableau"%(self.k))

    def _is_k_tableau(self):
        r"""
        Checks whether ``self`` is a valid weak `k`-tableau.

        EXAMPLES::

            sage: t = WeakTableau([[2],[0,3],[2,1,0]], 3, representation = 'factorized_permutation')
            sage: t._is_k_tableau()
            True

            sage: t = WeakTableau([[2,0],[3,2]], 3, inner_shape = [2], representation = 'factorized_permutation')
            sage: t._is_k_tableau()
            True
        """
        W = self[0].parent()
        if (W.prod(self)*W(self.parent()._inner_shape.to_grassmannian())).is_affine_grassmannian():
            return all( r.is_pieri_factor() for r in self )
        return False

    def to_core_tableau(self):
        r"""
        Return the weak `k`-tableau ``self`` where the shape of each restricted tableau is a `(k+1)`-core.

        EXAMPLES::

            sage: t = WeakTableau([[0], [3,1], [2,1], [0,4], [3,0], [4,2], [1,0]], 4, representation = 'factorized_permutation'); t
            [s0, s3*s1, s2*s1, s0*s4, s3*s0, s4*s2, s1*s0]
            sage: c = t.to_core_tableau(); c
            [[1, 1, 2, 3, 4, 4, 5, 5, 6], [2, 3, 5, 5, 6], [3, 4, 7], [5, 6], [6], [7]]
            sage: type(c)
            <class 'sage.combinat.k_tableau.WeakTableaux_core_with_category.element_class'>
            sage: t = WeakTableau([[]], 4, representation = 'factorized_permutation'); t
            [1]
            sage: t.to_core_tableau()
            []

            sage: from sage.combinat.k_tableau import WeakTableau_factorized_permutation
            sage: t = WeakTableau([[2,0],[3,2],[1,0]], 3, representation = 'factorized_permutation')
            sage: WeakTableau_factorized_permutation.from_core_tableau(t.to_core_tableau(), 3)
            [s2*s0, s3*s2, s1*s0]
            sage: t == WeakTableau_factorized_permutation.from_core_tableau(t.to_core_tableau(), 3)
            True

            sage: t = WeakTableau([[2,0],[3,2]], 3, inner_shape = [2], representation = 'factorized_permutation')
            sage: t.to_core_tableau()
            [[None, None, 1, 1, 2], [1, 2], [2]]
            sage: t == WeakTableau_factorized_permutation.from_core_tableau(t.to_core_tableau(), 3)
            True
        """
        W = self[0].parent()
        factor = W(self._inner_shape.to_grassmannian())
        shapes = [factor]
        for i in range(len(self)-1,-1,-1):
            factor = self[i]*factor
            shapes += [factor.affine_grassmannian_to_core()]
        if self.parent()._skew:
            l = [[None]*i for i in self._inner_shape]
        else:
            l = []
        for i in range(1,len(shapes)):
            p = shapes[i]
            if len(l) < len(p):
                l += [[]]
            l_new = []
            for j in range(len(l)):
                l_new += [l[j] + [i]*(p[j]-len(l[j]))]
            l = l_new
        return WeakTableau_core(l, self.k)

    @classmethod
    def from_core_tableau(cls, t, k):
        r"""
        Construct weak factorized affine permutation tableau from a `k`-core tableau.

        EXAMPLES::

            sage: from sage.combinat.k_tableau import WeakTableau_factorized_permutation
            sage: WeakTableau_factorized_permutation.from_core_tableau([[1, 1, 2, 2, 3], [2, 3], [3]],3)
            [s2*s0, s3*s2, s1*s0]
            sage: WeakTableau_factorized_permutation.from_core_tableau([[1, 1, 2, 3, 4, 4, 5, 5, 6], [2, 3, 5, 5, 6], [3, 4, 7], [5, 6], [6], [7]], 4)
            [s0, s3*s1, s2*s1, s0*s4, s3*s0, s4*s2, s1*s0]
            sage: WeakTableau_factorized_permutation.from_core_tableau([[None, 1, 1, 2, 2], [None, 2], [1]], 3)
            [s0*s3, s2*s1]
        """
        t = SkewTableau(list(t))
        shapes = [ Core(p, k+1).to_grassmannian() for p in intermediate_shapes(t) ] #t.to_chain() ]
        perms = [ shapes[i]*(shapes[i-1].inverse()) for i in range(len(shapes)-1,0,-1)]
        return cls(perms, k, inner_shape = t.inner_shape())

    def k_charge(self, algorithm = 'I'):
        r"""
        Return the `k`-charge of ``self``.

        OUTPUT:

        - a nonnegative integer

        EXAMPLES::

            sage: t = WeakTableau([[2,0],[3,2],[1,0]], 3, representation = 'factorized_permutation')
            sage: t.k_charge()
            2
            sage: t = WeakTableau([[0],[3],[2],[1],[3],[0]], 3, representation = 'factorized_permutation')
            sage: t.k_charge()
            8
            sage: t = WeakTableau([[0],[3,1],[2,1],[0,4],[3,0],[4,2],[1,0]], 4, representation = 'factorized_permutation')
            sage: t.k_charge()
            12
        """
        return self.to_core_tableau().k_charge(algorithm = algorithm)


class WeakTableaux_factorized_permutation(WeakTableaux_abstract):
    r"""
    The class of (skew) weak `k`-tableaux in the factorized permutation representation of shape ``shape`` (as `k+1`-core
    or tuple of `(k+1)`-cores in the skew case) and weight ``weight``.

    INPUT:

    - ``k`` -- positive integer
    - ``shape`` -- the shape of the `k`-tableaux represented as a `(k+1)`-core;
      in the skew case the shape is a tuple of the outer and inner shape both as `(k+1)`-cores
    - ``weight`` -- the weight of the `k`-tableaux

    EXAMPLES::

        sage: T = WeakTableaux(3, [4,1], [2,2], representation = 'factorized_permutation')
        sage: T.list()
        [[s3*s2, s1*s0]]

        sage: T = WeakTableaux(4, [[6,2,1], [2]], [2,1,1,1], representation = 'factorized_permutation')
        sage: T.list()
        [[s0, s4, s3, s4*s2], [s0, s3, s4, s3*s2], [s3, s0, s4, s3*s2]]
    """
    @staticmethod
    def __classcall_private__(cls, k, shape, weight):
        r"""
        Straighten arguments before unique representation.

        TESTS::

            sage: from sage.combinat.k_tableau import WeakTableaux_factorized_permutation
            sage: T = WeakTableaux_factorized_permutation(3, [2,1], [1,1,1])
            sage: TestSuite(T).run()
            sage: T = WeakTableaux_factorized_permutation(4, [[6,2,1], [2]], [2,1,1,1])
            sage: TestSuite(T).run() # long time
        """
        if shape == [] or shape[0] in ZZ:
            shape = (Core(shape, k+1), Core([],k+1))
        else:
            shape = tuple([Core(r,k+1) for r in shape])
        return super(WeakTableaux_factorized_permutation, cls).__classcall__(cls, k, shape, tuple(weight))

    def __init__(self, k, shape, weight):
        r"""
        Initializes the parent class of weak `k`-tableaux in factorized permutation representation.

        INPUT:

        - ``k`` -- positive integer
        - ``shape`` -- the shape of the `k`-tableaux represented as a `(k+1)`-core;
          in the skew case the shape is a tuple of the outer and inner shape both as
          `(k+1)`-cores
        - ``weight`` -- the weight of the `k`-tableaux

        TESTS::

            sage: from sage.combinat.k_tableau import WeakTableaux_factorized_permutation
            sage: T = WeakTableaux_factorized_permutation(3, [4,1], [2,2])
            sage: TestSuite(T).run()
            sage: T = WeakTableaux_factorized_permutation(4, [[6,2,1], [2]], [2,1,1,1])
            sage: TestSuite(T).run() # long time
        """
        self.k = k
        self._skew = shape[1]!=[]
        self._outer_shape = Core(shape[0], k+1)
        self._inner_shape = Core(shape[1], k+1)
        self._shape = (self._outer_shape, self._inner_shape)
        self._weight = weight
        self._representation = 'factorized_permutation'
        Parent.__init__(self, category = FiniteEnumeratedSets())

    def _repr_(self):
        """
        TESTS::

            sage: from sage.combinat.k_tableau import WeakTableaux_factorized_permutation
            sage: repr(WeakTableaux_factorized_permutation(3, [2,1], [1,1,1]))
            'Factorized permutation (skew) weak 3-Tableaux of shape [2, 1] and weight (1, 1, 1)'
            sage: repr(WeakTableaux_factorized_permutation(4, [[6,2,1], [2]], [2,1,1,1]))
            'Factorized permutation (skew) weak 4-Tableaux of shape ([6, 2, 1], [2]) and weight (2, 1, 1, 1)'
        """
        return "Factorized permutation (skew) weak %s-Tableaux of shape %s and weight %s"%(self.k, self.shape(), self._weight)

    def __iter__(self):
        r"""
        TESTS::

            sage: T = WeakTableaux(3, [4,1], [2,2], representation = 'factorized_permutation')
            sage: T.list()
            [[s3*s2, s1*s0]]
            sage: T = WeakTableaux(3, [5,2,2], [2,2,2,1], representation = 'factorized_permutation')
            sage: T.list()
            [[s0, s3*s2, s0*s3, s1*s0], [s3, s2*s0, s3*s2, s1*s0]]
            sage: T = WeakTableaux(4, [[6,2,1], [2]], [2,1,1,1], representation = 'factorized_permutation')
            sage: T.list()
            [[s0, s4, s3, s4*s2], [s0, s3, s4, s3*s2], [s3, s0, s4, s3*s2]]
        """
        for t in WeakTableaux_core(self.k, self.shape(), self._weight):
            yield WeakTableau_factorized_permutation.from_core_tableau(t, self.k)

    Element = WeakTableau_factorized_permutation


######## END weak tableaux BEGIN strong tableaux

class StrongTableau(ClonableList):
    r"""
    A (standard) strong `k`-tableau is a (saturated) chain in Bruhat order.

    Combinatorially, it is a sequence of embedded `k+1`-cores (subject to some conditions)
    together with a set of markings.

    A strong cover in terms of cores corresponds to certain translated ribbons. A marking
    corresponds to the choice of one of the translated ribbons, which is indicated by
    marking the head (southeast most cell in French notation) of the chosen ribbon.  For
    more information, see [LLMS2006]_ and [LLMSSZ2013]_.

    In Sage, a strong `k`-tableau is created by specifying `k`, a standard strong
    tableau together with its markings, and a weight `\mu`. Here the standard tableau is
    represented by a sequence of `k+1`-cores

    .. MATH::

        \lambda^{(0)} \subseteq \lambda^{(1)} \subseteq \cdots \subseteq \lambda^{(m)}

    where each of the `\lambda^{(i)}` is a `k+1`-core.  The standard tableau is a filling
    of the diagram for the core `\lambda^{(m)}/\lambda^{(0)}` where a strong cover
    is represented by letters `\pm i` in the skew shape `\lambda^{(i)}/\lambda^{(i-1)}`.
    Each skew `(k+1)`-core `\lambda^{(i)}/\lambda^{(i-1)}` is a ribbon or multiple
    copies of the same ribbon which are separated by `k+1` diagonals.  Precisely one of
    the copies of the ribbons will be marked in the largest diagonal of the connected
    component (the 'head' of the ribbon).  The marked cells are indicated by negative
    signs.

    The strong tableau is stored as a standard strong marked tableau (referred to as the
    standard part of the strong tableau) and a vector representing the weight.

    EXAMPLES::

        sage: StrongTableau( [[-1, -2, -3], [3]], 2, [3] )
        [[-1, -1, -1], [1]]
        sage: StrongTableau([[-1,-2,-4,-7],[-3,6,-6,8],[4,7],[-5,-8]], 3, [2,2,3,1])
        [[-1, -1, -2, -3], [-2, 3, -3, 4], [2, 3], [-3, -4]]

    Alternatively, the strong `k`-tableau can also be entered directly in semistandard
    format and then the standard tableau and the weight are computed and stored::

        sage: T = StrongTableau([[-1,-1,-1],[1]], 2); T
        [[-1, -1, -1], [1]]
        sage: T.to_standard_list()
        [[-1, -2, -3], [3]]
        sage: T.weight()
        (3,)
        sage: T = StrongTableau([[-1, -1, -2, -3], [-2, 3, -3, 4], [2, 3], [-3, -4]], 3); T
        [[-1, -1, -2, -3], [-2, 3, -3, 4], [2, 3], [-3, -4]]
        sage: T.to_standard_list()
        [[-1, -2, -4, -7], [-3, 6, -6, 8], [4, 7], [-5, -8]]
        sage: T.weight()
        (2, 2, 3, 1)
    """

    def __init__(self, parent, T):
        """
        INPUT:

        - ``parent`` -- an instance of ``StrongTableaux``
        - ``T`` -- standard marked strong (possibly skew) `k`-tableau or a semistandard
          marked strong (possibly skew) `k`-tableau with inner cells represented by
          ``None``

        EXAMPLES::

            sage: T = StrongTableau( [[-1, -2, -3]], 3 ); T
            [[-1, -2, -3]]
            sage: T
            [[-1, -2, -3]]
            sage: T.weight()
            (1, 1, 1)
            sage: T.size()
            3
            sage: T.parent()
            Set of strong 3-tableaux of shape [3] and of weight (1, 1, 1)
            sage: StrongTableau( [[-1, -2, -3], [3]], 2 )
            [[-1, -2, -3], [3]]
            sage: StrongTableau( [[-1, -1, 2], [-2]], 2 )
            [[-1, -1, 2], [-2]]
            sage: T = StrongTableau( [[-1, -2, 3], [-3]], 2, weight=[2,1] ); T
            [[-1, -1, 2], [-2]]
            sage: T = StrongTableau( [[-1, -2, 3], [-3]], 2, weight=[0,2,1] ); T
            [[-2, -2, 3], [-3]]
            sage: T.weight()
            (0, 2, 1)
            sage: T.size()
            3
            sage: T.parent()
            Set of strong 2-tableaux of shape [3, 1] and of weight (0, 2, 1)
            sage: StrongTableau( [[-1, -2, 3], [-3]], 2, weight=[1,2] )
            Traceback (most recent call last):
            ...
            ValueError: The weight=(1, 2) and the markings on the standard tableau=[[-1, -2, 3], [-3]] do not agree.
            sage: StrongTableau( [[None, None, -2, -4], [None, None], [-1, -3], [2, 4], [-5], [5], [5], [5]], 4 )
            [[None, None, -2, -4], [None, None], [-1, -3], [2, 4], [-5], [5], [5], [5]]
            sage: StrongTableau( [[None, None, -2, -4], [None, None], [-1, -3], [2, 4], [-5], [5], [5], [5]], 4, weight=[2,2,1] )
            [[None, None, -1, -2], [None, None], [-1, -2], [1, 2], [-3], [3], [3], [3]]
            sage: StrongTableau( [[None, None, -1, -2], [None, None], [-1, -2], [1, 2], [-3], [3], [3], [3]], 4)
            [[None, None, -1, -2], [None, None], [-1, -2], [1, 2], [-3], [3], [3], [3]]

        TESTS::

            sage: T = StrongTableau([], 3); T
            []
            sage: T.weight()
            ()
            sage: T.parent()
            Set of strong 3-tableaux of shape [] and of weight ()
            sage: T = StrongTableau( [[None, None], [None, None]], 4, weight=() ); T
            [[None, None], [None, None]]
            sage: T.size()
            0
        """
        self.k = parent.k
        self._tableau = T
        ClonableList.__init__(self, parent, T)

    __metaclass__ = ClasscallMetaclass

    @staticmethod
    def __classcall_private__(cls, T, k, weight=None):
        r"""
        Straighten input and implement the shortcut ``StrongTableau(T, k, weight=None)``
        to ``StrongTableaux(k, shape, weight)(T)``.

        TESTS::

            sage: t = StrongTableau( [[-1, -2, -3]], 3 )
            sage: t.parent()
            Set of strong 3-tableaux of shape [3] and of weight (1, 1, 1)
            sage: TestSuite(t).run()
            sage: t = StrongTableau( [[-1, -2, 3], [-3]], 2, weight=[2,1] )
            sage: TestSuite(t).run()
            sage: StrongTableau([[-1,-1,-1]], 3)
            [[-1, -1, -1]]
            sage: StrongTableau([[None, None, None], [None]], 2)
            [[None, None, None], [None]]

            sage: StrongTableau([[-1, -2, -2], [1]], 2)
            Traceback (most recent call last):
            ...
            ValueError: Unable to parse strong marked tableau : [[-1, -2, -2], [1]]

            sage: StrongTableau([[-1,-1,-1,-1]], 3)
            Traceback (most recent call last):
            ...
            ValueError: [4] is not a 4-core

            sage: StrongTableau([[-1, -2], [2]], 3)
            Traceback (most recent call last):
            ...
            ValueError: The marks in [[-1, -2], [2]] are not correctly placed.

            sage: StrongTableau([[None, None, None], [None]], 3)
            Traceback (most recent call last):
            ...
            ValueError: [3, 1] is not a 4-core

            sage: StrongTableau([[None, -1, 2], [-2]], 2, [2])
            Traceback (most recent call last):
            ...
            ValueError: The weight=(2,) and the markings on the standard tableau=[[None, -1, 2], [-2]] do not agree.
        """
        if isinstance(T, cls):
            return T
        outer_shape = Core(map(len, T),k+1)
        inner_shape = Core([x for x in [row.count(None) for row in T] if x>0], k+1)
        Te = [v for row in T for v in row if v is not None]+[0]
        count_marks = tuple(Te.count(-(i+1)) for i in range(-min(Te)))
        if not all( v==1 for v in count_marks ):
            # if T is not standard -> turn into standard
            if weight is not None and tuple(weight)!=count_marks:
                raise ValueError("Weight = %s and tableau = %s do not agree"%(weight, T))
            tijseq = StrongTableaux.marked_CST_to_transposition_sequence(T, k)
            if tijseq is None or len(tijseq)<sum(list(count_marks)):
                raise ValueError("Unable to parse strong marked tableau : %s"%T)
            T = StrongTableaux.transpositions_to_standard_strong( tijseq, k, [[None]*r for r in inner_shape] ) # build from scratch
            T = T.set_weight( count_marks )
            return T
        else:
            if weight is not None:
                count_marks = tuple(weight) # in the case that it is standard + weight
        return StrongTableaux.__classcall__(StrongTableaux, k, (outer_shape, inner_shape), count_marks)(T)

    def check(self):
        r"""
        Check that ``self`` is a valid strong `k`-tableau.

        This function verifies that the outer and inner shape of the parent class is equal to
        the outer and inner shape of the tableau, that the tableau portion of ``self`` is
        a valid standard tableau, that the marks are placed correctly and that the size
        and weight agree.

        EXAMPLES::

            sage: T = StrongTableau([[-1, -1, -2], [2]], 2)
            sage: T.check()
            sage: T = StrongTableau([[None, None, 2, -4, -4], [-1, 4], [-2]], 3)
            sage: T.check()

        TESTS::

            sage: ST = StrongTableaux(2, [3,1], [1,1,1,1])
            sage: ST([[-1,-2,3],[-3]])
            Traceback (most recent call last):
            ...
            ValueError: The size of the tableau [[-1, -2, 3], [-3]] and weight (1, 1, 1, 1) do not match
            sage: ST([[-1,-3],[-2],[3]])
            Traceback (most recent call last):
            ...
            ValueError: The outer shape of the parent does not agree with the outer shape of the tableau!

            sage: StrongTableau([[-1, -2, 2], [1]], 2)
            Traceback (most recent call last):
            ...
            ValueError: The marks in [[-1, -2, 2], [1]] are not correctly placed.

            sage: StrongTableau([[-1, -2, 3], [3]], 2)
            Traceback (most recent call last):
            ...
            ValueError: The marks in [[-1, -2, 3], [3]] are not correctly placed.

            sage: StrongTableau([[-1,-2,-4,7],[-3,6,-6,8],[4,-7],[-5,-8]], 3, [2,2,3,1])
            Traceback (most recent call last):
            ...
            ValueError: The weight=(2, 2, 3, 1) and the markings on the standard tableau=[[-1, -2, -4, 7], [-3, 6, -6, 8], [4, -7], [-5, -8]] do not agree.
        """
        T = SkewTableau(self.to_standard_list())
        outer = Core(T.outer_shape(),self.k+1)
        inner = Core(T.inner_shape(),self.k+1)
        if self.parent()._outer_shape != outer:
            raise ValueError("The outer shape of the parent does not agree with the outer shape of the tableau!")
        if self.parent()._inner_shape != inner:
            raise ValueError("The inner shape of the parent does not agree with the inner shape of the tableau!")
        if not self._is_valid_marked():
            raise ValueError("The marks in %s are not correctly placed."%(self.to_standard_list()))
        if not self._is_valid_standard():
            raise ValueError("At least one shape in %s is not a valid %s-core."%(self.to_standard_list(), self.k+1))
        if not self.outer_shape().length()-self.inner_shape().length()==self.size():
            raise ValueError("The size of the tableau %s and weight %s do not match"%(self.to_standard_list(),self.weight()))
        if not self.is_column_strict_with_weight( self.weight() ):
            raise ValueError("The weight=%s and the markings on the standard tableau=%s do not agree."%(self.weight(),self.to_standard_list()))

    def __hash__(self):
        r"""
        Return the hash of ``self``.

        EXAMPLES::

            sage: t = StrongTableau([[-1, -1, -2], [2]], 2)
            sage: hash(t) == hash(t)
            True
        """
        return hash(tuple(tuple(x) for x in self)) + hash(self.parent().k)

    def _is_valid_marked( self ):
        r"""
        Check the validity of marks of a potential tableau ``self``.

        This method is called by method :meth:`check` and is not meant to be
        accessed by the user.

        This method first checks that there is one marked cell for the size of the
        tableau.  Then, for each marked cell, it verifies that the cell below and to the
        right is not a positive value.

        In other words this checks that the marked cells are at the head of the connected
        components.  This function verifies that the markings of ``self`` are
        consistent with a strong marked standard tableau.

        INPUT:

        - ``self`` -- a list of lists representing a potential *standard* marked tableau

        OUTPUT:

        - a boolean, ``True`` if the marks are properly placed in the tableau

        EXAMPLES::

            sage: all( T._is_valid_marked() for T in StrongTableaux.standard_marked_iterator(3, 6))
            True
            sage: StrongTableau([[-1,-2,-4,-7],[-3,6,-6,8],[4,7],[-5,-8]], 3)._is_valid_marked()
            True
            sage: StrongTableau([[-1, -2, 3], [3]], 2)
            Traceback (most recent call last):
            ...
            ValueError: The marks in [[-1, -2, 3], [3]] are not correctly placed.

        Marking in the wrong place::

            sage: StrongTableau([[None, None, -4, 5, -5], [None, None], [-1, -3], [2], [-2], [2], [3]], 4)
            Traceback (most recent call last):
            ...
            ValueError: The marks in [[None, None, -4, 5, -5], [None, None], [-1, -3], [2], [-2], [2], [3]] are not correctly placed.

        No marking on a 2::

            sage: StrongTableau([[None, None, -4, 5, -5], [None, None], [-1, -3], [2], [2], [2], [3]], 4)
            Traceback (most recent call last):
            ...
            ValueError: Unable to parse strong marked tableau : [[None, None, -4, 5, -5], [None, None], [-1, -3], [2], [2], [2], [3]]

        TESTS::

            sage: StrongTableau([[None, None, None], [None]], 2)._is_valid_marked()
            True
            sage: StrongTableau([], 4)._is_valid_marked()
            True
        """
        T = self.to_standard_list()
        size = Core(map(len,T), self.k+1).length()
        inner_size = Core(map(len,[y for y in map(lambda row: [x for x in row if x is None], T) if len(y)>0]),self.k+1).length()
        if len(uniq([v for v in flatten(list(T)) if v in ZZ and v<0]))!=size-inner_size:
            return False # TT does not have exactly self.size() marked cells
        for i in range(len(T)):
            for j in range(len(T[i])):
                v = T[i][j]
                if v is not None and v<0 and ((i!=0 and T[i-1][j]==abs(v)) or (j<len(T[i])-1 and T[i][j+1]==abs(v))):
                    return False
        return True

    def _is_valid_standard( self ):
        r"""
        Test if ``self`` has a valid strong (un)marked standard part of the tableau.

        This method is called by method :meth:`check` and is not meant to be
        accessed by the user.

        This methods returns ``True`` if every intermediate shape (restricted to values
        less than or equal to `i` for each `i`) is a `k+1`-core and that the length
        of the `i+1`-restricted core is the length of the `i`-restricted core plus 1.

        OUTPUT:

        - a boolean, ``True`` means the standard strong marked tableau is valid

        EXAMPLES::

            sage: all( T._is_valid_standard() for T in StrongTableaux.standard_marked_iterator(4, 6))
            True

        Inner shape is not a a 3-core::

            sage: StrongTableau([[None, None, None], [-1]], 2)
            Traceback (most recent call last):
            ...
            ValueError: [3] is not a 3-core

        Restrict to 1 and 2 is not a 5-core::

            sage: StrongTableau([[None, None, -4, 5, -5], [None, None], [-1, -3], [-2], [2], [3], [3]], 4)
            Traceback (most recent call last):
            ...
            ValueError: At least one shape in [[None, None, -4, 5, -5], [None, None], [-1, -3], [-2], [2], [3], [3]] is not a valid 5-core.

        TESTS::

            sage: StrongTableau([[None, None, None], [None]], 2)._is_valid_standard()
            True
            sage: StrongTableau([], 4)._is_valid_standard()
            True
        """
        Tshapes = intermediate_shapes(self.to_unmarked_standard_list())
        if not all( Partition(la).is_core(self.k+1) for la in Tshapes):
            return False
        Tsizes =[Core(lam, self.k+1).length() for lam in Tshapes]
        return all(Tsizes[i]==Tsizes[i+1]-1 for i in range(len(Tsizes)-1))

    def is_column_strict_with_weight( self, mu ):
        """
        Test if ``self`` is a column strict tableau with respect to the weight ``mu``.

        INPUT:

        - ``mu`` -- a vector of weights

        OUTPUT:

        - a boolean, ``True`` means the underlying column strict strong marked tableau is valid

        EXAMPLES::

            sage: StrongTableau([[-1, -2, -3], [3]], 2).is_column_strict_with_weight([3])
            True
            sage: StrongTableau([[-1, -2, 3], [-3]], 2).is_column_strict_with_weight([3])
            False

        TESTS::

            sage: StrongTableau([[None, None, None], [None]], 2).is_column_strict_with_weight([])
            True
            sage: StrongTableau([], 4).is_column_strict_with_weight([])
            True
        """
        ss = 0
        for i in range(len(mu)):
            for j in range(mu[i]-1):
                # the markings should move from left to right
                if self.content_of_marked_head( ss+j+1 ) >= self.content_of_marked_head( ss+j+2 ):
                    return False
            ss += mu[i]
        return True

    def _repr_diagram(self):
        r"""
        Return a string representing the pretty print of the tableau.

        EXAMPLES::

            sage: StrongTableau([[-1,-2,-4,-7],[-3,6,-6,8],[4,7],[-5,-8]], 3, [2,2,3,1])._repr_diagram()
            ' -1 -1 -2 -3\n -2  3 -3  4\n  2  3\n -3 -4'
            sage: StrongTableau([[None, None, -1, -2], [None, None], [-1, -2], [1, 2], [-3], [3], [3], [3]], 4)._repr_diagram()
            '  .  . -1 -2\n  .  .\n -1 -2\n  1  2\n -3\n  3\n  3\n  3'
            sage: StrongTableau([], 4)._repr_diagram()
            ''
        """
        return SkewTableau(self.to_list())._repr_diagram()

    def _repr_list(self):
        r"""
        Return a string representing the list of lists of the tableau.

        EXAMPLES::

            sage: StrongTableau([[-1,-2,-4,-7],[-3,6,-6,8],[4,7],[-5,-8]], 3, [2,2,3,1])._repr_list()
            '[[-1, -1, -2, -3], [-2, 3, -3, 4], [2, 3], [-3, -4]]'
            sage: StrongTableau([[None, None, -1, -2], [None, None], [-1, -2], [1, 2], [-3], [3], [3], [3]], 4)._repr_list()
            '[[None, None, -1, -2], [None, None], [-1, -2], [1, 2], [-3], [3], [3], [3]]'
            sage: StrongTableau([], 4)._repr_list()
            '[]'
        """
        return repr(self.to_list())

    def _repr_compact(self):
        """
        Return a compact string representation of ``self``.

        EXAMPLES::

            sage: StrongTableau([[-1,-2,-4,-7],[-3,6,-6,8],[4,7],[-5,-8]], 3, [2,2,3,1])._repr_compact()
            '-1,-1,-2,-3/-2,3,-3,4/2,3/-3,-4'
            sage: StrongTableau([[None, None, -1, -2], [None, None], [-1, -2], [1, 2], [-3], [3], [3], [3]], 4)._repr_compact()
            '.,.,-1,-2/.,./-1,-2/1,2/-3/3/3/3'
            sage: StrongTableau([],4)._repr_compact()
            '-'
        """
        return SkewTableau(self.to_list())._repr_compact()

    def _repr_(self):
        r"""
        Return a representation of ``self``.

        To display a strong marked tableau we display the semistandard version.

        EXAMPLES::

            sage: StrongTableau( [[-1, -2, -3]], 3 )
            [[-1, -2, -3]]
            sage: StrongTableau( [[-1, -2, -3]], 3 , weight=[3])
            [[-1, -1, -1]]
            sage: StrongTableau( [], 3 )
            []
            sage: T = StrongTableau([[-1,-2,3],[-3]],2)
            sage: T
            [[-1, -2, 3], [-3]]
            sage: Tableaux.global_options(display="diagram")
            sage: T
             -1 -2  3
             -3
            sage: Tableaux.global_options(convention="French")
            sage: T
             -3
             -1 -2  3
            sage: Tableaux.global_options(display="compact")
            sage: T
            -1,-2,3/-3
            sage: Tableaux.global_options(display="list",convention="English")
        """
        return self.parent().global_options.dispatch(self, '_repr_', 'display')

    def cell_of_marked_head(self, v):
        r"""
        Return location of marked head labeled by ``v`` in the standard part of ``self``.

        Return the coordinates of the ``v``-th marked cell in the strong standard tableau
        ``self``.  If there is no mark, then the value returned is `(0, r)` where `r` is
        the length of the first row.

        INPUT:

        - ``v`` -- an integer representing the label in the standard tableau

        OUTPUT:

        - a pair of the coordinates of the marked cell with entry ``v``

        EXAMPLES::

            sage: T = StrongTableau([[-1, -3, 4, -5], [-2], [-4]], 3)
            sage: [ T.cell_of_marked_head(i) for i in range(1,7)]
            [(0, 0), (1, 0), (0, 1), (2, 0), (0, 3), (0, 4)]
            sage: T = StrongTableau([[None, None, -1, -2], [None, None], [-1, -2], [1, 2], [-3], [3], [3], [3]], 4)
            sage: [ T.cell_of_marked_head(i) for i in range(1,7)]
            [(2, 0), (0, 2), (2, 1), (0, 3), (4, 0), (0, 4)]

        TESTS::

            sage: StrongTableau([],4).cell_of_marked_head(4)
            (0, 0)
        """
        T = self.to_standard_list()
        if T==[]:
            return (0,0)
        for i in range(len(T)):
            for j in range(len(T[i])):
                if T[i][j]==-v:
                    return (i,j)
        return (0,len(T[0]))

    def content_of_marked_head(self, v):
        r"""
        Return the diagonal of the marked label ``v`` in the standard part of ``self``.

        Return the content (the `j-i` coordinate of the cell) of the ``v``-th marked cell
        in the strong standard tableau ``self``.  If there is no mark, then the value
        returned is the size of first row.

        INPUT:

        - ``v`` -- an integer representing the label in the standard tableau

        OUTPUT:

        - an integer representing the residue of the location of the mark

        EXAMPLES::

            sage: [ StrongTableau([[-1, -3, 4, -5], [-2], [-4]], 3).content_of_marked_head(i) for i in range(1,7)]
            [0, -1, 1, -2, 3, 4]
            sage: T = StrongTableau([[None, None, -1, -2], [None, None], [-1, -2], [1, 2], [-3], [3], [3], [3]], 4)
            sage: [ T.content_of_marked_head(i) for i in range(1,7)]
            [-2, 2, -1, 3, -4, 4]

        TESTS::

            sage: StrongTableau([],4).content_of_marked_head(4)
            0
        """
        c = self.cell_of_marked_head(v)
        return c[1]-c[0]

    def cells_of_marked_ribbon(self, v):
        r"""
        Return a list of all cells the marked ribbon labeled by ``v`` in the standard part of ``self``.

        Return the list of coordinates of the cells which are in the marked
        ribbon with label ``v`` in the standard part of the tableau.  Note that
        the result is independent of the weight of the tableau.

        The cells are listed from largest content (where the mark is located)
        to the smallest.  Hence, the first entry in this list will be the marked cell.

        INPUT:

        - ``v`` -- the entry of the standard tableau

        OUTPUT:

        - a list of pairs representing the coordinates of the cells of
          the marked ribbon

        EXAMPLES::

            sage: T = StrongTableau([[-1, -1, -2, -2, 3], [2, -3], [-3]],3)
            sage: T.to_standard_list()
            [[-1, -2, -3, -4, 6], [4, -6], [-5]]
            sage: T.cells_of_marked_ribbon(1)
            [(0, 0)]
            sage: T.cells_of_marked_ribbon(4)
            [(0, 3)]
            sage: T = StrongTableau([[-1,-2,-4,-7],[-3,6,-6,8],[4,7],[-5,-8]], 3)
            sage: T.cells_of_marked_ribbon(6)
            [(1, 2), (1, 1)]
            sage: T.cells_of_marked_ribbon(9)
            []
            sage: T = StrongTableau([[None, None, -1, -1, 3], [1, -3], [-3]],3)
            sage: T.to_standard_list()
            [[None, None, -1, -2, 4], [2, -4], [-3]]
            sage: T.cells_of_marked_ribbon(1)
            [(0, 2)]

        TESTS::

            sage: StrongTableau([],3).cells_of_marked_ribbon(1)
            []
        """
        d = self.content_of_marked_head(v)
        T = SkewTableau(self.to_unmarked_standard_list())
        cells = []
        while d is not None:
            adt=[c for c in T.cells_by_content(d) if T[c[0]][c[1]]==v]
            if adt==[]:
                d = None
            else:
                d -= 1
                cells += adt
        return cells

    def cell_of_highest_head( self, v ):
        """
        Return the cell of the highest head of label ``v`` in the standard part of ``self``.

        Return the cell where the head of the ribbon in the highest row is located
        in the underlying standard tableau.  If there is no cell with entry ``v`` then
        the cell returned is `(0, r)` where `r` is the length of the first row.

        This cell is calculated by iterating through the diagonals of the tableau.

        INPUT:

        - ``v`` -- an integer indicating the label in the standard tableau

        OUTPUT:

        - a pair of integers indicating the coordinates of the head of the highest
          ribbon with label ``v``

        EXAMPLES::

            sage: T = StrongTableau([[-1,2,-3],[-2,3],[3]], 1)
            sage: [T.cell_of_highest_head(v) for v in range(1,5)]
            [(0, 0), (1, 0), (2, 0), (0, 3)]
            sage: T = StrongTableau([[None,None,-3,4],[3,-4]],2)
            sage: [T.cell_of_highest_head(v) for v in range(1,5)]
            [(1, 0), (1, 1), (0, 4), (0, 4)]

        TESTS::

            sage: StrongTableau([],2).cell_of_highest_head(1)
            (0, 0)
        """
        Tlist = SkewTableau(self.to_standard_list())
        if Tlist==[]:
            return (0, 0)
        r = len(Tlist[0])
        dout = (0, r)
        for d in range(-len(Tlist),r+1):
            for c in Tlist.cells_by_content(d):
                if nabs(Tlist[c[0]][c[1]])==v:
                    dout = c
            if dout!=(0, r) and dout[1]-dout[0]!=d:
                return dout
        return dout

    def content_of_highest_head( self, v ):
        r"""
        Return the diagonal of the highest head of the cells labeled ``v`` in the standard part of ``self``.

        Return the content of the cell of the head in the highest row of all ribbons labeled by ``v`` of
        the underlying standard tableau.  If there is no cell with entry ``v`` then
        the value returned is the length of the first row.

        INPUT:

        - ``v`` -- an integer representing the label in the standard tableau

        OUTPUT:

        - an integer representing the content of the head of the highest
          ribbon with label ``v``

        EXAMPLES::

            sage: [StrongTableau([[-1,2,-3],[-2,3],[3]], 1).content_of_highest_head(v) for v in range(1,5)]
            [0, -1, -2, 3]

        TESTS::

            sage: StrongTableau([], 4).content_of_highest_head(1)
            0
            sage: StrongTableau([[-1,-1]], 4).content_of_highest_head(3)
            2
        """
        c = self.cell_of_highest_head(v)
        return c[1]-c[0]

    def cells_head_dictionary(self):
        r"""
        Return a dictionary with the locations of the heads of all markings.

        Return a dictionary of values and lists of cells where the heads with the values
        are located.

        OUPUT:

        - a dictionary with keys the entries in the tableau and values are the coordinates
          of the heads with those entries

        EXAMPLES::

            sage: T = StrongTableau([[-1,-2,-4,7],[-3,6,-6,8],[4,-7],[-5,-8]], 3)
            sage: T.cells_head_dictionary()
            {1: [(0, 0)],
             2: [(0, 1)],
             3: [(1, 0)],
             4: [(2, 0), (0, 2)],
             5: [(3, 0)],
             6: [(1, 2)],
             7: [(2, 1), (0, 3)],
             8: [(3, 1), (1, 3)]}
            sage: T = StrongTableau([[None, 4, -4, -6, -7, 8, 8, -8], [None, -5, 8, 8, 8], [-3, 6]],3)
            sage: T.cells_head_dictionary()
            {1: [(2, 0)],
             2: [(0, 2)],
             3: [(1, 1)],
             4: [(2, 1), (0, 3)],
             5: [(0, 4)],
             6: [(1, 4), (0, 7)]}
             sage: StrongTableau([[None, None], [None, -1]], 4).cells_head_dictionary()
             {1: [(1, 1)]}

        TESTS::

            sage: StrongTableau([[None, None], [None]], 4).cells_head_dictionary()
            {}
            sage: StrongTableau([],4).cells_head_dictionary()
            {}
        """
        return StrongTableaux.cells_head_dictionary(self.to_unmarked_standard_list())

    def cells_of_heads(self, v):
        r"""
        Return a list of cells of the heads with label ``v`` in the standard part of ``self``.

        A list of cells which are heads of the ribbons with label ``v`` in the
        standard part of the tableau ``self``.  If there is no cell labelled by ``v`` then return the empty
        list.

        INPUT:

        - ``v`` -- an integer label

        OUPUT:

        - a list of pairs of integers of the coordinates of the heads of the ribbons
          with label ``v``

        EXAMPLES::

            sage: T = StrongTableau([[None, None, -1, -2], [None, None], [-1, -2], [1, 2], [-3], [3], [3], [3]], 4)
            sage: T.cells_of_heads(1)
            [(2, 0)]
            sage: T.cells_of_heads(2)
            [(3, 0), (0, 2)]
            sage: T.cells_of_heads(3)
            [(2, 1)]
            sage: T.cells_of_heads(4)
            [(3, 1), (0, 3)]
            sage: T.cells_of_heads(5)
            [(4, 0)]
            sage: T.cells_of_heads(6)
            []

        TESTS::

            sage: StrongTableau([[None, None], [None]], 4).cells_of_heads(1)
            []
            sage: StrongTableau([],4).cells_of_heads(1)
            []
        """
        dout = self.cells_head_dictionary()
        if v in dout.keys():
            return dout[v]
        else:
            return []

    def contents_of_heads(self, v):
        r"""
        A list of contents of the cells which are heads of the ribbons with label ``v``.

        If there is no cell labelled by ``v`` then return the empty list.

        INPUT:

        - ``v`` -- an integer label

        OUPUT:

        - a list of integers of the content of the heads of the ribbons with label ``v``

        EXAMPLES::

            sage: T = StrongTableau([[None, None, -1, -2], [None, None], [-1, -2], [1, 2], [-3], [3], [3], [3]], 4)
            sage: T.contents_of_heads(1)
            [-2]
            sage: T.contents_of_heads(2)
            [-3, 2]
            sage: T.contents_of_heads(3)
            [-1]
            sage: T.contents_of_heads(4)
            [-2, 3]
            sage: T.contents_of_heads(5)
            [-4]
            sage: T.contents_of_heads(6)
            []

        TESTS::

            sage: StrongTableau([[None, None], [None]], 4).contents_of_heads(1)
            []
            sage: StrongTableau([],4).contents_of_heads(1)
            []
        """
        return [c[1]-c[0] for c in self.cells_of_heads(v)]

    def entries_by_content(self, diag):
        r"""
        Return the entries on the diagonal of ``self``.

        Return the entries in the tableau that are in the cells `(i,j)` with
        `j-i` equal to ``diag`` (that is, with content equal to ``diag``).

        INPUT:

        - ``diag`` -- an integer indicating the diagonal

        OUTPUT:

        - a list (perhaps empty) of labels on the diagonal ``diag``

        EXAMPLES::

            sage: T = StrongTableau([[None, None, -1, -2], [None, None], [-1, -2], [1, 2], [-3], [3], [3], [3]], 4)
            sage: T.entries_by_content(0)
            []
            sage: T.entries_by_content(1)
            []
            sage: T.entries_by_content(2)
            [-1]
            sage: T.entries_by_content(-2)
            [-1, 2]

        TESTS::

            sage: StrongTableau([[None, None], [None]], 4).entries_by_content(1)
            []
            sage: StrongTableau([],4).entries_by_content(1)
            []
        """
        return SkewTableau(self.to_list()).entries_by_content(diag)

    def entries_by_content_standard(self, diag):
        r"""
        Return the entries on the diagonal of the standard part of ``self``.

        Return the entries in the tableau that are in the cells `(i,j)` with
        `j-i` equal to ``diag`` (that is, with content equal to ``diag``) in the
        standard tableau.

        INPUT:

        - ``diag`` -- an integer indicating the diagonal

        OUTPUT:

        - a list (perhaps empty) of labels on the diagonal ``diag``

        EXAMPLES::

            sage: T = StrongTableau([[None, None, -1, -2], [None, None], [-1, -2], [1, 2], [-3], [3], [3], [3]], 4)
            sage: T.entries_by_content_standard(0)
            []
            sage: T.entries_by_content_standard(1)
            []
            sage: T.entries_by_content_standard(2)
            [-2]
            sage: T.entries_by_content_standard(-2)
            [-1, 4]

        TESTS::

            sage: StrongTableau([[None, None], [None]], 4).entries_by_content_standard(1)
            []
            sage: StrongTableau([],4).entries_by_content_standard(1)
            []
        """
        return SkewTableau(self.to_standard_list()).entries_by_content(diag)

    def ribbons_above_marked(self, v):
        r"""
        Number of ribbons of label ``v`` higher than the marked ribbon in the standard part.

        Return the number of copies of the ribbon with label ``v``  in the standard part
        of ``self`` which are in a higher row than the marked ribbon.  Note that the result
        is independent of the weight of the tableau.

        INPUT:

        - ``v`` -- the entry of the standard tableau

        OUTPUT:

        - an integer representing the number of copies of the ribbon above the marked
          ribbon

        EXAMPLES::

            sage: T = StrongTableau([[-1,-2,-4,-7],[-3,6,-6,8],[4,7],[-5,-8]], 3)
            sage: T.ribbons_above_marked(4)
            1
            sage: T.ribbons_above_marked(6)
            0
            sage: T.ribbons_above_marked(9)
            0
            sage: StrongTableau([[-1,-2,-3,-4],[2,3,4],[3,4],[4]], 1).ribbons_above_marked(4)
            3

        TESTS::

            sage: StrongTableau([[None, None], [None]], 4).ribbons_above_marked(1)
            0
            sage: StrongTableau([],4).ribbons_above_marked(1)
            0
        """
        d = self.content_of_marked_head(v)
        count = 0
        for i in range(self.k+1, len(self.to_standard_list())+d, self.k+1):
            count += int(v in self.entries_by_content_standard(d-i))
        return count

    def height_of_ribbon(self, v):
        r"""
        The number of rows occupied by one of the ribbons with label ``v``.

        The number of rows occupied by the marked ribbon with label ``v``
        (and by consequence the number of rows occupied by any ribbon with the same label)
        in the standard part of ``self``.

        INPUT:

        - ``v`` -- the label of the standard marked tableau

        OUTPUT:

        - a non-negative integer representing the number of rows
          occupied by the ribbon which is marked

        EXAMPLES::

            sage: T = StrongTableau([[-1, -1, -2, -2, 3], [2, -3], [-3]],3)
            sage: T.to_standard_list()
            [[-1, -2, -3, -4, 6], [4, -6], [-5]]
            sage: T.height_of_ribbon(1)
            1
            sage: T.height_of_ribbon(4)
            1
            sage: T = StrongTableau([[None,None,1,-2],[None,-3,4,-5],[-1,3],[-4,5]], 3)
            sage: T.height_of_ribbon(3)
            2
            sage: T.height_of_ribbon(6)
            0

        TESTS::

            sage: StrongTableau([[None, None], [None]], 4).height_of_ribbon(1)
            0
            sage: StrongTableau([],4).height_of_ribbon(1)
            0
        """
        return len(uniq([c[0] for c in self.cells_of_marked_ribbon(v)]))

    def number_of_connected_components(self, v):
        r"""
        Number of connected components of ribbons with label ``v`` in the standard part.

        The number of connected components is calculated by finding the number of cells
        with label ``v`` in the standard part of the tableau and dividing by the number
        of cells in the ribbon.

        INPUT:

        - ``v`` -- the label of the standard marked tableau

        OUTPUT:

        - a non-negative integer representing the number of connected
          components

        EXAMPLES::

            sage: T = StrongTableau([[-1, -1, -2, -2, 3], [2, -3], [-3]],3)
            sage: T.to_standard_list()
            [[-1, -2, -3, -4, 6], [4, -6], [-5]]
            sage: T.number_of_connected_components(1)
            1
            sage: T.number_of_connected_components(4)
            2
            sage: T = StrongTableau([[-1,-2,-4,-7],[-3,6,-6,8],[4,7],[-5,-8]], 3)
            sage: T.number_of_connected_components(6)
            1
            sage: T.number_of_connected_components(9)
            0

        TESTS::

            sage: StrongTableau([[None, None], [None]], 4).number_of_connected_components(1)
            0
            sage: StrongTableau([],4).number_of_connected_components(1)
            0
        """
        sz = len(self.cells_of_marked_ribbon(v))
        if sz==0:
            return 0
        T = self.to_standard_list()
        nocells = len([i for i in range(len(T)) for j in range(len(T[i])) if T[i][j]==v])+1
        return ZZ(nocells/sz)

    def intermediate_shapes(self):
        r"""
        Return the intermediate shapes of ``self``.

        A (skew) tableau with letters `1, 2, \ldots, \ell` can be viewed as a sequence of
        shapes, where the `i`-th shape is given by the shape of the subtableau on letters
        `1, 2, \ldots, i`.

        The output is the list of these shapes.  The marked cells are ignored so to
        recover the strong tableau one would need the intermediate shapes and the
        :meth:`content_of_marked_head` for each pair of adjacent shapes in the list.

        OUTPUT:

        - a list of lists of integers representing `k+1`-cores

        EXAMPLES::

            sage: T = StrongTableau([[-1,-2,-4,-7],[-3,6,-6,8],[4,7],[-5,-8]], 3, [2,2,3,1])
            sage: T.intermediate_shapes()
            [[], [2], [3, 1, 1], [4, 3, 2, 1], [4, 4, 2, 2]]
            sage: T = StrongTableau([[None, None, -1, -2], [None, None], [-1, -2], [1, 2], [-3], [3], [3], [3]], 4)
            sage: T.intermediate_shapes()
            [[2, 2], [3, 2, 1, 1], [4, 2, 2, 2], [4, 2, 2, 2, 1, 1, 1, 1]]

        TESTS::

            sage: StrongTableau([[None, None], [None]], 4).intermediate_shapes()
            [[2, 1]]
            sage: StrongTableau([],4).intermediate_shapes()
            [[]]
        """
        return intermediate_shapes(self.to_unmarked_list())

    def pp( self ):
        r"""
        Print the strong tableau ``self`` in pretty print format.

        EXAMPLES::

            sage: T = StrongTableau([[-1,-2,-4,-7],[-3,6,-6,8],[4,7],[-5,-8]], 3, [2,2,3,1])
            sage: T.pp()
            -1 -1 -2 -3
            -2  3 -3  4
             2  3
            -3 -4
            sage: T = StrongTableau([[None, None, -1, -2], [None, None], [-1, -2], [1, 2], [-3], [3], [3], [3]], 4)
            sage: T.pp()
              .  . -1 -2
              .  .
             -1 -2
              1  2
             -3
              3
              3
              3
            sage: Tableaux.global_options(convention="French")
            sage: T.pp()
              3
              3
              3
             -3
              1  2
             -1 -2
              .  .
              .  . -1 -2
            sage: Tableaux.global_options(convention="English")
        """
        print self._repr_diagram()

    def outer_shape( self ):
        r"""
        Return the outer shape of ``self``.

        This method returns the outer shape of ``self`` as viewed as a ``Core``.
        The outer shape of a strong tableau is always a `(k+1)`-core.

        OUTPUT:

        - a `(k+1)`-core

        EXAMPLES::

            sage: StrongTableau([[None, None, -1, -2], [None, None], [-1, -2], [1, 2], [-3], [3], [3], [3]], 4).outer_shape()
            [4, 2, 2, 2, 1, 1, 1, 1]
            sage: StrongTableau([[-1,-2,-4,-7],[-3,6,-6,8],[4,7],[-5,-8]], 3, [2,2,3,1]).outer_shape()
            [4, 4, 2, 2]

        TESTS::

            sage: StrongTableau([[None, None], [None]], 4).outer_shape()
            [2, 1]
            sage: StrongTableau([],4).outer_shape()
            []
        """
        return self.parent().outer_shape()

    def inner_shape( self ):
        r"""
        Return the inner shape of ``self``.

        If ``self`` is a strong skew tableau, then this method returns the inner shape
        (the shape of the cells labelled with ``None``).
        If ``self`` is not skew, then the inner shape is empty.

        OUTPUT:

        - a `(k+1)`-core

        EXAMPLES::

            sage: StrongTableau([[None, None, -1, -2], [None, None], [-1, -2], [1, 2], [-3], [3], [3], [3]], 4).inner_shape()
            [2, 2]
            sage: StrongTableau([[-1,-2,-4,-7],[-3,6,-6,8],[4,7],[-5,-8]], 3, [2,2,3,1]).inner_shape()
            []

        TESTS::

            sage: StrongTableau([[None, None], [None]], 4).inner_shape()
            [2, 1]
            sage: StrongTableau([],4).inner_shape()
            []
        """
        return self.parent().inner_shape()

    def shape( self ):
        r"""
        Return the shape of ``self``.

        If ``self`` is a skew tableau then return a pair of `k+1`-cores consisting of the
        outer and the inner shape.  If ``self`` is strong tableau with no inner shape then
        return a `k+1`-core.

        INPUT:

        - ``form`` - optional argument to indicate 'inner', 'outer' or 'skew' (default : 'outer')

        OUTPUT:

        - a `k+1`-core or a pair of `k+1`-cores if form is not 'inner' or 'outer'

        EXAMPLES::

            sage: T = StrongTableau([[None, None, -1, -2], [None, None], [-1, -2], [1, 2], [-3], [3], [3], [3]], 4)
            sage: T.shape()
            ([4, 2, 2, 2, 1, 1, 1, 1], [2, 2])
            sage: StrongTableau([[-1, -2, 3], [-3]], 2).shape()
            [3, 1]
            sage: type(StrongTableau([[-1, -2, 3], [-3]], 2).shape())
            <class 'sage.combinat.core.Cores_length_with_category.element_class'>

        TESTS::

            sage: StrongTableau([[None, None, None], [None]], 2).shape()
            ([3, 1], [3, 1])
            sage: StrongTableau([],4).shape()
            []
        """
        return self.parent().shape()

    def weight( self ):
        r"""
        Return the weight of the tableau.

        The weight is a list of non-negative integers indicating the number of 1s,
        number of 2s, number of 3s, etc.

        OUTPUT:

        - a list of non-negative integers

        EXAMPLES::

            sage: T = StrongTableau([[-1, -2, -3, 4], [-4], [-5]], 3); T.weight()
            (1, 1, 1, 1, 1)
            sage: T.set_weight([3,1,1]).weight()
            (3, 1, 1)
            sage: StrongTableau([[-1,-1,-2,-3],[-2,3,-3,4],[2,3],[-3,-4]], 3).weight()
            (2, 2, 3, 1)

        TESTS::

            sage: StrongTableau([[None, None], [None]], 4).weight()
            ()
            sage: StrongTableau([],4).weight()
            ()
        """
        return self.parent()._weight

    def size( self ):
        """
        Return the size of the strong tableau.

        The size of the strong tableau is the sum of the entries in the
        :meth:`weight`.  It will also be equal to the length of the
        outer shape (as a `k+1`-core) minus the length of the inner shape.

        .. SEEALSO:: :meth:`sage.combinat.core.Core.length`

        OUTPUT:

        - a non-negative integer

        EXAMPLES::

            sage: StrongTableau([[-1, -2, -3, 4], [-4], [-5]], 3).size()
            5
            sage: StrongTableau([[None, None, -1, 2], [-2], [-3]], 3).size()
            3

        TESTS::

            sage: StrongTableau([[None, None], [None]], 4).size()
            0
            sage: StrongTableau([],4).size()
            0
        """
        return sum(self.weight())

    def to_list( self ):
        """
        Return the marked column strict (possibly skew) tableau as a list of lists.

        OUTPUT:

        - a list of lists of integers or ``None``

        EXAMPLES::

            sage: StrongTableau([[-1, -2, -3, 4], [-4], [-5]], 3).set_weight([2,1,1,1]).to_list()
            [[-1, -1, -2, 3], [-3], [-4]]
            sage: StrongTableau([[None, None, -1, -2], [None, None], [-1, -2], [1, 2], [-3], [3], [3], [3]], 4).to_list()
            [[None, None, -1, -2], [None, None], [-1, -2], [1, 2], [-3], [3], [3], [3]]
            sage: StrongTableau([[-1, -2, -3, 4], [-4], [-5]], 3, [3,1,1]).to_list()
            [[-1, -1, -1, 2], [-2], [-3]]

        TESTS::

            sage: StrongTableau([[None, None], [None]], 4).to_list()
            [[None, None], [None]]
            sage: StrongTableau([],4).to_list()
            []
        """
        def f(v):
            # f is a function which maps v or -v to the weight value corresponding to the partition mu
            if v is None:
                return None
            else:
                return sgn(v)*min([i for i in range(len(self.weight())+1) if sum(self.weight()[:i])>=abs(v)])
        return [[f(v) for v in row] for row in self.to_standard_list()]

    def to_unmarked_list( self ):
        """
        Return the tableau as a list of lists with markings removed.

        Return the list of lists of the rows of the tableau where the markings have been
        removed.

        OUTPUT:

        - a list of lists of integers or ``None``

        EXAMPLES::

            sage: T = StrongTableau( [[-1, -2, -3, 4], [-4], [-5]], 3, [3,1,1])
            sage: T.to_unmarked_list()
            [[1, 1, 1, 2], [2], [3]]
            sage: TT = T.set_weight([2,1,1,1])
            sage: TT.to_unmarked_list()
            [[1, 1, 2, 3], [3], [4]]
            sage: StrongTableau( [[None, None, -1, -2], [None, None], [-1, -2], [1, 2], [-3], [3], [3], [3]], 4).to_unmarked_list()
            [[None, None, 1, 2], [None, None], [1, 2], [1, 2], [3], [3], [3], [3]]

        TESTS::

            sage: StrongTableau([[None, None], [None]], 4).to_unmarked_list()
            [[None, None], [None]]
            sage: StrongTableau([],4).to_unmarked_list()
            []
        """
        return [[nabs(v) for v in row] for row in self.to_list()]

    def to_standard_list(self):
        """
        Return the underlying standard strong tableau as a list of lists.

        Internally, for a strong tableau the standard strong tableau and its weight
        is stored separately.  This method returns the underlying standard part.

        OUTPUT:

        - a list of lists of integers or ``None``

        EXAMPLES::

            sage: StrongTableau([[-1, -2, -3, 4], [-4], [-5]], 3, [3,1,1]).to_standard_list()
            [[-1, -2, -3, 4], [-4], [-5]]
            sage: StrongTableau([[None, None, -1, -2], [None, None], [-1, -2], [1, 2], [-3], [3], [3], [3]], 4).to_standard_list()
            [[None, None, -2, -4], [None, None], [-1, -3], [2, 4], [-5], [5], [5], [5]]

        TESTS::

            sage: StrongTableau([[None, None], [None]], 4).to_standard_list()
            [[None, None], [None]]
            sage: StrongTableau([],4).to_standard_list()
            []
        """
        return self._tableau

    def to_standard_tableau(self):
        """
        Return the underlying standard strong tableau as a ``StrongTableau`` object.

        Internally, for a strong tableau the standard strong tableau and its weight
        is stored separately.  This method returns the underlying standard part as a
        ``StrongTableau``.

        OUTPUT:

        - a strong tableau with standard weight

        EXAMPLES::

            sage: T = StrongTableau([[-1, -2, -3, 4], [-4], [-5]], 3, [3,1,1])
            sage: T.to_standard_tableau()
            [[-1, -2, -3, 4], [-4], [-5]]
            sage: T.to_standard_tableau() == T.to_standard_list()
            False
            sage: StrongTableau([[None, None, -1, -2], [None, None], [-1, -2], [1, 2], [-3], [3], [3], [3]], 4).to_standard_tableau()
            [[None, None, -2, -4], [None, None], [-1, -3], [2, 4], [-5], [5], [5], [5]]

        TESTS::

            sage: StrongTableau([[None, None], [None]], 4).to_standard_tableau()
            [[None, None], [None]]
            sage: StrongTableau([],4).to_standard_tableau()
            []
        """
        return StrongTableau(self._tableau, self.k)

    def to_unmarked_standard_list( self ):
        """
        Return the standard part of the tableau as a list of lists with markings removed.

        Return the list of lists of the rows of the tableau where the markings have been
        removed.

        OUTPUT:

        - a list of lists of integers or ``None``

        EXAMPLES::

            sage: StrongTableau( [[-1, -2, -3, 4], [-4], [-5]], 3, [3,1,1]).to_unmarked_standard_list()
            [[1, 2, 3, 4], [4], [5]]
            sage: StrongTableau( [[None, None, -1, -2], [None, None], [-1, -2], [1, 2], [-3], [3], [3], [3]], 4).to_unmarked_standard_list()
            [[None, None, 2, 4], [None, None], [1, 3], [2, 4], [5], [5], [5], [5]]

        TESTS::

            sage: StrongTableau([[None, None], [None]], 4).to_unmarked_standard_list()
            [[None, None], [None]]
            sage: StrongTableau([],4).to_unmarked_standard_list()
            []
        """
        return map(lambda x: map(nabs,x), self.to_standard_list())

    def _latex_(self):
        r"""
        Return a latex method for the tableau.

        EXAMPLES::

            sage: T = StrongTableau( [[None, -1, -2, 3], [2, -3]], 2, weight=[2,1] )
            sage: Tableaux.global_options(convention = "English")
            sage: latex(T)
            {\def\lr#1{\multicolumn{1}{|@{\hspace{.6ex}}c@{\hspace{.6ex}}|}{\raisebox{-.3ex}{$#1$}}}
            \raisebox{-.6ex}{$\begin{array}[b]{*{4}c}\cline{1-4}
            \lr{}&\lr{1^\ast}&\lr{1^\ast}&\lr{2}\\\cline{1-4}
            \lr{1}&\lr{2^\ast}\\\cline{1-2}
            \end{array}$}
            }
            sage: Tableaux.global_options(convention = "French")
            sage: latex(T)
            {\def\lr#1{\multicolumn{1}{|@{\hspace{.6ex}}c@{\hspace{.6ex}}|}{\raisebox{-.3ex}{$#1$}}}
            \raisebox{-.6ex}{$\begin{array}[t]{*{4}c}\cline{1-2}
            \lr{1}&\lr{2^\ast}\\\cline{1-4}
            \lr{}&\lr{1^\ast}&\lr{1^\ast}&\lr{2}\\\cline{1-4}
            \end{array}$}
            }
        """
        def chi(x):
            if x is None:
                return ""
            if x in ZZ:
                s = "%s"%abs(x)
                if x<0:
                    s += "^\\ast"
                return s
            return "%s"%x
        T = [[chi(x) for x in row] for row in self.to_list()]
        from output import tex_from_array
        return tex_from_array(T)

    def restrict( self, r ):
        r"""
        Restrict the standard part of the tableau to the labels `1, 2, \ldots, r`.

        Return the tableau consisting of the labels of the standard part of ``self``
        restricted to the labels of `1` through ``r``.  The result is another
        ``StrongTableau`` object.

        INPUT:

        - ``r`` -- an integer

        OUTPUT:

        - A strong tableau

        EXAMPLES::

            sage: T = StrongTableau([[None, None, -4, 5, -5], [None, None], [-1, -3], [-2], [2], [2], [3]], 4, weight=[1,1,1,1,1])
            sage: T.restrict(3)
            [[None, None], [None, None], [-1, -3], [-2], [2], [2], [3]]
            sage: TT = T.restrict(0)
            sage: TT
            [[None, None], [None, None]]
            sage: TT == StrongTableau( [[None, None], [None, None]], 4 )
            True
            sage: T.restrict(5) == T
            True

        TESTS::

            sage: StrongTableau([[None, None], [None]], 4).restrict(1)
            [[None, None], [None]]
            sage: StrongTableau([],4).restrict(1)
            []
        """
        rr = sum(self.weight()[:r])
        rest_tab = [y for y in map(lambda row: [x for x in row if x is None or abs(x)<=rr], self.to_standard_list()) if len(y)>0]
        new_parent = StrongTableaux( self.k, (Core(map(len, rest_tab), self.k+1), self.inner_shape()), self.weight()[:r] )
        return new_parent(rest_tab)

    def set_weight( self, mu ):
        """
        Sets a new weight ``mu`` for ``self``.

        This method first tests if the underlying standard tableau is column-strict with
        respect to the weight ``mu``.  If it is, then it changes the weight and returns
        the tableau; otherwise it raises an error.

        INPUT:

        - ``mu`` -- a list of non-negative integers representing the new weight

        EXAMPLES::

            sage: StrongTableau( [[-1, -2, -3], [3]], 2 ).set_weight( [3] )
            [[-1, -1, -1], [1]]
            sage: StrongTableau( [[-1, -2, -3], [3]], 2 ).set_weight( [0,3] )
            [[-2, -2, -2], [2]]
            sage: StrongTableau( [[-1, -2, 3], [-3]], 2 ).set_weight( [2, 0, 1] )
            [[-1, -1, 3], [-3]]
            sage: StrongTableau( [[-1, -2, 3], [-3]], 2 ).set_weight( [3] )
            Traceback (most recent call last):
            ...
            ValueError: [[-1, -2, 3], [-3]] is not a semistandard strong tableau with respect to the partition [3]

        TESTS::

            sage: StrongTableau([[None, None], [None]], 4).set_weight([])
            [[None, None], [None]]
            sage: StrongTableau([],4).set_weight([])
            []
        """
        if sum(mu)!=self.size() or self.is_column_strict_with_weight( mu ):
            return StrongTableaux.__classcall__(StrongTableaux, self.k, (self.outer_shape(), self.inner_shape()), tuple(mu))(self.to_standard_list())
        else:
            raise ValueError("%s is not a semistandard strong tableau with respect to the partition %s"%(self,mu))

    def left_action( self, tij ):
        r"""
        Action of transposition ``tij`` on ``self`` by adding marked ribbons.

        Computes the left action of the transposition ``tij`` on the tableau.
        If ``tij`` acting on the element of the affine grassmannian raises the length by 1,
        then this function will add a cell to the standard tableau.

        INPUT:

        - ``tij`` -- a transposition represented as a pair `(i, j)`.

        OUPUT:

        - ``self`` after it has been modified by the action of the transposition ``tij``

        EXAMPLES::

            sage: StrongTableau( [[None, -1, -2, -3], [3], [-4]], 3, weight=[1,1,1,1] ).left_action([0,1])
            [[None, -1, -2, -3, 5], [3, -5], [-4]]
            sage: StrongTableau( [[None, -1, -2, -3], [3], [-4]], 3, weight=[1,1,1,1] ).left_action([4,5])
            [[None, -1, -2, -3, -5], [3, 5], [-4]]
            sage: T = StrongTableau( [[None, -1, -2, -3], [3], [-4]], 3, weight=[1,1,1,1] )
            sage: T.left_action([-3,-2])
            [[None, -1, -2, -3], [3], [-4], [-5]]
            sage: T = StrongTableau( [[None, -1, -2, -3], [3], [-4]], 3, weight=[3,1] )
            sage: T.left_action([-3,-2])
            [[None, -1, -1, -1], [1], [-2], [-3]]
            sage: T
            [[None, -1, -1, -1], [1], [-2]]
            sage: T.check()
            sage: T.weight()
            (3, 1)

        TESTS::

            sage: StrongTableau([[None, None], [None]], 4).left_action([-2,-1])
            [[None, None], [None], [-1]]
            sage: StrongTableau([],4).left_action([0,1])
            [[-1]]
        """
        T = StrongTableaux._left_action_list(copy.deepcopy( self.to_standard_list() ), tij, self.size()+1, self.k)
        return StrongTableau( T, self.k, self.weight()+(1,) )

    def follows_tableau( self ):
        r"""
        Return a list of strong marked tableaux with length one longer than ``self``.

        Return list of all strong tableaux obtained from ``self`` by extending to a core
        which follows the shape of ``self`` in the strong order.

        OUTPUT:

        - a list of strong tableaux which follow ``self`` in strong order

        EXAMPLES::

            sage: T = StrongTableau([[-1,-2,-4,-7],[-3,6,-6,8],[4,7],[-5,-8]], 3, [2,2,3,1])
            sage: T.follows_tableau()
            [[[-1, -1, -2, -3, 5, 5, -5], [-2, 3, -3, 4], [2, 3], [-3, -4]],
             [[-1, -1, -2, -3, 5], [-2, 3, -3, 4], [2, 3, 5], [-3, -4], [-5]],
             [[-1, -1, -2, -3, 5], [-2, 3, -3, 4], [2, 3, -5], [-3, -4], [5]],
             [[-1, -1, -2, -3, -5], [-2, 3, -3, 4], [2, 3, 5], [-3, -4], [5]],
             [[-1, -1, -2, -3], [-2, 3, -3, 4], [2, 3], [-3, -4], [-5], [5], [5]]]
            sage: StrongTableau([[-1,-2],[-3,-4]],3).follows_tableau()
            [[[-1, -2, 5, 5, -5], [-3, -4]], [[-1, -2, 5], [-3, -4], [-5]],
             [[-1, -2, -5], [-3, -4], [5]], [[-1, -2], [-3, -4], [-5], [5], [5]]]

        TESTS::

            sage: StrongTableau([[None, None], [None]], 4).follows_tableau()
            [[[None, None, -1], [None]], [[None, None], [None, -1]], [[None, None], [None], [-1]]]
            sage: StrongTableau([],4).follows_tableau()
            [[[-1]]]
        """
        v = self.size()+1
        out = []
        for T in StrongTableaux.follows_tableau_unsigned_standard( self.to_standard_list(), self.k ):
            for m in StrongTableaux.cells_head_dictionary(T)[v]:
                TT = copy.deepcopy(T)
                TT[m[0]][m[1]] = -v
                out.append(StrongTableau(TT, self.k, self.weight()+(1,)))
        return out

    def spin_of_ribbon( self, v ):
        r"""
        Return the spin of the ribbon with label ``v`` in the standard part of ``self``.

        The spin of a ribbon is an integer statistic.  It is the sum of `(h-1) r` plus
        the number of connected components above the marked one where `h` is the height
        of the marked ribbon and `r` is the number of connected components.

        .. SEEALSO:: :meth:`height_of_ribbon`, :meth:`number_of_connected_components`,
          :meth:`ribbons_above_marked`

        INPUT:

        - ``v`` -- a label of the standard part of the tableau

        OUTPUT:

        - an integer value representing the spin of the ribbon with label ``v``.

        EXAMPLES::

            sage: T = StrongTableau([[-1,-2,5,6],[-3,-4,-7,8],[-5,-6],[7,-8]], 3)
            sage: [T.spin_of_ribbon(v) for v in range(1,9)]
            [0, 0, 0, 0, 0, 0, 1, 0]
            sage: T = StrongTableau([[None,None,-1,-3],[-2,3,-3,4],[2,3],[-3,-4]], 3)
            sage: [T.spin_of_ribbon(v) for v in range(1,7)]
            [0, 1, 0, 0, 1, 0]

        TESTS::

            sage: StrongTableau([[None, None], [None]], 4).spin_of_ribbon(1)
            0
            sage: StrongTableau([],4).spin_of_ribbon(1)
            0
        """
        return (self.height_of_ribbon(v)-1)*self.number_of_connected_components(v)+self.ribbons_above_marked(v)

    def spin( self ):
        r"""
        Return the spin statistic of the tableau ``self``.

        The spin is an integer statistic on a strong marked tableau.  It is
        the sum of `(h-1) r` plus the number of connected components above the
        marked one where `h` is the height of the marked ribbon and `r` is
        the number of connected components.

        .. SEEALSO:: :meth:`height_of_ribbon`, :meth:`number_of_connected_components`,
          :meth:`ribbons_above_marked`

        The `k`-Schur functions with a parameter `t` can be defined as

        .. MATH::

            s^{(k)}_\lambda[X; t] = \sum_T t^{spin(T)} m_{weight(T)}[X]

        where the sum is over all column strict marked strong `k`-tableaux
        of shape `\lambda` and partition content.

        OUTPUT:

        - an integer value representing the spin.

        EXAMPLES::

            sage: StrongTableau([[-1,-2,5,6],[-3,-4,-7,8],[-5,-6],[7,-8]], 3, [2,2,3,1]).spin()
            1
            sage: StrongTableau([[-1,-2,-4,-7],[-3,6,-6,8],[4,7],[-5,-8]], 3, [2,2,3,1]).spin()
            2
            sage: StrongTableau([[None,None,-1,-3],[-2,3,-3,4],[2,3],[-3,-4]], 3).spin()
            2
            sage: ks3 = SymmetricFunctions(QQ['t'].fraction_field()).kschur(3)
            sage: t = ks3.realization_of().t
            sage: m = ks3.ambient().realization_of().m()
            sage: myks221 = sum(sum(t**T.spin() for T in StrongTableaux(3,[3,2,1],weight=mu))*m(mu) for mu in Partitions(5, max_part=3))
            sage: myks221 == m(ks3[2,2,1])
            True
            sage: h = ks3.ambient().realization_of().h()
            sage: Core([4,4,2,2],4).to_bounded_partition()
            [2, 2, 2, 2]
            sage: ks3[2,2,2,2].lift().scalar(h[3,3,2]) == sum( t**T.spin() for T in StrongTableaux(3, [4,4,2,2], weight=[3,3,2]) )
            True

        TESTS::

            sage: StrongTableau([[None, None], [None]], 4).spin()
            0
            sage: StrongTableau([],4).spin()
            0
        """
        return sum(self.spin_of_ribbon(v) for v in range(1,self.size()+1))

    def to_transposition_sequence( self ):
        """
        Return a list of transpositions corresponding to ``self``.

        Given a strong column strict tableau ``self`` returns the list of transpositions
        which when applied to the left of an empty tableau gives the corresponding strong
        standard tableau.

        OUTPUT:

        - a list of pairs of values ``[i,j]`` representing the transpositions `t_{ij}`

        EXAMPLES::

            sage: T = StrongTableau([[-1, -1, -1], [1]],2)
            sage: T.to_transposition_sequence()
            [[2, 3], [1, 2], [0, 1]]
            sage: T = StrongTableau([[-1, -1, 2], [-2]],2)
            sage: T.to_transposition_sequence()
            [[-1, 0], [1, 2], [0, 1]]
            sage: T = StrongTableau([[None, -1, 2, -3], [-2, 3]],2)
            sage: T.to_transposition_sequence()
            [[3, 4], [-1, 0], [1, 2]]

        TESTS::

            sage: StrongTableau([[None, None], [None]], 4).to_transposition_sequence()
            []
            sage: StrongTableau([],4).to_transposition_sequence()
            []
        """
        return StrongTableaux.marked_CST_to_transposition_sequence( self.to_standard_list(), self.k )

class StrongTableaux(UniqueRepresentation, Parent):

    def __init__( self, k, shape, weight ):
        r"""
        TESTS::

            sage: strongT = StrongTableaux(2, [3,1], weight=[2,1])
            sage: TestSuite(strongT).run()

            sage: strongT = StrongTableaux(0, [2,2], weight=[2,2])
            Traceback (most recent call last):
            ...
            ValueError: The input k has to be a positive integer
        """
        self._outer_shape = shape[0]
        self._inner_shape = shape[1]
        self.k = k
        if weight is None:
            self._weight = (1,)*(self._outer_shape.length()-self._inner_shape.length())
        else:
            self._weight = weight
        Parent.__init__(self, category = FiniteEnumeratedSets())

    @staticmethod
    def __classcall_private__(cls, k, shape, weight=None):
        r"""
        Straighten arguments before unique representation.

        TESTS::

            sage: ST3 = StrongTableaux(3, [2,2], weight=[1,1,1,1])
            sage: TestSuite(ST3).run()
        """
        if k<=0:
            raise ValueError("The input k has to be a positive integer")
        if shape==[] or shape[0] in ZZ:
            outer_shape = Core(shape,k+1)
            inner_shape = Core([],k+1)
        else:
            outer_shape = Core(shape[0],k+1)
            inner_shape = Core(shape[1],k+1)
        if weight is not None:
            weight = tuple(weight)
        return super(StrongTableaux, cls).__classcall__(cls, k, (outer_shape, inner_shape), weight)

    def _repr_( self ):
        r"""
        Return the representation of ``self``.

        EXAMPLES::

            sage: StrongTableaux(3, [2,2], weight=[1,1,1,1])
            Set of strong 3-tableaux of shape [2, 2] and of weight (1, 1, 1, 1)
            sage: StrongTableaux(3, [2,2])
            Set of strong 3-tableaux of shape [2, 2] and of weight (1, 1, 1, 1)
            sage: StrongTableaux(3, [[2,2],[1]], weight=[0,0,2,1])
            Set of strong 3-tableaux of shape [[2, 2], [1]] and of weight (0, 0, 2, 1)
            sage: StrongTableaux(3, [[],[]], weight=[])
            Set of strong 3-tableaux of shape [] and of weight ()
       """
        if self._inner_shape==Core([],self.k+1):
            s = "Set of strong %s-tableaux"%self.k
            s +=" of shape %s"%self._outer_shape
        else:
            s = "Set of strong %s-tableaux"%self.k
            s +=" of shape [%s, %s]"%(self._outer_shape, self._inner_shape)
        s +="%sand of weight %s"%(" ",self._weight)
        return s

    global_options = TableauOptions

    def an_element(self):
        r"""
        Return the first generated element of the class of ``StrongTableaux``.

        EXAMPLES::

            sage: ST = StrongTableaux(3, [3], weight=[3])
            sage: ST.an_element()
            [[-1, -1, -1]]
        """
        return next(self.__iter__())

    def outer_shape(self):
        r"""
        Return the outer shape of the class of strong tableaux.

        OUTPUT:

        - a `k+1`-core

        EXAMPLES::

            sage: StrongTableaux( 2, [3,1] ).outer_shape()
            [3, 1]
            sage: type(StrongTableaux( 2, [3,1] ).outer_shape())
            <class 'sage.combinat.core.Cores_length_with_category.element_class'>
            sage: StrongTableaux( 4, [[2,1], [1]] ).outer_shape()
            [2, 1]
        """
        return self._outer_shape

    def inner_shape(self):
        r"""
        Return the inner shape of the class of strong tableaux.

        OUTPUT:

        - a `k+1`-core

        EXAMPLES::

            sage: StrongTableaux( 2, [3,1] ).inner_shape()
            []
            sage: type(StrongTableaux( 2, [3,1] ).inner_shape())
            <class 'sage.combinat.core.Cores_length_with_category.element_class'>
            sage: StrongTableaux( 4, [[2,1], [1]] ).inner_shape()
            [1]
        """
        return self._inner_shape

    def shape(self):
        r"""
        Return the shape of ``self``.

        If the ``self`` has an inner shape return a pair consisting of an inner and
        an outer shape.  If the inner shape is empty then return only the outer shape.

        OUTPUT:

        - a `k+1`-core or a pair of `k+1`-cores

        EXAMPLES::

            sage: StrongTableaux( 2, [3,1] ).shape()
            [3, 1]
            sage: type(StrongTableaux( 2, [3,1] ).shape())
            <class 'sage.combinat.core.Cores_length_with_category.element_class'>
            sage: StrongTableaux( 4, [[2,1], [1]] ).shape()
            ([2, 1], [1])
        """
        if self._inner_shape != []:
            return (self._outer_shape, self._inner_shape)
        return self._outer_shape

    def __iter__(self):
        r"""
        TESTS::

            sage: ST = StrongTableaux(3, [4,1], weight=[2,2])
            sage: ST.list()
            [[[-1, -1, -2, -2], [2]], [[-1, -1, 2, -2], [-2]]]
            sage: ST = StrongTableaux(3, [5,2,2], weight=[2,2,2,1])
            sage: ST.cardinality()
            14
            sage: StrongTableaux(3, [5,2,2], weight=[3,3,1]).list()
            [[[-1, -1, -1, -2, -2], [-2, 2], [2, -3]], [[-1, -1, -1, 2, -2], [-2, -2], [2, -3]], [[-1, -1, -1, -2, -3], [-2, -2], [2, 2]]]
            sage: StrongTableaux(3, [4,1,1]).cardinality()
            10
            sage: StrongTableaux(3, [5,2,2], weight=[6,1]).list() # there are no strong column strict tableaux of shape [5,2,2] and weight (6,1)
            []
            sage: StrongTableaux(3, [[5,2,2], [3,1,1]], weight=[2,1]).list()
            [[[None, None, None, -1, -1], [None, 1], [None, -2]],
             [[None, None, None, 1, -1], [None, -1], [None, -2]],
             [[None, None, None, -1, -2], [None, -1], [None, 1]]]
            sage: StrongTableaux(2, [[4,3,3,2,2,1,1], [2,1,1]], weight=[1,1,1,1]).cardinality()
            150
            sage: StrongTableaux(2, [[7,5,3,1], [2,1,1]], weight=[2,2]).cardinality()
            18
            sage: StrongTableaux(2, [[3,1],[3,1]]).list()
            [[[None, None, None], [None]]]
            sage: StrongTableaux(4, []).list()
            [[]]
        """
        size = sum(self._weight)
        if size==0:
            yield self([[None]*(row) for row in self._inner_shape])
        else:
            for unT in StrongTableaux.standard_unmarked_iterator( self.k, size, self._outer_shape, self._inner_shape ):
                for T in StrongTableaux.marked_given_unmarked_and_weight_iterator( unT, self.k, self._weight ):
                    yield T

    @classmethod
    def standard_unmarked_iterator( cls, k, size, outer_shape=None, inner_shape=[] ):
        r"""
        An iterator for standard unmarked strong tableaux.

        An iterator which generates all unmarked tableaux of a given ``size`` which are
        contained in ``outer_shape`` and which contain the ``inner_shape``.

        These are built recursively by building all standard marked strong tableaux of
        size ``size`` `-1` and adding all possible covers.

        If ``outer_shape`` is ``None`` then there is no restriction on the shape of the
        tableaux which are created.

        INPUT:

        - ``k``, ``size`` - a positive integers
        - ``outer_shape`` - a list representing a `k+1`-core (default: ``None``)
        - ``inner_shape`` - a list representing a `k+1`-core (default: [])

        OUTPUT:

        - an iterator which lists all standard strong unmarked tableaux with ``size``
          cells and which are contained in ``outer_shape`` and contain ``inner_shape``

        EXAMPLES::

            sage: list(StrongTableaux.standard_unmarked_iterator(2, 3))
            [[[1, 2, 3], [3]], [[1, 2], [3], [3]], [[1, 3, 3], [2]], [[1, 3], [2], [3]]]
            sage: list(StrongTableaux.standard_unmarked_iterator(2, 1, inner_shape=[1,1]))
            [[[None, 1, 1], [None]], [[None, 1], [None], [1]]]
            sage: len(list(StrongTableaux.standard_unmarked_iterator(4,4)))
            10
            sage: len(list(StrongTableaux.standard_unmarked_iterator(4,6)))
            98
            sage: len(list(StrongTableaux.standard_unmarked_iterator(4,4, inner_shape=[2,2])))
            92
            sage: len(list(StrongTableaux.standard_unmarked_iterator(4,4, outer_shape=[5,2,2,1], inner_shape=[2,2])))
            10

        TESTS::

            sage: list(StrongTableaux.standard_unmarked_iterator(2,0, outer_shape=[3,1], inner_shape=[3,1]))
            [[[None, None, None], [None]]]
            sage: list(StrongTableaux.standard_unmarked_iterator(4,0, outer_shape=[]))
            [[]]
        """
        if size==0:
            if outer_shape is None or Core(outer_shape,k+1).contains(inner_shape):
                yield [[None]*(inner_shape[i]) for i in range(len(inner_shape))]
        else:
            for T in cls.standard_unmarked_iterator(k, size-1, outer_shape, inner_shape):
                for TT in cls.follows_tableau_unsigned_standard(T, k):
                    if outer_shape is None or Core(outer_shape, k+1).contains(map(len,TT)):
                        yield TT

    @classmethod
    def marked_given_unmarked_and_weight_iterator( cls, unmarkedT, k, weight ):
        r"""
        An iterator generating strong marked tableaux from an unmarked strong tableau.

        Iterator which lists all marked tableaux of weight ``weight`` such that the
        standard unmarked part of the tableau is equal to ``unmarkedT``.

        INPUT:

        - ``unmarkedT`` - a list of lists representing a strong unmarked tableau
        - ``k`` - a positive integer
        - ``weight`` - a list of non-negative integers indicating the weight

        OUTPUT:

        - an iterator that returns ``StrongTableau`` objects

        EXAMPLES::

            sage: ST = StrongTableaux.marked_given_unmarked_and_weight_iterator([[1,2,3],[3]], 2, [3])
            sage: list(ST)
            [[[-1, -1, -1], [1]]]
            sage: ST = StrongTableaux.marked_given_unmarked_and_weight_iterator([[1,2,3],[3]], 2, [0,3])
            sage: list(ST)
            [[[-2, -2, -2], [2]]]
            sage: ST = StrongTableaux.marked_given_unmarked_and_weight_iterator([[1,2,3],[3]], 2, [1,2])
            sage: list(ST)
            [[[-1, -2, -2], [2]]]
            sage: ST = StrongTableaux.marked_given_unmarked_and_weight_iterator([[1,2,3],[3]], 2, [2,1])
            sage: list(ST)
            [[[-1, -1, 2], [-2]], [[-1, -1, -2], [2]]]
            sage: ST = StrongTableaux.marked_given_unmarked_and_weight_iterator([[None, None, 1, 2, 4], [2, 4], [3]], 3, [3,1])
            sage: list(ST)
            []
            sage: ST = StrongTableaux.marked_given_unmarked_and_weight_iterator([[None, None, 1, 2, 4], [2, 4], [3]], 3, [2,2])
            sage: list(ST)
            [[[None, None, -1, -1, 2], [1, -2], [-2]],
             [[None, None, -1, -1, -2], [1, 2], [-2]]]

        TESTS::

            sage: list(StrongTableaux.marked_given_unmarked_and_weight_iterator([[None, None, None],[None]], 2, []))
            [[[None, None, None], [None]]]
            sage: list(StrongTableaux.marked_given_unmarked_and_weight_iterator([], 4, weight=[]))
            [[]]
        """
        td = StrongTableaux.cells_head_dictionary( unmarkedT )
        if td == {}: # the tableau is empty
            yield StrongTableau( unmarkedT, k, [] )
        else:
            allmarkings = cartesian_product.CartesianProduct(*[td[v] for v in td.keys()])
            dsc = Composition(weight).descents()
            for m in allmarkings:
                if all(((m[i][1]-m[i][0]<m[i+1][1]-m[i+1][0]) or (i in dsc)) for i in range(len(m)-1)):
                   yield StrongTableaux.add_marking( unmarkedT, m, k, weight )

    @classmethod
    def add_marking( cls, unmarkedT, marking, k, weight ):
        r"""
        Add markings to a partially marked strong tableau.

        Given an partially marked standard tableau and a list of cells where the marks
        should be placed along with a ``weight``, return the semi-standard marked strong
        tableau.  The marking should complete the marking so that the result is a
        strong standard marked tableau.

        INPUT:

        - ``unmarkedT`` - a list of lists which is a partially marked strong `k`-tableau
        - ``marking`` - a list of pairs of coordinates where cells are to be marked
        - ``k`` - a positive integer
        - ``weight`` - a tuple of the weight of the output tableau

        OUTPUT:

        - a ``StrongTableau`` object

        EXAMPLES::

            sage: StrongTableaux.add_marking([[None,1,2],[2]], [(0,1), (1,0)], 2, [1,1])
            [[None, -1, 2], [-2]]
            sage: StrongTableaux.add_marking([[None,1,2],[2]], [(0,1), (1,0)], 2, [2])
            Traceback (most recent call last):
            ...
            ValueError: The weight=(2,) and the markings on the standard tableau=[[None, -1, 2], [-2]] do not agree.
            sage: StrongTableaux.add_marking([[None,1,2],[2]], [(0,1), (0,2)], 2, [2])
            [[None, -1, -1], [1]]

        TESTS::

            sage: StrongTableaux.add_marking([[None,None,None],[None]], [], 2, [])
            [[None, None, None], [None]]
            sage: StrongTableaux.add_marking([], [], 2, [])
            []
        """
        def msgn(c,v):
            if c in marking:
                return -v
            else:
                return v
        return StrongTableau([[msgn((i,j),unmarkedT[i][j]) for j in range(len(unmarkedT[i]))] for i in range(len(unmarkedT))], k, weight )

    @classmethod
    def _left_action_list( cls, Tlist, tij, v, k ):
        r"""
        Act by the transposition ``tij`` if it increases the size of the tableau by 1.

        This method modifies the tableau ``Tlist`` instead of returning a copy.

        INPUT:

        - ``Tlist`` - a partial standard strong `k`-tableau as a list of lists
        - ``tij`` - a pair of integers representing a transposition
        - ``v`` - the label to add to the tableau
        - ``k`` - a positive integer

        OUTPUT:

        - a list of lists, in particular, it is ``Tlist``

        EXAMPLES::

            sage: StrongTableaux._left_action_list( [[None]], [1,2], 10, 2 )
            [[None, -10]]
            sage: StrongTableaux._left_action_list( [[None]], [1,2], 10, 1 )
            [[None, -10], [10]]
            sage: StrongTableaux._left_action_list( [[None]], [2,3], 10, 1 )
            Traceback (most recent call last):
            ...
            ValueError: [2, 3] is not a single step up in the strong lattice
            sage: StrongTableaux._left_action_list( [[None]], [3,4], 10, 1 )
            [[None, 10], [10]]
            sage: T = StrongTableaux._left_action_list( [[None]], [1,2], 10, 2 )
            sage: StrongTableaux._left_action_list( T, [2,3], 4, 2 )
            [[None, -10, -4], [4]]
            sage: T
            [[None, -10, -4], [4]]
        """
        innershape = Core(map(len, Tlist), k+1)
        outershape = innershape.affine_symmetric_group_action(tij, transposition=True)
        if outershape.length()==innershape.length()+1:
            for c in SkewPartition([outershape.to_partition(),innershape.to_partition()]).cells():
                while c[0]>=len(Tlist):
                    Tlist.append([])
                Tlist[c[0]].append( v )
                if len(Tlist[c[0]])-c[0]==tij[1]:
                    Tlist[c[0]][-1] = -Tlist[c[0]][-1]  #mark the cell that is on the j-1 diagonal
            return Tlist
        else:
            raise ValueError("%s is not a single step up in the strong lattice"%tij)

    @classmethod
    def follows_tableau_unsigned_standard( cls, Tlist, k ):
        r"""
        Return a list of strong tableaux one longer in length than ``Tlist``.

        Return list of all standard strong tableaux obtained from ``Tlist`` by extending to
        a core which follows the shape of ``Tlist`` in the strong order.  It does not put
        the markings on the last entry that it adds but it does keep the markings on all
        entries smaller.  The objects returned are not ``StrongTableau`` objects (and
        cannot be) because the last entry will not properly marked.

        INPUT:

        - ``Tlist`` -- a filling of a `k+1`-core as a list of lists
        - ``k`` - an integer

        OUTPUT:

        - a list of strong tableaux which follow ``Tlist`` in strong order

        EXAMPLES::

            sage: StrongTableaux.follows_tableau_unsigned_standard([[-1, -1, -2, -3], [-2, 3, -3, 4], [2, 3], [-3, -4]], 3)
            [[[-1, -1, -2, -3, 5, 5, 5], [-2, 3, -3, 4], [2, 3], [-3, -4]],
             [[-1, -1, -2, -3, 5], [-2, 3, -3, 4], [2, 3, 5], [-3, -4], [5]],
             [[-1, -1, -2, -3], [-2, 3, -3, 4], [2, 3], [-3, -4], [5], [5], [5]]]
            sage: StrongTableaux.follows_tableau_unsigned_standard([[None,-1],[-2,-3]],3)
            [[[None, -1, 4, 4, 4], [-2, -3]], [[None, -1, 4], [-2, -3], [4]],
             [[None, -1], [-2, -3], [4], [4], [4]]]

        TESTS::

            sage: StrongTableaux.follows_tableau_unsigned_standard([[None, None, None], [None]], 2)
            [[[None, None, None, 1], [None, 1]], [[None, None, None], [None], [1]]]
            sage: StrongTableaux.follows_tableau_unsigned_standard([], 4)
            [[[1]]]
        """
        v = max([0]+[abs(v) for rows in Tlist for v in rows if v is not None])+1
        out = []
        sh = Core(map(len, Tlist), k+1)
        for ga in sh.strong_covers():
            T = copy.deepcopy(Tlist)
            T += [[] for i in range(len(ga)-len(T))]
            for c in SkewPartition([ga.to_partition(), sh.to_partition()]).cells():
                T[c[0]] += [v]
            out.append(T)
        return out

    @classmethod
    def standard_marked_iterator( cls, k, size, outer_shape=None, inner_shape=[] ):
        r"""
        An iterator for generating standard strong marked tableaux.

        An iterator which generates all standard marked `k`-tableaux of a given ``size``
        which are contained in ``outer_shape`` and contain the ``inner_shape``.
        If ``outer_shape`` is ``None`` then there is no restriction on the shape of the
        tableaux which are created.

        INPUT:

        - ``k`` - a positive integer
        - ``size`` - a positive integer
        - ``outer_shape`` - a list which is a `k+1`-core (default: ``None``)
        - ``inner_shape`` - a list which is a `k+1`-core (default: [])

        OUPUT:

        - an iterator which returns the standard marked tableaux with ``size`` cells
          and that are contained in ``outer_shape`` and contain ``inner_shape``

        EXAMPLES::

            sage: list(StrongTableaux.standard_marked_iterator(2, 3))
            [[[-1, -2, 3], [-3]], [[-1, -2, -3], [3]], [[-1, -2], [-3], [3]], [[-1, 3, -3], [-2]], [[-1, 3], [-2], [-3]], [[-1, -3], [-2], [3]]]
            sage: list(StrongTableaux.standard_marked_iterator(2, 1, inner_shape=[1,1]))
            [[[None, 1, -1], [None]], [[None, 1], [None], [-1]], [[None, -1], [None], [1]]]
            sage: len(list(StrongTableaux.standard_marked_iterator(4,4)))
            10
            sage: len(list(StrongTableaux.standard_marked_iterator(4,6)))
            140
            sage: len(list(StrongTableaux.standard_marked_iterator(4,4, inner_shape=[2,2])))
            200
            sage: len(list(StrongTableaux.standard_marked_iterator(4,4, outer_shape=[5,2,2,1], inner_shape=[2,2])))
            24

        TESTS::

            sage: list(StrongTableaux.standard_marked_iterator(2,0,inner_shape=[3,1]))
            [[[None, None, None], [None]]]
            sage: list(StrongTableaux.standard_marked_iterator(4,0))
            [[]]
        """
        for T in cls.standard_unmarked_iterator( k, size, outer_shape, inner_shape ):
            for TT in cls.marked_given_unmarked_and_weight_iterator( T, k, [1]*(size) ):
                yield TT

    @classmethod
    def cells_head_dictionary( cls, T ):
        r"""
        Return a dictionary with the locations of the heads of all markings.

        Return a dictionary of values and lists of cells where the heads with the values
        are located in a strong standard unmarked tableau ``T``.

        INPUT:

        - ``T`` -- a strong standard unmarked tableau as a list of lists

        OUPUT:

        - a dictionary with keys the entries in the tableau and values are the coordinates
          of the heads with those entries

        EXAMPLES::

            sage: StrongTableaux.cells_head_dictionary([[1,2,4,7],[3,6,6,8],[4,7],[5,8]])
            {1: [(0, 0)],
             2: [(0, 1)],
             3: [(1, 0)],
             4: [(2, 0), (0, 2)],
             5: [(3, 0)],
             6: [(1, 2)],
             7: [(2, 1), (0, 3)],
             8: [(3, 1), (1, 3)]}
            sage: StrongTableaux.cells_head_dictionary([[None, 2, 2, 4, 5, 6, 6, 6], [None, 3, 6, 6, 6], [1, 4]])
            {1: [(2, 0)],
             2: [(0, 2)],
             3: [(1, 1)],
             4: [(2, 1), (0, 3)],
             5: [(0, 4)],
             6: [(1, 4), (0, 7)]}

        TESTS::

             sage: StrongTableaux.cells_head_dictionary([[None, None, None],[None]])
             {}
             sage: StrongTableaux.cells_head_dictionary([])
             {}
        """
        if T==[]:
            return {}
        ST = SkewTableau(T)
        dout = {}
        for i in range(-len(T),len(T[0])):
            nextv = ST.entries_by_content(i+1)
            for c in ST.cells_by_content(i):
                v = T[c[0]][c[1]]
                if not v in nextv:
                    if v in dout.keys():
                        dout[v] += [c]
                    else:
                        dout[v] = [c]
        return dout

    @classmethod
    def marked_CST_to_transposition_sequence( self, T, k ):
        """
        Return a list of transpositions corresponding to ``T``.

        Given a strong column strict tableau ``T`` returns the list of transpositions
        which when applied to the left of an empty tableau gives the corresponding strong
        standard tableau.

        INPUT:

        - ``T`` -- a non-empty column strict tableau as a list of lists
        - ``k`` -- a positive integer

        OUTPUT:

        - a list of pairs of values ``[i,j]`` representing the transpositions `t_{ij}`

        EXAMPLES::

            sage: CST_to_trans = StrongTableaux.marked_CST_to_transposition_sequence
            sage: CST_to_trans([[-1, -1, -1], [1]], 2)
            [[2, 3], [1, 2], [0, 1]]
            sage: CST_to_trans([], 2)
            []
            sage: CST_to_trans([[-2, -2, -2], [2]], 2)
            [[2, 3], [1, 2], [0, 1]]
            sage: CST_to_trans([[-1, -2, -2, -2, -2], [-2, 2], [2]], 3)
            [[4, 5], [3, 4], [2, 3], [1, 2], [-1, 0], [0, 1]]
            sage: CST_to_trans([[-1, -2, -5, 5, -5, 5, -5], [-3, -4, 5, 5], [5]],3)
            [[5, 7], [3, 5], [2, 3], [0, 1], [-1, 0], [1, 2], [0, 1]]
            sage: CST_to_trans([[-1, -2, -3, 4, -7], [-4, -6], [-5, 6]],3)
            [[4, 5], [-1, 1], [-2, -1], [-1, 0], [2, 3], [1, 2], [0, 1]]

        TESTS::

            sage: StrongTableaux.marked_CST_to_transposition_sequence([[None, None, None], [None]], 2)
            []
            sage: StrongTableaux.marked_CST_to_transposition_sequence([], 4)
            []
        """
        LL = list(T)
        if not LL or all(v is None for v in sum(LL,[])):
            return []
        marks = [v for row in T for v in row if v is not None and v<0] + [0]
        m = -min(marks) # the largest marked cell
        transeq = [] # start with the empty list and append on the right
        sh = Core(map(len,T), k+1)
        j = max([ c-r for r,row in enumerate(LL) for c,val in enumerate(row)
                  if val == -m ])
        P = sh.to_partition()
        for l in range(k):
            msh = sh.affine_symmetric_group_action([j-l,j+1], transposition=True)
            mP = msh.to_partition()
            # my worry here is that the affine symmetric group action might apply an invalid
            # transposition but get something of the right length anyway.  How do I test if it is applying
            # a valid or invalid transposition?
            if msh.length() == sh.length() - 1:
                # if applying t_{j-l,j+1} reduces the size of the shape by 1
                valcells = [] # values in all the cells except content j
                regcells = [] # values in the cells with content j
                valid = True
                for (x,y) in SkewPartition([P, mP]).cells():
                    if y-x != j:
                        if LL[x][y] != m:
                            valid = False
                            break
                        valcells.append(LL[x][y])
                    else:
                        regcells.append(LL[x][y])
                if valid and regcells == [-m]:
                    # if all labels that are not content j are v and the label
                    # with content j = -m
                    mcells = mP.cells()
                    MM = [[LL[a][b] for b in range(len(LL[a])) if (a,b) in mcells]
                          for a in range(len(mP))]
                    transeq = self.marked_CST_to_transposition_sequence(MM, k)
                    if not transeq is None:
                        return [[j-l, j+1]] + transeq

    @classmethod
    def transpositions_to_standard_strong( self, transeq, k, emptyTableau=[] ):
        """
        Return a strong tableau correponding to a sequence of transpositions.

        This method returns the action by left multiplication on the empty strong tableau
        by transpositions specified by ``transeq``.

        INPUT:

        - ``transeq`` -- a sequence of transpositions `t_{ij}` (a list of pairs).
        - ``emptyTableau`` -- (default: ``[]``) an empty list or a skew strong tableau
          possibly consisting of ``None`` entries

        OUTPUT:

        - a ``StrongTableau`` object

        EXAMPLES::

            sage: StrongTableaux.transpositions_to_standard_strong([[0,1]], 2)
            [[-1]]
            sage: StrongTableaux.transpositions_to_standard_strong([[-2,-1], [2,3]], 2, [[None, None]])
            [[None, None, -1], [1], [-2]]
            sage: StrongTableaux.transpositions_to_standard_strong([[2, 3], [1, 2], [0, 1]], 2)
            [[-1, -2, -3], [3]]
            sage: StrongTableaux.transpositions_to_standard_strong([[-1, 0], [1, 2], [0, 1]], 2)
            [[-1, -2, 3], [-3]]
            sage: StrongTableaux.transpositions_to_standard_strong([[3, 4], [-1, 0], [1, 2]], 2, [[None]])
            [[None, -1, 2, -3], [-2, 3]]

        TESTS::

            sage: StrongTableaux.transpositions_to_standard_strong([], 2, [[None, None, None], [None]])
            [[None, None, None], [None]]
            sage: StrongTableaux.transpositions_to_standard_strong([], 4, [])
            []
        """
        out = copy.deepcopy(emptyTableau)
        for i in range(1,len(transeq)+1):
            out = StrongTableaux._left_action_list(out, transeq[-i], i, k)
        return StrongTableau(out, k, weight = (1,)*len(transeq))

    Element = StrongTableau

#### common or global functions related to weak/strong tableaux

def nabs(v):
    r"""
    Return the absolute value of ``v`` or ``None``.

    INPUT:

    - ``v`` -- either an integer or ``None``

    OUTPUT:

    - either a non-negative integer or ``None``

    EXAMPLES::

        sage: from sage.combinat.k_tableau import nabs
        sage: nabs(None)
        sage: nabs(-3)
        3
        sage: nabs(None)
    """
    if v is None:
        return v
    else:
        return abs(v)

def intermediate_shapes(t):
    r"""
    Return the intermediate shapes of tableau ``t``.

    A (skew) tableau with letters `1, 2,\ldots, \ell` can be viewed as a sequence of
    shapes, where the `i`-th shape is given by the shape of the subtableau on letters
    `1, 2, \ldots, i`.  The output is the list of these shapes.

    OUTPUT:

    - a list of lists representing partitions

    EXAMPLES::

        sage: from sage.combinat.k_tableau import intermediate_shapes
        sage: t = WeakTableau([[1, 1, 2, 2, 3], [2, 3], [3]],3)
        sage: intermediate_shapes(t)
        [[], [2], [4, 1], [5, 2, 1]]

        sage: t = WeakTableau([[None, None, 2, 3, 4], [1, 4], [2]], 3)
        sage: intermediate_shapes(t)
        [[2], [2, 1], [3, 1, 1], [4, 1, 1], [5, 2, 1]]
    """
    shapes = []
    t = SkewTableau(list(t))
    for i in range(len(t.weight())+1):
        shapes += [ t.restrict(i).outer_shape()]
    return shapes<|MERGE_RESOLUTION|>--- conflicted
+++ resolved
@@ -1447,16 +1447,9 @@
         """
         k = parent.k
         self.k = k
-<<<<<<< HEAD
-        self._list = [list(r) for r in t]
-        if parent._outer_shape.conjugate().length() > k:
-            raise ValueError("%s is not a %s-bounded tableau"%(t, k))
-        ClonableList.__init__(self, parent, self._list)
-=======
         if parent._outer_shape.conjugate().length() > k:
             raise ValueError("%s is not a %s-bounded tableau"%(t, k))
         ClonableList.__init__(self, parent, [list(r) for r in t])
->>>>>>> 2c3dac1c
 
     def _repr_diagram(self):
         r"""
