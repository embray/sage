--- conflicted
+++ resolved
@@ -555,37 +555,6 @@
         """
         return PowerSeries_poly(self._parent, c * self.__f, self._prec, check=False)
 
-<<<<<<< HEAD
-=======
-    def __floordiv__(self, denom):
-        """
-        EXAMPLES::
-
-            sage: R.<t> = ZZ[[]] ; f = t**10-1 ; g = 1+t+t^7 ; h = f.add_bigoh(20)
-            sage: f // g
-            -1 + t - t^2 + t^3 - t^4 + t^5 - t^6 + 2*t^7 - 3*t^8 + 4*t^9 - 4*t^10 + 5*t^11 - 6*t^12 + 7*t^13 - 9*t^14 + 12*t^15 - 16*t^16 + 20*t^17 - 25*t^18 + 31*t^19 + O(t^20)
-            sage: (f // g) * g
-            -1 + t^10 + O(t^20)
-            sage: g // h
-            -1 - t - t^7 - t^10 - t^11 - t^17 + O(t^20)
-            sage: (g // h) * h
-            1 + t + t^7 + O(t^20)
-            sage: h // g
-            -1 + t - t^2 + t^3 - t^4 + t^5 - t^6 + 2*t^7 - 3*t^8 + 4*t^9 - 4*t^10 + 5*t^11 - 6*t^12 + 7*t^13 - 9*t^14 + 12*t^15 - 16*t^16 + 20*t^17 - 25*t^18 + 31*t^19 + O(t^20)
-            sage: (h // g) * g
-            -1 + t^10 + O(t^20)
-        """
-        try:
-            return PowerSeries.__div__(self, denom)
-        except (PariError, ZeroDivisionError) as e: # PariError to general?
-            if is_PowerSeries(denom) and denom.degree() == 0 and denom[0] in self._parent.base_ring():
-                denom = denom[0]
-            elif not denom in self._parent.base_ring():
-                raise ZeroDivisionError(e)
-            return PowerSeries_poly(self._parent,
-                                             self.__f // denom, self._prec)
-
->>>>>>> 7f9165ea
     def __lshift__(PowerSeries_poly self, n):
         """
         Shift self to the left by n, i.e. multiply by x^n.
