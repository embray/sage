--- conflicted
+++ resolved
@@ -52,8 +52,4 @@
 cd ${SAGE_LOCAL}/lib/python/site-packages/sagenb/data
 # the following line can be removed once sagenb does not ship mathjax anymore.
 rm -rf mathjax
-<<<<<<< HEAD
-ln -s ../../../../../share/mathjax/
-=======
-ln -s ../../../../../../share/mathjax/ mathjax
->>>>>>> 7f1fbd5e
+ln -s ../../../../../share/mathjax/ mathjax