--- conflicted
+++ resolved
@@ -6,11 +6,7 @@
 from sage.symbolic.pynac import register_symbol, symbol_table
 from sage.symbolic.pynac import py_factorial_py
 from sage.symbolic.all import SR
-<<<<<<< HEAD
-from sage.rings.all import Integer, Rational, RealField, RR, ComplexField
-=======
 from sage.rings.all import Integer, Rational, RealField, RR, ZZ, ComplexField
->>>>>>> 8029bc64
 from sage.rings.complex_number import is_ComplexNumber
 from sage.misc.latex import latex
 import math
